--- conflicted
+++ resolved
@@ -6,19 +6,11 @@
 #, fuzzy
 msgid ""
 msgstr ""
-<<<<<<< HEAD
 "Project-Id-Version: Puppet automation framework 5.0.0-77-g7f53ea2\n"
 "\n"
 "Report-Msgid-Bugs-To: https://tickets.puppetlabs.com\n"
 "POT-Creation-Date: 2017-07-14 22:07+0000\n"
 "PO-Revision-Date: 2017-07-14 22:07+0000\n"
-=======
-"Project-Id-Version: Puppet automation framework 5.0.0-48-gd9d2edc\n"
-"\n"
-"Report-Msgid-Bugs-To: https://tickets.puppetlabs.com\n"
-"POT-Creation-Date: 2017-07-14 21:19+0000\n"
-"PO-Revision-Date: 2017-07-14 21:19+0000\n"
->>>>>>> d1810f43
 "Last-Translator: FULL NAME <EMAIL@ADDRESS>\n"
 "Language-Team: LANGUAGE <LL@li.org>\n"
 "Language: \n"
@@ -329,10 +321,10 @@
 msgid "Failed to compile catalog for node %{node}: %{detail}"
 msgstr ""
 
-<<<<<<< HEAD
 #: ../lib/puppet/application/master.rb:190
 msgid "Could not change user to %{user}: %{detail}"
-=======
+msgstr ""
+
 #: ../lib/puppet/module.rb:77
 msgid "GettextSetup initialization for %{module_name} failed with: %{error_message}"
 msgstr ""
@@ -343,20 +335,18 @@
 
 #: ../lib/puppet/pops/lookup/environment_data_provider.rb:20
 msgid "hiera.yaml version 3 found at the environment root was ignored"
->>>>>>> d1810f43
 msgstr ""
 
 #: ../lib/puppet/application/master.rb:194
 msgid "Could not change user to %{user}. User does not exist and is required to continue."
 msgstr ""
 
-<<<<<<< HEAD
 #: ../lib/puppet/application/master.rb:200
 msgid "The Rack Puppet master server is deprecated and will be removed in a future release. Please use Puppet Server instead. See http://links.puppet.com/deprecate-rack-webrick-servers for more information."
-=======
+msgstr ""
+
 #: ../lib/puppet/provider/nameservice.rb:58
 msgid "listbyname is deprecated and will be removed in a future release of Puppet. Please use `self.instances` to obtain a list of users."
->>>>>>> d1810f43
 msgstr ""
 
 #: ../lib/puppet/application/master.rb:203
