--- conflicted
+++ resolved
@@ -6,19 +6,11 @@
 #, fuzzy
 msgid ""
 msgstr ""
-<<<<<<< HEAD
 "Project-Id-Version: Puppet automation framework 6.0.7-36-gaf24bc1\n"
 "\n"
 "Report-Msgid-Bugs-To: https://tickets.puppetlabs.com\n"
 "POT-Creation-Date: 2019-04-02 23:22+0000\n"
 "PO-Revision-Date: 2019-04-02 23:22+0000\n"
-=======
-"Project-Id-Version: Puppet automation framework 5.5.14-18-gfa6bcf8\n"
-"\n"
-"Report-Msgid-Bugs-To: https://tickets.puppetlabs.com\n"
-"POT-Creation-Date: 2019-05-13 08:01+0000\n"
-"PO-Revision-Date: 2019-05-13 08:01+0000\n"
->>>>>>> 2c2ded2e
 "Last-Translator: FULL NAME <EMAIL@ADDRESS>\n"
 "Language-Team: LANGUAGE <LL@li.org>\n"
 "Language: \n"
@@ -3856,21 +3848,6 @@
 msgid "request %{uri} failed: %{msg}"
 msgstr ""
 
-<<<<<<< HEAD
-=======
-#: ../lib/puppet/network/http/connection.rb:348 ../lib/puppet/ssl/validator/default_validator.rb:101
-msgid "expected one of %{certnames}"
-msgstr ""
-
-#: ../lib/puppet/network/http/connection.rb:350 ../lib/puppet/ssl/validator/default_validator.rb:103
-msgid "expected %{certname}"
-msgstr ""
-
-#: ../lib/puppet/network/http/connection.rb:353 ../lib/puppet/ssl/validator/default_validator.rb:106
-msgid "Server hostname '%{host}' did not match server certificate; %{expected_certnames}"
-msgstr ""
-
->>>>>>> 2c2ded2e
 #: ../lib/puppet/network/http/error.rb:23
 msgid "Not Acceptable: %{message}"
 msgstr ""
@@ -6188,7 +6165,6 @@
 msgid "Method PStringType#values is deprecated. Use #value instead"
 msgstr ""
 
-<<<<<<< HEAD
 #: ../lib/puppet/pops/types/types.rb:1892
 msgid "The string '%{str}' cannot be converted to Boolean"
 msgstr ""
@@ -6210,29 +6186,6 @@
 msgstr ""
 
 #: ../lib/puppet/pops/types/types.rb:2841
-=======
-#: ../lib/puppet/pops/types/types.rb:1917
-msgid "The string '%{str}' cannot be converted to Boolean"
-msgstr ""
-
-#: ../lib/puppet/pops/types/types.rb:1920
-msgid "Value of type %{type} cannot be converted to Boolean"
-msgstr ""
-
-#: ../lib/puppet/pops/types/types.rb:2648
-msgid "Value of type %{type} cannot be converted to Array"
-msgstr ""
-
-#: ../lib/puppet/pops/types/types.rb:2718
-msgid "Puppet::Pops::Types::PHashType#element_type is deprecated, use #value_type instead"
-msgstr ""
-
-#: ../lib/puppet/pops/types/types.rb:2855
-msgid "odd number of arguments for Hash"
-msgstr ""
-
-#: ../lib/puppet/pops/types/types.rb:2866
->>>>>>> 2c2ded2e
 msgid "Value of type %{type} cannot be converted to Hash"
 msgstr ""
 
@@ -8269,95 +8222,7 @@
 msgid "Invalid GID %{gid}"
 msgstr ""
 
-<<<<<<< HEAD
 #: ../lib/puppet/type/package.rb:114 ../lib/puppet/type/package.rb:128
-=======
-#: ../lib/puppet/type/host.rb:32
-msgid "Invalid IP address %{value}"
-msgstr ""
-
-#: ../lib/puppet/type/host.rb:51
-msgid "Host aliases cannot include whitespace"
-msgstr ""
-
-#: ../lib/puppet/type/host.rb:52
-msgid "Host aliases cannot be an empty string. Use an empty array to delete all host_aliases "
-msgstr ""
-
-#: ../lib/puppet/type/host.rb:60
-msgid "Comment cannot include newline"
-msgstr ""
-
-#: ../lib/puppet/type/host.rb:84
-msgid "Invalid host name"
-msgstr ""
-
-#: ../lib/puppet/type/host.rb:87
-msgid "Hostname cannot include newline"
-msgstr ""
-
-#: ../lib/puppet/type/interface.rb:97
-msgid "Invalid interface ip address"
-msgstr ""
-
-#: ../lib/puppet/type/k5login.rb:25
-msgid "File paths must be fully qualified."
-msgstr ""
-
-#: ../lib/puppet/type/macauthorization.rb:34
-msgid "munge_integer only takes integers"
-msgstr ""
-
-#: ../lib/puppet/type/mailalias.rb:23
-msgid "File paths must be fully qualified, not '%{value}'"
-msgstr ""
-
-#: ../lib/puppet/type/mailalias.rb:42
-msgid "You cannot specify both a recipient and a file"
-msgstr ""
-
-#: ../lib/puppet/type/maillist.rb:14
-msgid "Purged %{resource}"
-msgstr ""
-
-#: ../lib/puppet/type/mount.rb:68
-msgid "Unexpected change from %{current} to unmounted"
-msgstr ""
-
-#: ../lib/puppet/type/mount.rb:115
-msgid "Parent has property %{name} but it doesn't appear in the current values"
-msgstr ""
-
-#: ../lib/puppet/type/mount.rb:134
-msgid "device must not contain whitespace: %{value}"
-msgstr ""
-
-#: ../lib/puppet/type/mount.rb:160
-msgid "blockdevice must not contain whitespace: %{value}"
-msgstr ""
-
-#: ../lib/puppet/type/mount.rb:169
-msgid "fstype must not contain whitespace: %{value}"
-msgstr ""
-
-#: ../lib/puppet/type/mount.rb:170
-msgid "fstype must not be an empty string"
-msgstr ""
-
-#: ../lib/puppet/type/mount.rb:184
-msgid "options must not contain whitespace: %{value}"
-msgstr ""
-
-#: ../lib/puppet/type/mount.rb:185
-msgid "options must not be an empty string"
-msgstr ""
-
-#: ../lib/puppet/type/mount.rb:250
-msgid "name must not contain whitespace: %{value}"
-msgstr ""
-
-#: ../lib/puppet/type/package.rb:116 ../lib/puppet/type/package.rb:130
->>>>>>> 2c2ded2e
 msgid "Could not update: %{detail}"
 msgstr ""
 
@@ -8409,7 +8274,6 @@
 msgid "Invalid minute '%{n}'"
 msgstr ""
 
-<<<<<<< HEAD
 #: ../lib/puppet/type/schedule.rb:278
 msgid "Repeat must be a number"
 msgstr ""
@@ -8419,25 +8283,6 @@
 msgstr ""
 
 #: ../lib/puppet/type/schedule.rb:331
-=======
-#: ../lib/puppet/type/schedule.rb:162
-msgid "Incorrectly converted time: %{time}: %{hour} vs %{value}"
-msgstr ""
-
-#: ../lib/puppet/type/schedule.rb:171
-msgid "Assuming upper limit should be that time the next day"
-msgstr ""
-
-#: ../lib/puppet/type/schedule.rb:333
-msgid "Repeat must be a number"
-msgstr ""
-
-#: ../lib/puppet/type/schedule.rb:342
-msgid "Repeat must be 1 unless periodmatch is 'distance', not '%{period}'"
-msgstr ""
-
-#: ../lib/puppet/type/schedule.rb:386
->>>>>>> 2c2ded2e
 msgid "%{value} is not a valid day of the week"
 msgstr ""
 
