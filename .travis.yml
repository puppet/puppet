language: ruby
sudo: false
<<<<<<< HEAD
before_install:
  - gem install bundler -v 1.10
  - gem update --system --no-doc
bundler_args: --without development
=======
bundler_args: --without development extra
>>>>>>> 5721e4c8
script:
  - "bundle exec rake $CHECK"
notifications:
  email: false
rvm:
  - 2.4.0
  - 2.3.1
  - 2.2.4
  - 2.1.9
  - 2.0.0
  - 1.9.3

env:
  - "CHECK=parallel:spec\\[2\\]"
  - "CHECK=rubocop"
  - "CHECK=commits"

matrix:
  exclude:
    - rvm: 2.4.0
      env: "CHECK=rubocop"
    - rvm: 2.3.1
      env: "CHECK=rubocop"
    - rvm: 2.2.4
      env: "CHECK=rubocop"
    - rvm: 2.0.0
      env: "CHECK=rubocop"
    - rvm: 1.9.3
      env: "CHECK=rubocop"
    - rvm: 2.4.0
      env: "CHECK=commits"
    - rvm: 2.3.1
      env: "CHECK=commits"
    - rvm: 2.2.4
      env: "CHECK=commits"
    - rvm: 2.0.0
      env: "CHECK=commits"
    - rvm: 1.9.3
      env: "CHECK=commits"<|MERGE_RESOLUTION|>--- conflicted
+++ resolved
@@ -1,13 +1,8 @@
 language: ruby
 sudo: false
-<<<<<<< HEAD
 before_install:
-  - gem install bundler -v 1.10
   - gem update --system --no-doc
-bundler_args: --without development
-=======
 bundler_args: --without development extra
->>>>>>> 5721e4c8
 script:
   - "bundle exec rake $CHECK"
 notifications:
