--- conflicted
+++ resolved
@@ -6,14 +6,9 @@
 notifications:
   email: false
 rvm:
-<<<<<<< HEAD
   - 2.4.0
-  - 2.3.1
-  - 2.2.4
-=======
   - 2.3.6
   - 2.2.9
->>>>>>> 5c88b544
   - 2.1.9
   - 2.0.0
   - 1.9.3
@@ -25,13 +20,9 @@
 
 matrix:
   exclude:
-<<<<<<< HEAD
     - rvm: 2.4.0
       env: "CHECK=rubocop"
-    - rvm: 2.3.1
-=======
     - rvm: 2.3.6
->>>>>>> 5c88b544
       env: "CHECK=rubocop"
     - rvm: 2.2.9
       env: "CHECK=rubocop"
@@ -39,13 +30,9 @@
       env: "CHECK=rubocop"
     - rvm: 1.9.3
       env: "CHECK=rubocop"
-<<<<<<< HEAD
     - rvm: 2.4.0
       env: "CHECK=commits"
-    - rvm: 2.3.1
-=======
     - rvm: 2.3.6
->>>>>>> 5c88b544
       env: "CHECK=commits"
     - rvm: 2.2.9
       env: "CHECK=commits"
