--- conflicted
+++ resolved
@@ -1,25 +1,8 @@
 {
   :type                        => 'aio',
-<<<<<<< HEAD
-  :pre_suite                   => [
-    'setup/common/pre-suite/000-delete-puppet-when-none.rb',
-    'setup/aio/pre-suite/010_Install.rb',
-    'setup/aio/pre-suite/020_InstallCumulusModules.rb',
-    'setup/aio/pre-suite/021_InstallAristaModule.rb',
-    'setup/common/pre-suite/025_StopFirewall.rb',
-    'setup/common/pre-suite/030_StopSssd.rb',
-    'setup/common/pre-suite/040_ValidateSignCert.rb',
-    'setup/aio/pre-suite/045_EnsureMasterStarted.rb',
-  ],
   'is_puppetserver'            => true,
   'use-service'                => true, # use service scripts to start/stop stuff
   'puppetservice'              => 'puppetserver',
   'puppetserver-confdir'       => '/etc/puppetlabs/puppetserver/conf.d',
   'puppetserver-config'        => '/etc/puppetlabs/puppetserver/conf.d/puppetserver.conf'
-=======
-  :is_puppetserver             => true,
-  :'use-service'               => true, # use service scripts to start/stop stuff
-  :puppetservice               => 'puppetserver',
-  :'puppetserver-confdir'      => '/etc/puppetlabs/puppetserver/conf.d',
->>>>>>> aff25785
 }