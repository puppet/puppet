--- conflicted
+++ resolved
@@ -3,18 +3,11 @@
 agents.each do |agent|
   target = agent.tmpfile('ticket-7139')
 
-<<<<<<< HEAD
-step "Run puppet file resource on /tmp/ticket-7139"
-agents.each do |host|
-  on host, puppet("resource file /tmp/ticket-7139") do
-    assert_match(/file \{ \'\/tmp\/ticket-7139\':/, stdout, "puppet resource file failed on #{host}")
-=======
   step "Agents: create valid, invalid formatted manifests"
   create_remote_file(agent, target, %w{foo bar contents} )
 
   step "Run puppet file resource on #{target}"
   on(agent, puppet_resource('file', target)) do
     assert_match(/file \{ \'#{Regexp.escape(target)}\':/, stdout, "puppet resource file failed on #{agent}")
->>>>>>> 0d168ec7
   end
 end