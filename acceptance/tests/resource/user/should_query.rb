--- conflicted
+++ resolved
@@ -1,12 +1,6 @@
 test_name "test that we can query and find a user that exists."
-<<<<<<< HEAD
 
-tag 'audit:medium',
-=======
-confine :except, :platform => /^eos-/ # See ARISTA-37
-confine :except, :platform => /^cisco_/ # See PUP-5828
 tag 'audit:high',
->>>>>>> 88726b34
     'audit:refactor',  # Use block style `test_run`
     'audit:acceptance' # Could be done as integration tests, but would
                        # require changing the system running the test
