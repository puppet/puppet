test_name "#8740: should not enumerate root directory"

target = "/test-socket-#{$$}"

agents.each do |agent|
  if agent['platform'].include?('windows')
    skip_test "Test not supported on this platform"
    next
  end

  step "clean up the system before we begin"
  on(agent, "rm -f #{target}")

  step "create UNIX domain socket"
  on(agent, %Q{ruby -e "require 'socket'; UNIXServer::new('#{target}').close"})

<<<<<<< HEAD
step "query for all files, which should return nothing"
on(agents, puppet_resource('file'), :acceptable_exit_codes => [1]) do
  assert_match(%r{Listing all file instances is not supported.  Please specify a file or directory, e.g. puppet resource file /etc}, stdout)
end
=======
  step "query for all files, which should return nothing"
  on(agent, puppet_resource('file'), :acceptable_exit_codes => [1]) do
    assert_match(%r{Listing all file instances is not supported.  Please specify a file or directory, e.g. puppet resource file /etc}, stderr)
  end
>>>>>>> 0d168ec7

  ["/", "/etc"].each do |file|
    step "query '#{file}' directory, which should return single entry"
    on(agent, puppet_resource('file', file)) do
      files = stdout.scan(/^file \{ '([^']+)'/).flatten

      assert_equal(1, files.size, "puppet returned multiple files: #{files.join(', ')}")
      assert_match(file, files[0], "puppet did not return file")
    end
  end

  step "query file that does not exist, which should report the file is absent"
  on(agent, puppet_resource('file', '/this/does/notexist')) do
    assert_match(/ensure\s+=>\s+'absent'/, stdout)
  end

  step "remove UNIX domain socket"
  on(agent, "rm -f #{target}")
end<|MERGE_RESOLUTION|>--- conflicted
+++ resolved
@@ -14,17 +14,10 @@
   step "create UNIX domain socket"
   on(agent, %Q{ruby -e "require 'socket'; UNIXServer::new('#{target}').close"})
 
-<<<<<<< HEAD
-step "query for all files, which should return nothing"
-on(agents, puppet_resource('file'), :acceptable_exit_codes => [1]) do
-  assert_match(%r{Listing all file instances is not supported.  Please specify a file or directory, e.g. puppet resource file /etc}, stdout)
-end
-=======
   step "query for all files, which should return nothing"
   on(agent, puppet_resource('file'), :acceptable_exit_codes => [1]) do
     assert_match(%r{Listing all file instances is not supported.  Please specify a file or directory, e.g. puppet resource file /etc}, stderr)
   end
->>>>>>> 0d168ec7
 
   ["/", "/etc"].each do |file|
     step "query '#{file}' directory, which should return single entry"
