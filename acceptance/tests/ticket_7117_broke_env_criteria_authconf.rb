--- conflicted
+++ resolved
@@ -17,7 +17,6 @@
 step "Master: Start Puppet Master"
 on master, puppet_master("--certdnsnames=\"puppet:$(hostname -s):$(hostname -f)\" --verbose --noop")
 # allow Master to start and initialize environment
-<<<<<<< HEAD
 
 step "Verify Puppet Master is ready to accept connections"
 host=agents.first
@@ -29,9 +28,6 @@
 time2 = Time.new
 elapsed = time2 - time1
 Log.notify "Slept for #{elapsed} seconds waiting for Puppet Master to become ready"
-
-=======
->>>>>>> c295ae69
 
 step "Verify Puppet Master is ready to accept connections"
 host=agents.first
