--- conflicted
+++ resolved
@@ -42,16 +42,6 @@
     # Set a variable in the top and make sure all three can get it
     topscope['first'] = 'topval'
     scopes.each do |name, scope|
-<<<<<<< HEAD
-      assert_equal("topval", scope.lookupvar("first"), "Could not find var in #{name}")
-    end
-
-    # Now set a var in the midscope and make sure the mid and bottom can see it but not the top
-    midscope.setvar("second", "midval")
-    assert_equal(:undefined, scopes[:top].lookupvar("second"), "Found child var in top scope")
-    [:mid, :bot].each do |name|
-      assert_equal("midval", scopes[name].lookupvar("second"), "Could not find var in #{name}")
-=======
       assert_equal("topval", scope['first'], "Could not find var in #{name}")
     end
 
@@ -60,21 +50,14 @@
     assert_nil(scopes[:top]['second'], "Found child var in top scope")
     [:mid, :bot].each do |name|
       assert_equal("midval", scopes[name]['second'], "Could not find var in #{name}")
->>>>>>> c833fde3
     end
 
     # And set something in the bottom, and make sure we only find it there.
     botscope['third'] = "botval"
     [:top, :mid].each do |name|
-<<<<<<< HEAD
-      assert_equal(:undefined, scopes[name].lookupvar("third"), "Found child var in top scope")
-    end
-    assert_equal("botval", scopes[:bot].lookupvar("third"), "Could not find var in bottom scope")
-=======
       assert_nil(scopes[name]['third'], "Found child var in top scope")
     end
     assert_equal("botval", scopes[:bot]['third'], "Could not find var in bottom scope")
->>>>>>> c833fde3
 
 
     # Test that the scopes convert to hash structures correctly.
@@ -276,12 +259,7 @@
   def test_lookupvar_with_undef
     scope = mkscope
 
-<<<<<<< HEAD
-    scope.setvar("testing", :undef)
-    assert_equal(:undef, scope.lookupvar("testing"), "undef was not returned as :undef")
-=======
     scope['testing'] = :undef
     assert_equal(:undef, scope['testing'], "undef was not returned as :undef")
->>>>>>> c833fde3
   end
 end
