--- conflicted
+++ resolved
@@ -9,10 +9,7 @@
 gem "rspec", "~> 2.10.0"
 gem "mocha", "~> 0.10.0"
 gem "simplecov"
-<<<<<<< HEAD
-=======
 
 group :development do
   gem "pry"
 end
->>>>>>> 9587633b
