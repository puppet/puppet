# A module to collect utility functions.

require 'English'
require 'puppet/util/monkey_patches'
require 'puppet/external/lock'
<<<<<<< HEAD
require 'puppet/error'
require 'monitor'
=======
>>>>>>> 7f887c63
require 'puppet/util/execution_stub'
require 'uri'
require 'sync'
require 'monitor'
require 'tempfile'
require 'pathname'

module Puppet

module Util
  require 'benchmark'

  # These are all for backward compatibility -- these are methods that used
  # to be in Puppet::Util but have been moved into external modules.
  require 'puppet/util/posix'
  extend Puppet::Util::POSIX

  @@sync_objects = {}.extend MonitorMixin


  def self.activerecord_version
    if (defined?(::ActiveRecord) and defined?(::ActiveRecord::VERSION) and defined?(::ActiveRecord::VERSION::MAJOR) and defined?(::ActiveRecord::VERSION::MINOR))
      ([::ActiveRecord::VERSION::MAJOR, ::ActiveRecord::VERSION::MINOR].join('.').to_f)
    else
      0
    end
  end


  # Run some code with a specific environment.  Resets the environment back to
  # what it was at the end of the code.
  def self.withenv(hash)
    saved = ENV.to_hash
    hash.each do |name, val|
      ENV[name.to_s] = val
    end

    yield
  ensure
    ENV.clear
    saved.each do |name, val|
      ENV[name] = val
    end
  end


  # Execute a given chunk of code with a new umask.
  def self.withumask(mask)
    cur = File.umask(mask)

    begin
      yield
    ensure
      File.umask(cur)
    end
  end


  def self.synchronize_on(x,type)
    sync_object,users = 0,1
    begin
      @@sync_objects.synchronize {
        (@@sync_objects[x] ||= [Sync.new,0])[users] += 1
      }
      @@sync_objects[x][sync_object].synchronize(type) { yield }
    ensure
      @@sync_objects.synchronize {
        @@sync_objects.delete(x) unless (@@sync_objects[x][users] -= 1) > 0
      }
    end
  end

  # Change the process to a different user
  def self.chuser
    if group = Puppet[:group]
      begin
        Puppet::Util::SUIDManager.change_group(group, true)
      rescue => detail
        Puppet.warning "could not change to group #{group.inspect}: #{detail}"
        $stderr.puts "could not change to group #{group.inspect}"

        # Don't exit on failed group changes, since it's
        # not fatal
        #exit(74)
      end
    end

    if user = Puppet[:user]
      begin
        Puppet::Util::SUIDManager.change_user(user, true)
      rescue => detail
        $stderr.puts "Could not change to user #{user}: #{detail}"
        exit(74)
      end
    end
  end

  # Create instance methods for each of the log levels.  This allows
  # the messages to be a little richer.  Most classes will be calling this
  # method.
  def self.logmethods(klass, useself = true)
    Puppet::Util::Log.eachlevel { |level|
      klass.send(:define_method, level, proc { |args|
        args = args.join(" ") if args.is_a?(Array)
        if useself

          Puppet::Util::Log.create(
            :level => level,
            :source => self,
            :message => args
          )
        else

          Puppet::Util::Log.create(
            :level => level,
            :message => args
          )
        end
      })
    }
  end

  # Proxy a bunch of methods to another object.
  def self.classproxy(klass, objmethod, *methods)
    classobj = class << klass; self; end
    methods.each do |method|
      classobj.send(:define_method, method) do |*args|
        obj = self.send(objmethod)

        obj.send(method, *args)
      end
    end
  end

  # Proxy a bunch of methods to another object.
  def self.proxy(klass, objmethod, *methods)
    methods.each do |method|
      klass.send(:define_method, method) do |*args|
        obj = self.send(objmethod)

        obj.send(method, *args)
      end
    end
  end


  def benchmark(*args)
    msg = args.pop
    level = args.pop
    object = nil

    if args.empty?
      if respond_to?(level)
        object = self
      else
        object = Puppet
      end
    else
      object = args.pop
    end

    raise Puppet::DevError, "Failed to provide level to :benchmark" unless level

    unless level == :none or object.respond_to? level
      raise Puppet::DevError, "Benchmarked object does not respond to #{level}"
    end

    # Only benchmark if our log level is high enough
    if level != :none and Puppet::Util::Log.sendlevel?(level)
      result = nil
      seconds = Benchmark.realtime {
        yield
      }
      object.send(level, msg + (" in %0.2f seconds" % seconds))
      return seconds
    else
      yield
    end
  end

  def which(bin)
    if absolute_path?(bin)
      return bin if FileTest.file? bin and FileTest.executable? bin
    else
      ENV['PATH'].split(File::PATH_SEPARATOR).each do |dir|
        begin
          dest = File.expand_path(File.join(dir, bin))
        rescue ArgumentError => e
          # if the user's PATH contains a literal tilde (~) character and HOME is not set, we may get
          # an ArgumentError here.  Let's check to see if that is the case; if not, re-raise whatever error
          # was thrown.
          raise e unless ((dir =~ /~/) && ((ENV['HOME'].nil? || ENV['HOME'] == "")))

          # if we get here they have a tilde in their PATH.  We'll issue a single warning about this and then
          # ignore this path element and carry on with our lives.
          Puppet::Util::Warnings.warnonce("PATH contains a ~ character, and HOME is not set; ignoring PATH element '#{dir}'.")
          next
        end
        if Puppet.features.microsoft_windows? && File.extname(dest).empty?
          exts = ENV['PATHEXT']
          exts = exts ? exts.split(File::PATH_SEPARATOR) : %w[.COM .EXE .BAT .CMD]
          exts.each do |ext|
            destext = File.expand_path(dest + ext)

            return destext if FileTest.file? destext and FileTest.executable? destext
          end
        end
        return dest if FileTest.file? dest and FileTest.executable? dest
      end
    end
    nil
  end
  module_function :which

  # Determine in a platform-specific way whether a path is absolute. This
  # defaults to the local platform if none is specified.
  def absolute_path?(path, platform=nil)
    # Escape once for the string literal, and once for the regex.
    slash = '[\\\\/]'
    name = '[^\\\\/]+'
    regexes = {
      :windows => %r!^(([A-Z]:#{slash})|(#{slash}#{slash}#{name}#{slash}#{name})|(#{slash}#{slash}\?#{slash}#{name}))!i,
      :posix   => %r!^/!,
    }
    require 'puppet'
    platform ||= Puppet.features.microsoft_windows? ? :windows : :posix

    !! (path =~ regexes[platform])
  end
  module_function :absolute_path?

  # Convert a path to a file URI
  def path_to_uri(path)
    return unless path

    params = { :scheme => 'file' }

    if Puppet.features.microsoft_windows?
      path = path.gsub(/\\/, '/')

      if unc = /^\/\/([^\/]+)(\/[^\/]+)/.match(path)
        params[:host] = unc[1]
        path = unc[2]
      elsif path =~ /^[a-z]:\//i
        path = '/' + path
      end
    end

    params[:path] = URI.escape(path)

    begin
      URI::Generic.build(params)
    rescue => detail
      raise Puppet::Error, "Failed to convert '#{path}' to URI: #{detail}"
    end
  end
  module_function :path_to_uri

  # Get the path component of a URI
  def uri_to_path(uri)
    return unless uri.is_a?(URI)

    path = URI.unescape(uri.path)

    if Puppet.features.microsoft_windows? and uri.scheme == 'file'
      if uri.host
        path = "//#{uri.host}" + path # UNC
      else
        path.sub!(/^\//, '')
      end
    end

    path
  end
  module_function :uri_to_path

<<<<<<< HEAD
=======
  # Execute the provided command with STDIN connected to a pipe, yielding the
  # pipe object.  That allows data to be fed to that subprocess.
  #
  # The command can be a simple string, which is executed as-is, or an Array,
  # which is treated as a set of command arguments to pass through.#
  #
  # In all cases this is passed directly to the shell, and STDOUT and STDERR
  # are connected together during execution.
  def execpipe(command, failonfail = true)
    if respond_to? :debug
      debug "Executing '#{command}'"
    else
      Puppet.debug "Executing '#{command}'"
    end

    # Paste together an array with spaces.  We used to paste directly
    # together, no spaces, which made for odd invocations; the user had to
    # include whitespace between arguments.
    #
    # Having two spaces is really not a big drama, since this passes to the
    # shell anyhow, while no spaces makes for a small developer cost every
    # time this is invoked. --daniel 2012-02-13
    command_str = command.respond_to?(:join) ? command.join(' ') : command
    output = open("| #{command_str} 2>&1") do |pipe|
      yield pipe
    end

    if failonfail
      unless $CHILD_STATUS == 0
        raise ExecutionFailure, output
      end
    end

    output
  end

  def execfail(command, exception)
      output = execute(command)
      return output
  rescue ExecutionFailure
      raise exception, output
  end

  def execute_posix(command, arguments, stdin, stdout, stderr)
    child_pid = Kernel.fork do
      # We can't just call Array(command), and rely on it returning
      # things like ['foo'], when passed ['foo'], because
      # Array(command) will call command.to_a internally, which when
      # given a string can end up doing Very Bad Things(TM), such as
      # turning "/tmp/foo;\r\n /bin/echo" into ["/tmp/foo;\r\n", " /bin/echo"]
      command = [command].flatten
      Process.setsid
      begin
        $stdin.reopen(stdin)
        $stdout.reopen(stdout)
        $stderr.reopen(stderr)

        3.upto(256){|fd| IO::new(fd).close rescue nil}

        Puppet::Util::SUIDManager.change_privileges(arguments[:uid], arguments[:gid], true)

        ENV['LANG'] = ENV['LC_ALL'] = ENV['LC_MESSAGES'] = ENV['LANGUAGE'] = 'C'
        Kernel.exec(*command)
      rescue => detail
        puts detail.to_s
        exit!(1)
      end
    end
    child_pid
  end
  module_function :execute_posix

  def execute_windows(command, arguments, stdin, stdout, stderr)
    command = command.map do |part|
      part.include?(' ') ? %Q["#{part.gsub(/"/, '\"')}"] : part
    end.join(" ") if command.is_a?(Array)

    Puppet::Util::Windows::Process.execute(command, arguments, stdin, stdout, stderr)
  end
  module_function :execute_windows

  # Execute the desired command, and return the status and output.
  # def execute(command, failonfail = true, uid = nil, gid = nil)
  # :combine sets whether or not to combine stdout/stderr in the output
  # :stdinfile sets a file that can be used for stdin. Passing a string
  # for stdin is not currently supported.
  def execute(command, arguments = {:failonfail => true, :combine => true})
    if command.is_a?(Array)
      command = command.flatten.map(&:to_s)
      str = command.join(" ")
    elsif command.is_a?(String)
      str = command
    end

    if respond_to? :debug
      debug "Executing '#{str}'"
    else
      Puppet.debug "Executing '#{str}'"
    end

    null_file = Puppet.features.microsoft_windows? ? 'NUL' : '/dev/null'

    stdin = File.open(arguments[:stdinfile] || null_file, 'r')
    stdout = arguments[:squelch] ? File.open(null_file, 'w') : Tempfile.new('puppet')
    stderr = arguments[:combine] ? stdout : File.open(null_file, 'w')

    exec_args = [command, arguments, stdin, stdout, stderr]

    if execution_stub = Puppet::Util::ExecutionStub.current_value
      return execution_stub.call(*exec_args)
    elsif Puppet.features.posix?
      child_pid = execute_posix(*exec_args)
      exit_status = Process.waitpid2(child_pid).last.exitstatus
    elsif Puppet.features.microsoft_windows?
      process_info = execute_windows(*exec_args)
      begin
        exit_status = Puppet::Util::Windows::Process.wait_process(process_info.process_handle)
      ensure
        Process.CloseHandle(process_info.process_handle)
        Process.CloseHandle(process_info.thread_handle)
      end
    end

    [stdin, stdout, stderr].each {|io| io.close rescue nil}

    # read output in if required
    unless arguments[:squelch]
      output = wait_for_output(stdout)
      Puppet.warning "Could not get output" unless output
    end

    if arguments[:failonfail] and exit_status != 0
      raise ExecutionFailure, "Execution of '#{str}' returned #{exit_status}: #{output}"
    end

    output
  end

  module_function :execute

  def wait_for_output(stdout)
    # Make sure the file's actually been written.  This is basically a race
    # condition, and is probably a horrible way to handle it, but, well, oh
    # well.
    2.times do |try|
      if File.exists?(stdout.path)
        output = stdout.open.read

        stdout.close(true)

        return output
      else
        time_to_sleep = try / 2.0
        Puppet.warning "Waiting for output; will sleep #{time_to_sleep} seconds"
        sleep(time_to_sleep)
      end
    end
    nil
  end
  module_function :wait_for_output

>>>>>>> 7f887c63
  # Create an exclusive lock.
  def threadlock(resource, type = Sync::EX)
    Puppet::Util.synchronize_on(resource,type) { yield }
  end


  module_function :benchmark

  def memory
    unless defined?(@pmap)
      @pmap = which('pmap')
    end
    if @pmap
      %x{#{@pmap} #{Process.pid}| grep total}.chomp.sub(/^\s*total\s+/, '').sub(/K$/, '').to_i
    else
      0
    end
  end

  def symbolize(value)
    if value.respond_to? :intern
      value.intern
    else
      value
    end
  end

  def symbolizehash(hash)
    newhash = {}
    hash.each do |name, val|
      if name.is_a? String
        newhash[name.intern] = val
      else
        newhash[name] = val
      end
    end
  end

  def symbolizehash!(hash)
    hash.each do |name, val|
      if name.is_a? String
        hash[name.intern] = val
        hash.delete(name)
      end
    end

    hash
  end
  module_function :symbolize, :symbolizehash, :symbolizehash!

  # Just benchmark, with no logging.
  def thinmark
    seconds = Benchmark.realtime {
      yield
    }

    seconds
  end

  module_function :memory, :thinmark

  # Because IO#binread is only available in 1.9
  def binread(file)
    File.open(file, 'rb') { |f| f.read }
  end
  module_function :binread

  # Replace a file, securely.  This takes a block, and passes it the file
  # handle of a file open for writing.  Write the replacement content inside
  # the block and it will safely replace the target file.
  #
  # This method will make no changes to the target file until the content is
  # successfully written and the block returns without raising an error.
  #
  # As far as possible the state of the existing file, such as mode, is
  # preserved.  This works hard to avoid loss of any metadata, but will result
  # in an inode change for the file.
  #
  # Arguments: `filename`, `default_mode`
  #
  # The filename is the file we are going to replace.
  #
  # The default_mode is the mode to use when the target file doesn't already
  # exist; if the file is present we copy the existing mode/owner/group values
  # across.
  def replace_file(file, default_mode, &block)
    raise Puppet::DevError, "replace_file requires a block" unless block_given?
    raise Puppet::DevError, "replace_file is non-functional on Windows" if Puppet.features.microsoft_windows?

    file     = Pathname(file)
    tempfile = Tempfile.new(file.basename.to_s, file.dirname.to_s)

    file_exists = file.exist?

    # If the file exists, use its current mode/owner/group. If it doesn't, use
    # the supplied mode, and default to current user/group.
    if file_exists
      stat = file.lstat

      # We only care about the four lowest-order octets. Higher octets are
      # filesystem-specific.
      mode = stat.mode & 07777
      uid = stat.uid
      gid = stat.gid
    else
      mode = default_mode
      uid = Process.euid
      gid = Process.egid
    end

    # Set properties of the temporary file before we write the content, because
    # Tempfile doesn't promise to be safe from reading by other people, just
    # that it avoids races around creating the file.
    tempfile.chmod(mode)
    tempfile.chown(uid, gid)

    # OK, now allow the caller to write the content of the file.
    yield tempfile

    # Now, make sure the data (which includes the mode) is safe on disk.
    tempfile.flush
    begin
      tempfile.fsync
    rescue NotImplementedError
      # fsync may not be implemented by Ruby on all platforms, but
      # there is absolutely no recovery path if we detect that.  So, we just
      # ignore the return code.
      #
      # However, don't be fooled: that is accepting that we are running in
      # an unsafe fashion.  If you are porting to a new platform don't stub
      # that out.
    end

    tempfile.close

    File.rename(tempfile.path, file)

    # Ideally, we would now fsync the directory as well, but Ruby doesn't
    # have support for that, and it doesn't matter /that/ much...

    # Return something true, and possibly useful.
    file
  end
<<<<<<< HEAD
  module_function :secure_open


  # Because IO#binread is only available in 1.9
  def binread(file)
    File.open(file, 'rb') { |f| f.read }
  end
  module_function :binread



  # utility method to get the current call stack and format it to a human-readable string (which some IDEs/editors
  # will recognize as links to the line numbers in the trace)
  def self.pretty_backtrace(backtrace = caller(1))
    backtrace.collect do |line|
      file_path, line_num = line.split(":")
      file_path = expand_symlinks(File.expand_path(file_path))

      file_path + ":" + line_num
    end .join("\n")

  end

  # utility method that takes a path as input, checks each component of the path to see if it is a symlink, and expands
  # it if it is.  returns the expanded path.
  def self.expand_symlinks(file_path)
    file_path.split("/").inject do |full_path, next_dir|
      next_path = full_path + "/" + next_dir
      if File.symlink?(next_path) then
        link = File.readlink(next_path)
        next_path =
            case link
              when /^\// then link
              else
                File.expand_path(full_path + "/" + link)
            end
      end
      next_path
    end
  end



  #######################################################################################################
  # Deprecated methods relating to process execution; these have been moved to Puppet::Util::Execution
  #######################################################################################################

  def execpipe(command, failonfail = true, &block)
    Puppet.deprecation_warning("Puppet::Util.execpipe is deprecated; please use Puppet::Util::Execution.execpipe")
    Puppet::Util::Execution.execpipe(command, failonfail, &block)
  end
  module_function :execpipe

  def execfail(command, exception)
    Puppet.deprecation_warning("Puppet::Util.execfail is deprecated; please use Puppet::Util::Execution.execfail")
    Puppet::Util::Execution.execfail(command, exception)
  end
  module_function :execfail

  def execute(command, arguments = {})
    Puppet.deprecation_warning("Puppet::Util.execute is deprecated; please use Puppet::Util::Execution.execute")
    Puppet::Util::Execution.execute(command, arguments)
  end
  module_function :execute

=======
  module_function :replace_file
>>>>>>> 7f887c63
end
end


require 'puppet/util/errors'
require 'puppet/util/methodhelper'
require 'puppet/util/metaid'
require 'puppet/util/classgen'
require 'puppet/util/docs'
require 'puppet/util/execution'
require 'puppet/util/logging'
require 'puppet/util/package'
require 'puppet/util/warnings'<|MERGE_RESOLUTION|>--- conflicted
+++ resolved
@@ -3,11 +3,7 @@
 require 'English'
 require 'puppet/util/monkey_patches'
 require 'puppet/external/lock'
-<<<<<<< HEAD
 require 'puppet/error'
-require 'monitor'
-=======
->>>>>>> 7f887c63
 require 'puppet/util/execution_stub'
 require 'uri'
 require 'sync'
@@ -284,170 +280,6 @@
   end
   module_function :uri_to_path
 
-<<<<<<< HEAD
-=======
-  # Execute the provided command with STDIN connected to a pipe, yielding the
-  # pipe object.  That allows data to be fed to that subprocess.
-  #
-  # The command can be a simple string, which is executed as-is, or an Array,
-  # which is treated as a set of command arguments to pass through.#
-  #
-  # In all cases this is passed directly to the shell, and STDOUT and STDERR
-  # are connected together during execution.
-  def execpipe(command, failonfail = true)
-    if respond_to? :debug
-      debug "Executing '#{command}'"
-    else
-      Puppet.debug "Executing '#{command}'"
-    end
-
-    # Paste together an array with spaces.  We used to paste directly
-    # together, no spaces, which made for odd invocations; the user had to
-    # include whitespace between arguments.
-    #
-    # Having two spaces is really not a big drama, since this passes to the
-    # shell anyhow, while no spaces makes for a small developer cost every
-    # time this is invoked. --daniel 2012-02-13
-    command_str = command.respond_to?(:join) ? command.join(' ') : command
-    output = open("| #{command_str} 2>&1") do |pipe|
-      yield pipe
-    end
-
-    if failonfail
-      unless $CHILD_STATUS == 0
-        raise ExecutionFailure, output
-      end
-    end
-
-    output
-  end
-
-  def execfail(command, exception)
-      output = execute(command)
-      return output
-  rescue ExecutionFailure
-      raise exception, output
-  end
-
-  def execute_posix(command, arguments, stdin, stdout, stderr)
-    child_pid = Kernel.fork do
-      # We can't just call Array(command), and rely on it returning
-      # things like ['foo'], when passed ['foo'], because
-      # Array(command) will call command.to_a internally, which when
-      # given a string can end up doing Very Bad Things(TM), such as
-      # turning "/tmp/foo;\r\n /bin/echo" into ["/tmp/foo;\r\n", " /bin/echo"]
-      command = [command].flatten
-      Process.setsid
-      begin
-        $stdin.reopen(stdin)
-        $stdout.reopen(stdout)
-        $stderr.reopen(stderr)
-
-        3.upto(256){|fd| IO::new(fd).close rescue nil}
-
-        Puppet::Util::SUIDManager.change_privileges(arguments[:uid], arguments[:gid], true)
-
-        ENV['LANG'] = ENV['LC_ALL'] = ENV['LC_MESSAGES'] = ENV['LANGUAGE'] = 'C'
-        Kernel.exec(*command)
-      rescue => detail
-        puts detail.to_s
-        exit!(1)
-      end
-    end
-    child_pid
-  end
-  module_function :execute_posix
-
-  def execute_windows(command, arguments, stdin, stdout, stderr)
-    command = command.map do |part|
-      part.include?(' ') ? %Q["#{part.gsub(/"/, '\"')}"] : part
-    end.join(" ") if command.is_a?(Array)
-
-    Puppet::Util::Windows::Process.execute(command, arguments, stdin, stdout, stderr)
-  end
-  module_function :execute_windows
-
-  # Execute the desired command, and return the status and output.
-  # def execute(command, failonfail = true, uid = nil, gid = nil)
-  # :combine sets whether or not to combine stdout/stderr in the output
-  # :stdinfile sets a file that can be used for stdin. Passing a string
-  # for stdin is not currently supported.
-  def execute(command, arguments = {:failonfail => true, :combine => true})
-    if command.is_a?(Array)
-      command = command.flatten.map(&:to_s)
-      str = command.join(" ")
-    elsif command.is_a?(String)
-      str = command
-    end
-
-    if respond_to? :debug
-      debug "Executing '#{str}'"
-    else
-      Puppet.debug "Executing '#{str}'"
-    end
-
-    null_file = Puppet.features.microsoft_windows? ? 'NUL' : '/dev/null'
-
-    stdin = File.open(arguments[:stdinfile] || null_file, 'r')
-    stdout = arguments[:squelch] ? File.open(null_file, 'w') : Tempfile.new('puppet')
-    stderr = arguments[:combine] ? stdout : File.open(null_file, 'w')
-
-    exec_args = [command, arguments, stdin, stdout, stderr]
-
-    if execution_stub = Puppet::Util::ExecutionStub.current_value
-      return execution_stub.call(*exec_args)
-    elsif Puppet.features.posix?
-      child_pid = execute_posix(*exec_args)
-      exit_status = Process.waitpid2(child_pid).last.exitstatus
-    elsif Puppet.features.microsoft_windows?
-      process_info = execute_windows(*exec_args)
-      begin
-        exit_status = Puppet::Util::Windows::Process.wait_process(process_info.process_handle)
-      ensure
-        Process.CloseHandle(process_info.process_handle)
-        Process.CloseHandle(process_info.thread_handle)
-      end
-    end
-
-    [stdin, stdout, stderr].each {|io| io.close rescue nil}
-
-    # read output in if required
-    unless arguments[:squelch]
-      output = wait_for_output(stdout)
-      Puppet.warning "Could not get output" unless output
-    end
-
-    if arguments[:failonfail] and exit_status != 0
-      raise ExecutionFailure, "Execution of '#{str}' returned #{exit_status}: #{output}"
-    end
-
-    output
-  end
-
-  module_function :execute
-
-  def wait_for_output(stdout)
-    # Make sure the file's actually been written.  This is basically a race
-    # condition, and is probably a horrible way to handle it, but, well, oh
-    # well.
-    2.times do |try|
-      if File.exists?(stdout.path)
-        output = stdout.open.read
-
-        stdout.close(true)
-
-        return output
-      else
-        time_to_sleep = try / 2.0
-        Puppet.warning "Waiting for output; will sleep #{time_to_sleep} seconds"
-        sleep(time_to_sleep)
-      end
-    end
-    nil
-  end
-  module_function :wait_for_output
-
->>>>>>> 7f887c63
   # Create an exclusive lock.
   def threadlock(resource, type = Sync::EX)
     Puppet::Util.synchronize_on(resource,type) { yield }
@@ -514,6 +346,36 @@
     File.open(file, 'rb') { |f| f.read }
   end
   module_function :binread
+
+  # utility method to get the current call stack and format it to a human-readable string (which some IDEs/editors
+  # will recognize as links to the line numbers in the trace)
+  def self.pretty_backtrace(backtrace = caller(1))
+    backtrace.collect do |line|
+      file_path, line_num = line.split(":")
+      file_path = expand_symlinks(File.expand_path(file_path))
+
+      file_path + ":" + line_num
+    end .join("\n")
+
+  end
+
+  # utility method that takes a path as input, checks each component of the path to see if it is a symlink, and expands
+  # it if it is.  returns the expanded path.
+  def self.expand_symlinks(file_path)
+    file_path.split("/").inject do |full_path, next_dir|
+      next_path = full_path + "/" + next_dir
+      if File.symlink?(next_path) then
+        link = File.readlink(next_path)
+        next_path =
+            case link
+              when /^\// then link
+              else
+                File.expand_path(full_path + "/" + link)
+            end
+      end
+      next_path
+    end
+  end
 
   # Replace a file, securely.  This takes a block, and passes it the file
   # handle of a file open for writing.  Write the replacement content inside
@@ -591,49 +453,7 @@
     # Return something true, and possibly useful.
     file
   end
-<<<<<<< HEAD
-  module_function :secure_open
-
-
-  # Because IO#binread is only available in 1.9
-  def binread(file)
-    File.open(file, 'rb') { |f| f.read }
-  end
-  module_function :binread
-
-
-
-  # utility method to get the current call stack and format it to a human-readable string (which some IDEs/editors
-  # will recognize as links to the line numbers in the trace)
-  def self.pretty_backtrace(backtrace = caller(1))
-    backtrace.collect do |line|
-      file_path, line_num = line.split(":")
-      file_path = expand_symlinks(File.expand_path(file_path))
-
-      file_path + ":" + line_num
-    end .join("\n")
-
-  end
-
-  # utility method that takes a path as input, checks each component of the path to see if it is a symlink, and expands
-  # it if it is.  returns the expanded path.
-  def self.expand_symlinks(file_path)
-    file_path.split("/").inject do |full_path, next_dir|
-      next_path = full_path + "/" + next_dir
-      if File.symlink?(next_path) then
-        link = File.readlink(next_path)
-        next_path =
-            case link
-              when /^\// then link
-              else
-                File.expand_path(full_path + "/" + link)
-            end
-      end
-      next_path
-    end
-  end
-
-
+  module_function :replace_file
 
   #######################################################################################################
   # Deprecated methods relating to process execution; these have been moved to Puppet::Util::Execution
@@ -657,9 +477,6 @@
   end
   module_function :execute
 
-=======
-  module_function :replace_file
->>>>>>> 7f887c63
 end
 end
 
