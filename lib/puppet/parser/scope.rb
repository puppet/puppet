--- conflicted
+++ resolved
@@ -404,11 +404,7 @@
 
   def variable_not_found(name, reason=nil)
     if Puppet[:strict_variables]
-<<<<<<< HEAD
-=======
-      if Puppet.future_parser?
->>>>>>> fcb88805
-        throw :undefined_variable
+      throw :undefined_variable
     else
       nil
     end
@@ -531,22 +527,6 @@
   # shadow parent values. Ephemeral scopes for match results ($0 - $n) are not included.
   #
   def to_hash(recursive = true)
-<<<<<<< HEAD
-=======
-    @future_parser ||= Puppet.future_parser?
-    if @future_parser
-      to_hash_future(recursive)
-    else
-      to_hash_legacy(recursive)
-    end
-  end
-
-  # Fixed version of to_hash that implements scoping correctly (i.e., with
-  # dynamic scoping disabled #28200 / PUP-1220
-  #
-  # @see to_hash
-  def to_hash_future(recursive)
->>>>>>> fcb88805
     if recursive and has_enclosing_scope?
       target = enclosing_scope.to_hash(recursive)
       if !(inherited = inherited_scope).nil?
@@ -826,13 +806,7 @@
   # Transforms references to classes to the form suitable for
   # lookup in the compiler.
   #
-<<<<<<< HEAD
   # Makes names passed in the names array absolute if they are relative.
-=======
-  # Makes names passed in the names array absolute if they are relative
-  # Names are now made absolute if Puppet.future_parser? is true, this will
-  # be the default behavior in Puppet 4.0
->>>>>>> fcb88805
   #
   # Transforms Class[] and Resource[] type references to class name
   # or raises an error if a Class[] is unspecific, if a Resource is not
@@ -843,7 +817,6 @@
   # @return [Array<String>] names after transformation
   #
   def transform_and_assert_classnames(names)
-<<<<<<< HEAD
     names.map do |name|
       case name
       when String
@@ -860,26 +833,6 @@
       when Puppet::Pops::Types::PResourceType
         assert_class_and_title(name.type_name, name.title)
         name.title.sub(/^([^:]{1,2})/, '::\1')
-=======
-    if Puppet.future_parser?
-      names.map do |name|
-        case name
-        when String
-          name.sub(/^([^:]{1,2})/, '::\1')
-
-        when Puppet::Resource
-          assert_class_and_title(name.type, name.title)
-          name.title.sub(/^([^:]{1,2})/, '::\1')
-
-        when Puppet::Pops::Types::PHostClassType
-          raise ArgumentError, "Cannot use an unspecific Class[] Type" unless name.class_name
-          name.class_name.sub(/^([^:]{1,2})/, '::\1')
-
-        when Puppet::Pops::Types::PResourceType
-          assert_class_and_title(name.type_name, name.title)
-          name.title.sub(/^([^:]{1,2})/, '::\1')
-        end
->>>>>>> fcb88805
       end
     end
   end
