--- conflicted
+++ resolved
@@ -53,19 +53,6 @@
     end
   end
 
-<<<<<<< HEAD
-  def [](name, options = {})
-    lookupvar(name.to_s, options)
-  end
-
-  def []=(var, value)
-    setvar(var.to_s, value)
-  end
-
-  # A demeterific shortcut to the catalog.
-  def catalog
-    compiler.catalog
-=======
   # Initialize a new scope suitable for parser function testing.  This method
   # should be considered a public API for external modules.  A shared spec
   # helper should consume this API method.
@@ -76,7 +63,6 @@
     scope.source = Puppet::Resource::Type.new(:node, node_name)
     scope.parent = compiler.topscope
     scope
->>>>>>> b7cbaa23
   end
 
   def each
@@ -355,7 +341,7 @@
 
     if options[:append]
       table[name] = append_value(undef_as('', self[name]), value)
-    else
+    else 
       table[name] = value
     end
   end
@@ -369,7 +355,7 @@
       bound_value.merge(new_value)
     else
       if bound_value.is_a?(Hash)
-        raise ArgumentError, "Trying to append to a hash with something which is not a hash is unsupported"
+        raise ArgumentError, "Trying to append to a hash with something which is not a hash is unsupported" 
       end
       bound_value + new_value
     end
