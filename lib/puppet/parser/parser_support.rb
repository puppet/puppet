# I pulled this into a separate file, because I got
# tired of rebuilding the parser.rb file all the time.
require 'forwardable'

class Puppet::Parser::Parser
  extend Forwardable

  require 'puppet/parser/functions'
  require 'puppet/parser/files'
  require 'puppet/resource/type_collection'
  require 'puppet/resource/type_collection_helper'
  require 'puppet/resource/type'
  require 'monitor'

  AST = Puppet::Parser::AST

  include Puppet::Resource::TypeCollectionHelper

  attr_reader :version, :environment
  attr_accessor :files

  attr_accessor :lexer

  # Add context to a message; useful for error messages and such.
  def addcontext(message, obj = nil)
    obj ||= @lexer

    message += " on line #{obj.line}"
    if file = obj.file
      message += " in file #{file}"
    end

    message
  end

  # Create an AST array containing a single element
  def aryfy(arg)
    ast AST::ASTArray, :children => [arg]
  end

  # Create an AST object, and automatically add the file and line information if
  # available.
  def ast(klass, hash = {})
    klass.new ast_context(klass.use_docs, hash[:line]).merge(hash)
  end

  def ast_context(include_docs = false, ast_line = nil)
    result = {
      :line => ast_line || lexer.line,
      :file => lexer.file
    }
    result[:doc] = lexer.getcomment(result[:line]) if include_docs
    result
  end

  # The fully qualifed name, with the full namespace.
  def classname(name)
    [@lexer.namespace, name].join("::").sub(/^::/, '')
  end

  def clear
    initvars
  end

  # Raise a Parse error.
  def error(message, options = {})
    if brace = @lexer.expected
      message += "; expected '%s'"
    end
    except = Puppet::ParseError.new(message)
    except.line = options[:line] || @lexer.line
    except.file = options[:file] || @lexer.file

    raise except
  end

  def_delegators :@lexer, :file, :string=

  def file=(file)
    unless FileTest.exist?(file)
      unless file =~ /\.pp$/
        file = file + ".pp"
      end
    end
    raise Puppet::AlreadyImportedError, "Import loop detected" if known_resource_types.watching_file?(file)

    watch_file(file)
    @lexer.file = file
  end

  def_delegators :known_resource_types, :hostclass, :definition, :node, :nodes?
  def_delegators :known_resource_types, :find_hostclass, :find_definition
  def_delegators :known_resource_types, :watch_file, :version

  def import(file)
    known_resource_types.loader.import(file, @lexer.file)
  end

  def initialize(env)
    # The environment is needed to know how to find the resource type collection.
    @environment = env.is_a?(String) ? Puppet::Node::Environment.new(env) : env
    initvars
  end

  # Initialize or reset all of our variables.
  def initvars
    @lexer = Puppet::Parser::Lexer.new
  end

  # Split an fq name into a namespace and name
  def namesplit(fullname)
    ary = fullname.split("::")
    n = ary.pop || ""
    ns = ary.join("::")
    return ns, n
  end

  def on_error(token,value,stack)
    if token == 0 # denotes end of file
      value = 'end of file'
    else
      value = "'#{value[:value]}'"
    end
    error = "Syntax error at #{value}"

    if brace = @lexer.expected
      error += "; expected '#{brace}'"
    end

    except = Puppet::ParseError.new(error)
    except.line = @lexer.line
    except.file = @lexer.file if @lexer.file

    raise except
  end

  # how should I do error handling here?
  def parse(string = nil)
    self.string = string if string

    @yydebug = false
    code = yyparse(@lexer, :scan)
    Puppet::Parser::AST::Hostclass.new('', :code => code)
  rescue Puppet::ParseError => except
    except.line ||= @lexer.line
    except.file ||= @lexer.file
    raise except
  rescue => except
    raise Puppet::ParseError.new(except.message, @lexer.file, @lexer.line, except)
  ensure
    @lexer.clear
  end

<<<<<<< HEAD
  def string=(string)
    @lexer.string = string
  end

  def version
    known_resource_types.version
  end

  # Add a new file to be checked when we're checking to see if we should be
  # reparsed.  This is basically only used by the TemplateWrapper to let the
  # parser know about templates that should be parsed.
  def watch_file(filename)
    known_resource_types.watch_file(filename)
=======
  def parse_ruby_file
    # Execute the contents of the file inside its own "main" object so
    # that it can call methods in the resource type API.
    main_object = Puppet::DSL::ResourceTypeAPI.new
    main_object.instance_eval(File.read(self.file))

    # Then extract any types that were created.
    Puppet::Parser::AST::ASTArray.new :children => main_object.instance_eval { @__created_ast_objects__ }
>>>>>>> b7cbaa23
  end
end<|MERGE_RESOLUTION|>--- conflicted
+++ resolved
@@ -151,29 +151,18 @@
     @lexer.clear
   end
 
-<<<<<<< HEAD
-  def string=(string)
-    @lexer.string = string
-  end
+  # def string=(string)
+    # @lexer.string = string
+  # end
 
-  def version
-    known_resource_types.version
-  end
+  # def version
+    # known_resource_types.version
+  # end
 
-  # Add a new file to be checked when we're checking to see if we should be
-  # reparsed.  This is basically only used by the TemplateWrapper to let the
-  # parser know about templates that should be parsed.
-  def watch_file(filename)
-    known_resource_types.watch_file(filename)
-=======
-  def parse_ruby_file
-    # Execute the contents of the file inside its own "main" object so
-    # that it can call methods in the resource type API.
-    main_object = Puppet::DSL::ResourceTypeAPI.new
-    main_object.instance_eval(File.read(self.file))
-
-    # Then extract any types that were created.
-    Puppet::Parser::AST::ASTArray.new :children => main_object.instance_eval { @__created_ast_objects__ }
->>>>>>> b7cbaa23
-  end
+  # # Add a new file to be checked when we're checking to see if we should be
+  # # reparsed.  This is basically only used by the TemplateWrapper to let the
+  # # parser know about templates that should be parsed.
+  # def watch_file(filename)
+    # known_resource_types.watch_file(filename)
+  # end
 end