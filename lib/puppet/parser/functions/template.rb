Puppet::Parser::Functions::newfunction(:template, :type => :rvalue, :doc =>
<<<<<<< HEAD
    "Evaluate a template and return its value.  See `the templating docs
    <http://docs.puppetlabs.com/guides/templating.html>`_ for more information.  Note that
    if multiple templates are specified, their output is all concatenated
    and returned as the output of the function.") do |vals|
        require 'erb'
=======
  "Evaluate a template and return its value.  See `the templating docs
  <http://docs.puppetlabs.com/guides/templating.html>`_ for more information.
  Note that if multiple templates are specified, their output is all
  concatenated and returned as the output of the function.") do |vals|
    require 'erb'
>>>>>>> 8747479d

    vals.collect do |file|
      # Use a wrapper, so the template can't get access to the full
      # Scope object.
      debug "Retrieving template #{file}"

      wrapper = Puppet::Parser::TemplateWrapper.new(self)
      wrapper.file = file
      begin
        wrapper.result
      rescue => detail
        raise Puppet::ParseError,
          "Failed to parse template #{file}: #{detail}"
      end
    end.join("")
end<|MERGE_RESOLUTION|>--- conflicted
+++ resolved
@@ -1,17 +1,9 @@
 Puppet::Parser::Functions::newfunction(:template, :type => :rvalue, :doc =>
-<<<<<<< HEAD
-    "Evaluate a template and return its value.  See `the templating docs
-    <http://docs.puppetlabs.com/guides/templating.html>`_ for more information.  Note that
-    if multiple templates are specified, their output is all concatenated
-    and returned as the output of the function.") do |vals|
-        require 'erb'
-=======
   "Evaluate a template and return its value.  See `the templating docs
   <http://docs.puppetlabs.com/guides/templating.html>`_ for more information.
   Note that if multiple templates are specified, their output is all
   concatenated and returned as the output of the function.") do |vals|
     require 'erb'
->>>>>>> 8747479d
 
     vals.collect do |file|
       # Use a wrapper, so the template can't get access to the full
