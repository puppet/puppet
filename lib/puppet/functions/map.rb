# Applies a [lambda](https://docs.puppetlabs.com/puppet/latest/reference/lang_lambdas.html)
# to every value in a data structure and returns an array containing the results.
#
# This function takes two mandatory arguments, in this order:
#
# 1. An array, hash, or other iterable object that the function will iterate over.
# 2. A lambda, which the function calls for each element in the first argument. It can
# request one or two parameters.
#
# @example Using the `map` function
#
# `$transformed_data = $data.map |$parameter| { <PUPPET CODE BLOCK> }`
#
# or
#
# `$transformed_data = map($data) |$parameter| { <PUPPET CODE BLOCK> }`
#
# When the first argument (`$data` in the above example) is an array, Puppet passes each
# value in turn to the lambda.
#
# @example Using the `map` function with an array and a one-parameter lambda
#
# ~~~ puppet
# # For the array $data, return an array containing each value multiplied by 10
# $data = [1,2,3]
# $transformed_data = $data.map |$items| { $items * 10 }
# # $transformed_data contains [10,20,30]
# ~~~
#
# When the first argument is a hash, Puppet passes each key and value pair to the lambda
# as an array in the form `[key, value]`.
#
# @example Using the `map` function with a hash and a one-parameter lambda
#
# ~~~ puppet
# # For the hash $data, return an array containing the keys
# $data = {'a'=>1,'b'=>2,'c'=>3}
# $transformed_data = $data.map |$items| { $items[0] }
# # $transformed_data contains ['a','b','c']
# ~~~
#
# When the first argument is an array and the lambda has two parameters, Puppet passes the
# array's indexes (enumerated from 0) in the first parameter and its values in the second
# parameter.
#
# @example Using the `map` function with an array and a two-parameter lambda
#
# ~~~ puppet
# # For the array $data, return an array containing the indexes
# $data = [1,2,3]
# $transformed_data = $data.map |$index,$value| { $index }
# # $transformed_data contains [0,1,2]
# ~~~
#
# When the first argument is a hash, Puppet passes its keys to the first parameter and its
# values to the second parameter.
#
# @example Using the `map` function with a hash and a two-parameter lambda
#
# ~~~ puppet
# # For the hash $data, return an array containing each value
# $data = {'a'=>1,'b'=>2,'c'=>3}
# $transformed_data = $data.map |$key,$value| { $value }
# # $transformed_data contains [1,2,3]
# ~~~
#
# @since 4.0.0
#
Puppet::Functions.create_function(:map) do
  dispatch :map_Hash_2 do
    param 'Hash[Any, Any]', :hash
    block_param 'Callable[2,2]', :block
  end

  dispatch :map_Hash_1 do
    param 'Hash[Any, Any]', :hash
    block_param 'Callable[1,1]', :block
  end

  dispatch :map_Enumerable_2 do
    param 'Iterable', :enumerable
    block_param 'Callable[2,2]', :block
  end

  dispatch :map_Enumerable_1 do
    param 'Iterable', :enumerable
    block_param 'Callable[1,1]', :block
  end

  def map_Hash_1(hash)
    result = []
    begin
      hash.map {|x, y| result << yield([x, y]) }
    rescue StopIteration
    end
    result
  end

  def map_Hash_2(hash)
    result = []
    begin
      hash.map {|x, y| result << yield(x, y) }
    rescue StopIteration
    end
    result
  end

  def map_Enumerable_1(enumerable)
    result = []
    enum = Puppet::Pops::Types::Iterable.asserted_iterable(self, enumerable)
    begin
      loop { result << yield(enum.next) }
    rescue StopIteration
    end
    result
  end

  def map_Enumerable_2(enumerable)
    enum = Puppet::Pops::Types::Iterable.asserted_iterable(self, enumerable)
<<<<<<< HEAD
    if enum.hash_style?
      enum.map { |entry| yield(*entry) }
    else
      result = []
      begin
        index = 0
        loop do
          result << yield(index, enum.next)
          index = index +1
        end
      rescue StopIteration
=======
    begin
      loop do
        result << yield(index, enum.next)
        index = index + 1
>>>>>>> 72c8432a
      end
      result
    end
  end
end<|MERGE_RESOLUTION|>--- conflicted
+++ resolved
@@ -117,7 +117,6 @@
 
   def map_Enumerable_2(enumerable)
     enum = Puppet::Pops::Types::Iterable.asserted_iterable(self, enumerable)
-<<<<<<< HEAD
     if enum.hash_style?
       enum.map { |entry| yield(*entry) }
     else
@@ -126,16 +125,11 @@
         index = 0
         loop do
           result << yield(index, enum.next)
-          index = index +1
+          index = index + 1
         end
       rescue StopIteration
-=======
-    begin
-      loop do
-        result << yield(index, enum.next)
-        index = index + 1
->>>>>>> 72c8432a
       end
+
       result
     end
   end
