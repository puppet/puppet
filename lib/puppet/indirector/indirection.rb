--- conflicted
+++ resolved
@@ -163,13 +163,9 @@
   # remove it, we expire it and write it back out to disk.  This way people
   # can still use the expired object if they want.
   def expire(key, options={})
-<<<<<<< HEAD
-    return nil unless cache?
-=======
     request = request(:expire, key, nil, options)
 
     return nil unless cache? && !request.ignore_cache_save?
->>>>>>> 8f36fab0
 
     return nil unless instance = cache.find(request(:find, key, nil, options))
 
