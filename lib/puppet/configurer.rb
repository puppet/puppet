--- conflicted
+++ resolved
@@ -159,18 +159,12 @@
               query_options = nil
             end
           end
-        rescue Puppet::Error, Net::HTTPError => detail
+        rescue SystemExit,NoMemoryError
+          raise
+        rescue Exception => detail
           Puppet.warning("Unable to fetch my node definition, but the agent run will continue:")
           Puppet.warning(detail)
         end
-<<<<<<< HEAD
-      rescue SystemExit,NoMemoryError
-        raise
-      rescue Exception => detail
-        Puppet.warning("Unable to fetch my node definition, but the agent run will continue:")
-        Puppet.warning(detail)
-=======
->>>>>>> 32b1f615
       end
 
       query_options = get_facts(options) unless query_options
