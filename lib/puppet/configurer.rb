# The client for interacting with the puppetmaster config server.
require 'timeout'
require 'puppet/util'
require 'securerandom'
#require 'puppet/parser/script_compiler'
require 'puppet/pops/evaluator/deferred_resolver'

class Puppet::Configurer
  require 'puppet/configurer/fact_handler'
  require 'puppet/configurer/plugin_handler'

  include Puppet::Configurer::FactHandler

  # For benchmarking
  include Puppet::Util

  attr_reader :environment

  # Provide more helpful strings to the logging that the Agent does
  def self.to_s
    _("Puppet configuration client")
  end

  def self.should_pluginsync?
    if Puppet[:use_cached_catalog]
      false
    else
      true
    end
  end

  def execute_postrun_command
    execute_from_setting(:postrun_command)
  end

  def execute_prerun_command
    execute_from_setting(:prerun_command)
  end

  # Initialize and load storage
  def init_storage
      Puppet::Util::Storage.load
  rescue => detail
    Puppet.log_exception(detail, _("Removing corrupt state file %{file}: %{detail}") % { file: Puppet[:statefile], detail: detail })
    begin
      Puppet::FileSystem.unlink(Puppet[:statefile])
      retry
    rescue => detail
      raise Puppet::Error.new(_("Cannot remove %{file}: %{detail}") % { file: Puppet[:statefile], detail: detail }, detail)
    end
  end

  def initialize(transaction_uuid = nil, job_id = nil)
    @running = false
    @splayed = false
    @running_failure = false
    @cached_catalog_status = 'not_used'
    @environment = Puppet[:environment]
    @transaction_uuid = transaction_uuid || SecureRandom.uuid
    @job_id = job_id
    @static_catalog = true
    @checksum_type = Puppet[:supported_checksum_types]
    @handler = Puppet::Configurer::PluginHandler.new()
  end

  # Get the remote catalog, yo.  Returns nil if no catalog can be found.
  def retrieve_catalog(facts, query_options)
    query_options ||= {}
    if Puppet[:use_cached_catalog] || @running_failure
      result = retrieve_catalog_from_cache(query_options)
    end

    if result
      if Puppet[:use_cached_catalog]
        @cached_catalog_status = 'explicitly_requested'
      elsif @running_failure
        @cached_catalog_status = 'on_failure'
      end

      Puppet.info _("Using cached catalog from environment '%{environment}'") % { environment: result.environment }
    else
      result = retrieve_new_catalog(facts, query_options)

      if !result
        if !Puppet[:usecacheonfailure]
          Puppet.warning _("Not using cache on failed catalog")
          return nil
        end

        result = retrieve_catalog_from_cache(query_options)

        if result
          # don't use use cached catalog if it doesn't match server specified environment
          if @node_environment && result.environment != @environment
            Puppet.err _("Not using cached catalog because its environment '%{catalog_env}' does not match '%{local_env}'") % { catalog_env: result.environment, local_env: @environment }
            return nil
          end

          @cached_catalog_status = 'on_failure'
          Puppet.info _("Using cached catalog from environment '%{catalog_env}'") % { catalog_env: result.environment }
        end
      end
    end

    result
  end

  # Convert a plain resource catalog into our full host catalog.
  def convert_catalog(result, duration, facts, options = {})
    catalog = nil

    catalog_conversion_time = thinmark do
      # Will mutate the result and replace all Deferred values with resolved values
      if facts
        Puppet::Pops::Evaluator::DeferredResolver.resolve_and_replace(facts, result)
      end

      catalog = result.to_ral
      catalog.finalize
      catalog.retrieval_duration = duration
      catalog.write_class_file
      catalog.write_resource_file
    end
    options[:report].add_times(:convert_catalog, catalog_conversion_time) if options[:report]

    catalog
  end

  def get_facts(options)
    if options[:pluginsync]
      plugin_sync_time = thinmark do
        remote_environment_for_plugins = Puppet::Node::Environment.remote(@environment)
        download_plugins(remote_environment_for_plugins)

        Puppet::GettextConfig.reset_text_domain('agent')
        Puppet::ModuleTranslations.load_from_vardir(Puppet[:vardir])
      end
      options[:report].add_times(:plugin_sync, plugin_sync_time) if options[:report]
    end

    facts_hash = {}
    facts = nil
    if Puppet::Resource::Catalog.indirection.terminus_class == :rest
      # This is a bit complicated.  We need the serialized and escaped facts,
      # and we need to know which format they're encoded in.  Thus, we
      # get a hash with both of these pieces of information.
      #
      # facts_for_uploading may set Puppet[:node_name_value] as a side effect
      facter_time = thinmark do
        facts = find_facts
        facts_hash = encode_facts(facts) # encode for uploading # was: facts_for_uploading
      end
      options[:report].add_times(:fact_generation, facter_time) if options[:report]
    end
    [facts_hash, facts]
  end

  def prepare_and_retrieve_catalog(cached_catalog, facts, options, query_options)
    # set report host name now that we have the fact
    options[:report].host = Puppet[:node_name_value]

    query_options[:transaction_uuid] = @transaction_uuid
    query_options[:job_id] = @job_id
    query_options[:static_catalog] = @static_catalog

    # Query params don't enforce ordered evaluation, so munge this list into a
    # dot-separated string.
    query_options[:checksum_type] = @checksum_type.join('.')

    # apply passes in ral catalog
    catalog = cached_catalog || options[:catalog]
    unless catalog
      # retrieve_catalog returns resource catalog
      catalog = retrieve_catalog(facts, query_options)
      Puppet.err _("Could not retrieve catalog; skipping run") unless catalog
    end
    catalog
  end

  def prepare_and_retrieve_catalog_from_cache(options = {})
    result = retrieve_catalog_from_cache({:transaction_uuid => @transaction_uuid, :static_catalog => @static_catalog})
    Puppet.info _("Using cached catalog from environment '%{catalog_env}'") % { catalog_env: result.environment } if result
    result
  end

  # Apply supplied catalog and return associated application report
  def apply_catalog(catalog, options)
    report = options[:report]
    report.configuration_version = catalog.version

    benchmark(:notice, _("Applied catalog in %{seconds} seconds")) do
      apply_catalog_time = thinmark do
        catalog.apply(options)
      end
      options[:report].add_times(:catalog_application, apply_catalog_time)
    end

    report
  end

  # The code that actually runs the catalog.
  # This just passes any options on to the catalog,
  # which accepts :tags and :ignoreschedules.
  def run(options = {})
    pool = Puppet.runtime[:http].pool
    # We create the report pre-populated with default settings for
    # environment and transaction_uuid very early, this is to ensure
    # they are sent regardless of any catalog compilation failures or
    # exceptions.
    options[:report] ||= Puppet::Transaction::Report.new(nil, @environment, @transaction_uuid, @job_id, options[:start_time] || Time.now)
    report = options[:report]
    init_storage

    Puppet::Util::Log.newdestination(report)

    completed = nil
    begin
      Puppet.override(:http_pool => pool) do
        # Skip failover logic if the server_list setting is empty
        do_failover = Puppet.settings[:server_list] && !Puppet.settings[:server_list].empty?

        # When we are passed a catalog, that means we're in apply
        # mode. We shouldn't try to do any failover in that case.
        if options[:catalog].nil? && do_failover
          server, port = find_functional_server
<<<<<<< HEAD
          begin
            if server.nil?
              raise Puppet::Error, _("Could not select a functional puppet server from server_list: '%{server_list}'") % { server_list: Puppet.settings.value(:server_list, Puppet[:environment].to_sym, true) }
            else
              #TRANSLATORS 'server_list' is the name of a setting and should not be translated
              Puppet.debug _("Selected puppet server from the `server_list` setting: %{server}:%{port}") % { server: server, port: port }
              report.server_used = "#{server}:#{port}"
            end
          rescue Puppet::Error => detail
            if Puppet[:usecacheonfailure]
              options[:pluginsync] = false
              @running_failure = true
              if server.nil?
                server = Puppet[:server_list].first[0]
                port = Puppet[:server_list].first[1] || Puppet[:serverport]
              end
              Puppet.log_exception(detail)
=======
          if server.nil?
            detail = _("Could not select a functional puppet server from server_list: '%{server_list}'") % { server_list: Puppet.settings.value(:server_list, Puppet[:environment].to_sym, true) }
            if Puppet[:usecacheonfailure]
              options[:pluginsync] = false
              @running_failure = true

              server = Puppet[:server_list].first[0]
              port = Puppet[:server_list].first[1] || Puppet[:masterport]

              Puppet.err(detail)
>>>>>>> 6bf8f61a
            else
              raise Puppet::Error, detail
            end
          else
            #TRANSLATORS 'server_list' is the name of a setting and should not be translated
            Puppet.debug _("Selected puppet server from the `server_list` setting: %{server}:%{port}") % { server: server, port: port }
            report.master_used = "#{server}:#{port}"
          end
          Puppet.override(server: server, serverport: port) do
            completed = run_internal(options)
          end
        else
          completed = run_internal(options)
        end
      end
    ensure
      pool.close
    end

    completed ? report.exit_status : nil
  end

  def run_internal(options)
    report = options[:report]

    if options[:start_time]
      startup_time = Time.now - options[:start_time]
      report.add_times(:startup_time, startup_time)
    end

    # If a cached catalog is explicitly requested, attempt to retrieve it. Skip the node request,
    # don't pluginsync and switch to the catalog's environment if we successfully retrieve it.
    if Puppet[:use_cached_catalog]
      Puppet::GettextConfig.reset_text_domain('agent')
      Puppet::ModuleTranslations.load_from_vardir(Puppet[:vardir])

      cached_catalog = prepare_and_retrieve_catalog_from_cache(options)
      if cached_catalog
        @cached_catalog_status = 'explicitly_requested'

        if @environment != cached_catalog.environment && !Puppet[:strict_environment_mode]
          Puppet.notice _("Local environment: '%{local_env}' doesn't match the environment of the cached catalog '%{catalog_env}', switching agent to '%{catalog_env}'.") % { local_env: @environment, catalog_env: cached_catalog.environment }
          @environment = cached_catalog.environment
        end

        report.environment = @environment
      else
        # Don't try to retrieve a catalog from the cache again after we've already
        # failed to do so the first time.
        Puppet[:use_cached_catalog] = false
        Puppet[:usecacheonfailure] = false
        options[:pluginsync] = Puppet::Configurer.should_pluginsync?
      end
    end

    begin
      unless Puppet[:node_name_fact].empty?
        query_options, facts = get_facts(options)
      end

      configured_environment = Puppet[:environment] if Puppet.settings.set_by_config?(:environment)

      # We only need to find out the environment to run in if we don't already have a catalog
      unless (cached_catalog || options[:catalog] || Puppet[:strict_environment_mode])
        begin
          node = nil
          node_retr_time = thinmark do
            node = Puppet::Node.indirection.find(Puppet[:node_name_value],
              :environment => Puppet::Node::Environment.remote(@environment),
              :configured_environment => configured_environment,
              :ignore_cache => true,
              :transaction_uuid => @transaction_uuid,
              :fail_on_404 => true)
          end
          options[:report].add_times(:node_retrieval, node_retr_time)

          if node
            # If we have deserialized a node from a rest call, we want to set
            # an environment instance as a simple 'remote' environment reference.
            if !node.has_environment_instance? && node.environment_name
              node.environment = Puppet::Node::Environment.remote(node.environment_name)
            end

            @node_environment = node.environment.to_s

            if node.environment.to_s != @environment
              Puppet.notice _("Local environment: '%{local_env}' doesn't match server specified node environment '%{node_env}', switching agent to '%{node_env}'.") % { local_env: @environment, node_env: node.environment }
              @environment = node.environment.to_s
              report.environment = @environment
              query_options = nil
              facts = nil

              new_env = Puppet::Node::Environment.remote(@environment)
              Puppet.push_context(
                {
                  current_environment: new_env,
                  loaders: Puppet::Pops::Loaders.new(new_env, true)
                },
                "Local node environment #{@environment} for configurer transaction"
              )
            else
              Puppet.info _("Using configured environment '%{env}'") % { env: @environment }
            end
          end
        rescue StandardError => detail
          Puppet.warning(_("Unable to fetch my node definition, but the agent run will continue:"))
          Puppet.warning(detail)
        end
      end

      # This is to maintain compatibility with anyone using this class
      # aside from agent, apply, device.
      unless Puppet.lookup(:loaders) { nil }
        new_env = Puppet::Node::Environment.remote(@environment)
        Puppet.push_context(
          {
            current_environment: new_env,
            loaders: Puppet::Pops::Loaders.new(new_env, true)
          },
          "Local node environment #{@environment} for configurer transaction"
        )
      end

      query_options, facts = get_facts(options) unless query_options
      query_options[:configured_environment] = configured_environment
      options[:convert_for_node] = node

      catalog = prepare_and_retrieve_catalog(cached_catalog, facts, options, query_options)
      unless catalog
        return nil
      end

      if Puppet[:strict_environment_mode] && catalog.environment != @environment
        Puppet.err _("Not using catalog because its environment '%{catalog_env}' does not match agent specified environment '%{local_env}' and strict_environment_mode is set") % { catalog_env: catalog.environment, local_env: @environment }
        return nil
      end

      # Here we set the local environment based on what we get from the
      # catalog. Since a change in environment means a change in facts, and
      # facts may be used to determine which catalog we get, we need to
      # rerun the process if the environment is changed.
      tries = 0
      while catalog.environment and not catalog.environment.empty? and catalog.environment != @environment
        if tries > 3
          raise Puppet::Error, _("Catalog environment didn't stabilize after %{tries} fetches, aborting run") % { tries: tries }
        end
        Puppet.notice _("Local environment: '%{local_env}' doesn't match server specified environment '%{catalog_env}', restarting agent run with environment '%{catalog_env}'") % { local_env: @environment, catalog_env: catalog.environment }
        @environment = catalog.environment
        report.environment = @environment

        query_options, facts = get_facts(options)
        query_options[:configured_environment] = configured_environment

        # if we get here, ignore the cached catalog
        catalog = prepare_and_retrieve_catalog(nil, facts, options, query_options)
        return nil unless catalog
        tries += 1
      end

      # now that environment has converged, convert resource catalog into ral catalog
      # unless we were given a RAL catalog
      if !cached_catalog && options[:catalog]
        ral_catalog = options[:catalog]
      else
        # REMIND @duration is the time spent loading the last catalog, and doesn't
        # account for things like we failed to download and fell back to the cache
        ral_catalog = convert_catalog(catalog, @duration, facts, options)

        # If not noop, commit the cached resource catalog (not ral catalog). Ideally
        # we'd just copy the downloaded response body, instead of serializing the
        # in-memory catalog, but that's hard due to the indirector.
        indirection = Puppet::Resource::Catalog.indirection
        if !Puppet[:noop] && indirection.cache?
          request = indirection.request(:save, nil, catalog, environment: Puppet::Node::Environment.remote(catalog.environment))
          Puppet.info("Caching catalog for #{request.key}")
          indirection.cache.save(request)
        end
      end

      execute_prerun_command or return nil

      options[:report].code_id = ral_catalog.code_id
      options[:report].catalog_uuid = ral_catalog.catalog_uuid
      options[:report].cached_catalog_status = @cached_catalog_status
      apply_catalog(ral_catalog, options)
      true
    rescue => detail
      Puppet.log_exception(detail, _("Failed to apply catalog: %{detail}") % { detail: detail })
      return nil
    ensure
      execute_postrun_command or return nil
    end
  ensure
    if Puppet[:resubmit_facts]
      # TODO: Should mark the report as "failed" if an error occurs and
      #       resubmit_facts returns false. There is currently no API for this.
      resubmit_facts_time = thinmark { resubmit_facts }

      report.add_times(:resubmit_facts, resubmit_facts_time)
    end

    report.cached_catalog_status ||= @cached_catalog_status
    report.add_times(:total, Time.now - report.time)
    report.finalize_report
    Puppet::Util::Log.close(report)
    send_report(report)
    Puppet.pop_context
  end
  private :run_internal

  def find_functional_server
    begin
      session = Puppet.lookup(:http_session)
      service = session.route_to(:puppet)
      return [service.url.host, service.url.port]
    rescue Puppet::HTTP::ResponseError => e
      Puppet.debug(_("Puppet server %{host}:%{port} is unavailable: %{code} %{reason}") %
                   { host: e.response.url.host, port: e.response.url.port, code: e.response.code, reason: e.response.reason })
    rescue => detail
      #TRANSLATORS 'server_list' is the name of a setting and should not be translated
      Puppet.debug _("Unable to connect to server from server_list setting: %{detail}") % {detail: detail}
    end
    [nil, nil]
  end
  private :find_functional_server

  def send_report(report)
    puts report.summary if Puppet[:summarize]
    save_last_run_summary(report)
    Puppet::Transaction::Report.indirection.save(report, nil, :environment => Puppet::Node::Environment.remote(@environment)) if Puppet[:report]
  rescue => detail
    Puppet.log_exception(detail, _("Could not send report: %{detail}") % { detail: detail })
  end

  def save_last_run_summary(report)
    mode = Puppet.settings.setting(:lastrunfile).mode
    Puppet::Util.replace_file(Puppet[:lastrunfile], mode) do |fh|
      fh.print YAML.dump(report.raw_summary)
    end
  rescue => detail
    Puppet.log_exception(detail, _("Could not save last run local report: %{detail}") % { detail: detail })
  end

  # Submit updated facts to the Puppet Server
  #
  # This method will clear all current fact values, load a fresh set of
  # fact data, and then submit it to the Puppet Server.
  #
  # @return [true] If fact submission succeeds.
  # @return [false] If an exception is raised during fact generation or
  #   submission.
  def resubmit_facts
    ::Facter.clear
    facts = find_facts

    client = Puppet.runtime[:http]
    session = client.create_session
    puppet = session.route_to(:puppet)

    Puppet.info(_("Uploading facts for %{node} to %{server}") % {
                  node: facts.name,
                  server: puppet.url.hostname})

    puppet.put_facts(facts.name, facts: facts, environment: Puppet.lookup(:current_environment).name.to_s)

    return true
  rescue => detail
    Puppet.log_exception(detail, _("Failed to submit facts: %{detail}") %
                                 { detail: detail })

    return false
  end

  private

  def execute_from_setting(setting)
    return true if (command = Puppet[setting]) == ""

    begin
      Puppet::Util::Execution.execute([command])
      true
    rescue => detail
      Puppet.log_exception(detail, _("Could not run command from %{setting}: %{detail}") % { setting: setting, detail: detail })
      false
    end
  end

  def retrieve_catalog_from_cache(query_options)
    result = nil
    @duration = thinmark do
      result = Puppet::Resource::Catalog.indirection.find(
        Puppet[:node_name_value],
        query_options.merge(
          :ignore_terminus => true,
          :environment     => Puppet::Node::Environment.remote(@environment)
        )
      )
    end
    result
  rescue => detail
    Puppet.log_exception(detail, _("Could not retrieve catalog from cache: %{detail}") % { detail: detail })
    return nil
  end

  def retrieve_new_catalog(facts, query_options)
    result = nil
    @duration = thinmark do
      result = Puppet::Resource::Catalog.indirection.find(
        Puppet[:node_name_value],
        query_options.merge(
          :ignore_cache      => true,
          # don't update cache until after environment converges
          :ignore_cache_save => true,
          :environment       => Puppet::Node::Environment.remote(@environment),
          :fail_on_404       => true,
          :facts_for_catalog => facts
        )
      )
    end
    result
  rescue StandardError => detail
    Puppet.log_exception(detail, _("Could not retrieve catalog from remote server: %{detail}") % { detail: detail })
    return nil
  end

  def download_plugins(remote_environment_for_plugins)
    begin
      @handler.download_plugins(remote_environment_for_plugins)
    rescue Puppet::Error => detail
      if !Puppet[:ignore_plugin_errors] && Puppet[:usecacheonfailure]
        @running_failure = true
      else
        raise detail
      end
    end
  end
end<|MERGE_RESOLUTION|>--- conflicted
+++ resolved
@@ -223,25 +223,6 @@
         # mode. We shouldn't try to do any failover in that case.
         if options[:catalog].nil? && do_failover
           server, port = find_functional_server
-<<<<<<< HEAD
-          begin
-            if server.nil?
-              raise Puppet::Error, _("Could not select a functional puppet server from server_list: '%{server_list}'") % { server_list: Puppet.settings.value(:server_list, Puppet[:environment].to_sym, true) }
-            else
-              #TRANSLATORS 'server_list' is the name of a setting and should not be translated
-              Puppet.debug _("Selected puppet server from the `server_list` setting: %{server}:%{port}") % { server: server, port: port }
-              report.server_used = "#{server}:#{port}"
-            end
-          rescue Puppet::Error => detail
-            if Puppet[:usecacheonfailure]
-              options[:pluginsync] = false
-              @running_failure = true
-              if server.nil?
-                server = Puppet[:server_list].first[0]
-                port = Puppet[:server_list].first[1] || Puppet[:serverport]
-              end
-              Puppet.log_exception(detail)
-=======
           if server.nil?
             detail = _("Could not select a functional puppet server from server_list: '%{server_list}'") % { server_list: Puppet.settings.value(:server_list, Puppet[:environment].to_sym, true) }
             if Puppet[:usecacheonfailure]
@@ -249,17 +230,16 @@
               @running_failure = true
 
               server = Puppet[:server_list].first[0]
-              port = Puppet[:server_list].first[1] || Puppet[:masterport]
+              port = Puppet[:server_list].first[1] || Puppet[:serverport]
 
               Puppet.err(detail)
->>>>>>> 6bf8f61a
             else
               raise Puppet::Error, detail
             end
           else
             #TRANSLATORS 'server_list' is the name of a setting and should not be translated
             Puppet.debug _("Selected puppet server from the `server_list` setting: %{server}:%{port}") % { server: server, port: port }
-            report.master_used = "#{server}:#{port}"
+            report.server_used = "#{server}:#{port}"
           end
           Puppet.override(server: server, serverport: port) do
             completed = run_internal(options)
