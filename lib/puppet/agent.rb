--- conflicted
+++ resolved
@@ -46,12 +46,8 @@
     block_run = Puppet::Application.controlled_run do
       splay client_options.fetch :splay, Puppet[:splay]
       result = run_in_fork(should_fork) do
-<<<<<<< HEAD
         with_client(client_options[:transaction_uuid], client_options[:job_id]) do |client|
-=======
-        with_client(client_options[:transaction_uuid]) do |client|
           client_args = client_options.merge(:pluginsync => Puppet::Configurer.should_pluginsync?)
->>>>>>> c2ffa960
           begin
             lock do
               # NOTE: Timeout is pretty heinous as the location in which it
