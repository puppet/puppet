# The Compiler service is used to submit and retrieve data from the
# puppetserver.
#
# @api public
class Puppet::HTTP::Service::Compiler < Puppet::HTTP::Service
  # @return [String] Default API for the Compiler service
  API = '/puppet/v3'.freeze

  # Use `Puppet::HTTP::Session.route_to(:puppet)` to create or get an instance of this class.
  #
  # @param [Puppet::HTTP::Client] client
  # @param [Puppet::HTTP::Session] session
  # @param [String] server (`Puppet[:server]`) If an explicit server is given,
  #   create a service using that server. If server is nil, the default value
  #   is used to create the service.
  # @param [Integer] port (`Puppet[:masterport]`) If an explicit port is given, create
  #   a service using that port. If port is nil, the default value is used to
  #   create the service.
  #
  def initialize(client, session, server, port)
    url = build_url(API, server || Puppet[:server], port || Puppet[:serverport])
    super(client, session, url)
  end

  # Submit a GET request to retrieve a node from the server.
  #
  # @param [String] name The name of the node being requested
  # @param [String] environment The name of the environment we are operating in
  # @param [String] configured_environment Optional, the name of the configured
  #   environment. If unset, `environment` is used.
  # @param [String] transaction_uuid An agent generated transaction uuid, used
  #   for connecting catalogs and reports.
  #
  # @return [Array<Puppet::HTTP::Response, Puppet::Node>] An array containing
  #   the request response and the deserialized requested node
  #
  # @api public
  def get_node(name, environment:, configured_environment: nil, transaction_uuid: nil)
    headers = add_puppet_headers('Accept' => get_mime_types(Puppet::Node).join(', '))

    response = @client.get(
      with_base_url("/node/#{name}"),
      headers: headers,
      params: {
        environment: environment,
        configured_environment: configured_environment || environment,
        transaction_uuid: transaction_uuid,
      }
    )

    process_response(response)

    [response, deserialize(response, Puppet::Node)]
  end

  # Submit a POST request to submit a catalog to the server.
  #
  # @param [String] name The name of the catalog to be submitted
  # @param [Puppet::Node::Facts] facts Facts for this catalog
  # @param [String] environment The name of the environment we are operating in
  # @param [String] configured_environment Optional, the name of the configured
  #   environment. If unset, `environment` is used.
  # @param [String] transaction_uuid An agent generated transaction uuid, used
  #   for connecting catalogs and reports.
  # @param [String] job_uuid A unique job identifier defined when the orchestrator
  #   starts a puppet run via pxp-agent. This is used to correlate catalogs and
  #   reports with the orchestrator job.
  # @param [Boolean] static_catalog Indicates if the file metadata(s) are inlined
  #   in the catalog. This informs the agent if it needs to make a second request
  #   to retrieve metadata in addition to the initial catalog request.
  # @param [Array<String>] checksum_type An array of accepted checksum types.
  #
  # @return [Array<Puppet::HTTP::Response, Puppet::Resource::Catalog>] An array
  #   containing the request response and the deserialized catalog returned by
  #   the server
  #
  # @api public
  def post_catalog(name, facts:, environment:, configured_environment: nil, transaction_uuid: nil, job_uuid: nil, static_catalog: true, checksum_type: Puppet[:supported_checksum_types])
    if Puppet[:preferred_serialization_format] == "pson"
      formatter = Puppet::Network::FormatHandler.format_for(:pson)
      # must use 'pson' instead of 'text/pson'
      facts_format = 'pson'
    else
      formatter = Puppet::Network::FormatHandler.format_for(:json)
      facts_format = formatter.mime
    end

    facts_as_string = serialize(formatter, facts)

    # query parameters are sent in the POST request body
    body = {
      facts_format: facts_format,
      facts: Puppet::Util.uri_query_encode(facts_as_string),
      environment: environment,
      configured_environment: configured_environment || environment,
      transaction_uuid: transaction_uuid,
      job_uuid: job_uuid,
      static_catalog: static_catalog,
      checksum_type: checksum_type.join('.')
    }.map do |key, value|
      "#{key}=#{Puppet::Util.uri_query_encode(value.to_s)}"
    end.join("&")

    headers = add_puppet_headers(
      'Accept' => get_mime_types(Puppet::Resource::Catalog).join(', '),
      'Content-Type' => 'application/x-www-form-urlencoded'
    )

    response = @client.post(
      with_base_url("/catalog/#{name}"),
      body,
      headers: headers,
      # for legacy reasons we always send environment as a query parameter too
      params: { environment: environment },
    )

    process_response(response)

    [response, deserialize(response, Puppet::Resource::Catalog)]
  end

<<<<<<< HEAD
  # Submit a GET request to retrieve the facts for the named node.
=======
  #
  # @api private
  #
  # Submit a POST request to request a catalog to the server using v4 endpoint
  #
  # @param [String] certname The name of the node for which to compile the catalog.
  # @param [Hash] persistent A hash containing two required keys, facts and catalog,
  #   which when set to true will cause the facts and reports to be stored in
  #   PuppetDB, or discarded if set to false.
  # @param [String] environment The name of the environment for which to compile the catalog.
  # @param [Hash] facts A hash with a required values key, containing a hash of all the
  #    facts for the node. If not provided, Puppet will attempt to fetch facts for the node
  #    from PuppetDB.
  # @param [Hash] trusted_facts A hash with a required values key containing a hash of
  #    the trusted facts for a node
  # @param [String] transaction_uuid The id for tracking the catalog compilation and
  #    report submission.
  # @param [String] job_id The id of the orchestrator job that triggered this run.
  # @param [Hash] options A hash of options beyond direct input to catalogs. Options:
  #    - prefer_requested_environment Whether to always override a node's classified 
  #      environment with the one supplied in the request. If this is true and no environment
  #      is supplied, fall back to the classified environment, or finally, 'production'.
  #    - capture_logs Whether to return the errors and warnings that occurred during
  #      compilation alongside the catalog in the response body.
  #    - log_level The logging level to use during the compile when capture_logs is true.
  #      Options are 'err', 'warning', 'info', and 'debug'.
  #
  # @return [Array<Puppet::HTTP::Response, Puppet::Resource::Catalog, Array<String>>] An array
  #   containing the request response, the deserialized catalog returned by
  #   the server and array containing logs (log array will be empty if capture_logs is false)
  #
  def post_catalog4(certname, persistence:, environment:, facts: nil, trusted_facts: nil, transaction_uuid: nil, job_id: nil, options: nil)
    unless persistence.is_a?(Hash) && (missing = [:facts, :catalog] - persistence.keys.map(&:to_sym)).empty?
      raise ArgumentError.new("The 'persistence' hash is missing the keys: #{missing.join(', ')}")
    end
    raise ArgumentError.new("Facts must be a Hash not a #{facts.class}") unless facts.nil? || facts.is_a?(Hash)
    body = {
      certname: certname,
      persistence: persistence,
      environment: environment,
      transaction_uuid: transaction_uuid,
      job_id: job_id,
      options: options
    }
    body[:facts] = { values: facts } unless facts.nil?
    body[:trusted_facts] = { values: trusted_facts } unless trusted_facts.nil?
    headers = add_puppet_headers(
      'Accept' => get_mime_types(Puppet::Resource::Catalog).join(', '),
      'Content-Type' => 'application/json'
    )

    url = URI::HTTPS.build(host: @url.host, port: @url.port, path: Puppet::Util.uri_encode("/puppet/v4/catalog"))
    response = @client.post(
      url,
      body.to_json,
      headers: headers
    )
    process_response(response)
    begin
      response_body = JSON.parse(response.body)
      catalog = Puppet::Resource::Catalog.from_data_hash(response_body['catalog'])
    rescue => err
      raise Puppet::HTTP::SerializationError.new("Failed to deserialize catalog from puppetserver response: #{err.message}", err)
    end
    
    logs = response_body['logs'] || []
    [response, catalog, logs]
  end

  #
  # @api private
  #
  # Submit a GET request to retrieve the facts for the named node
>>>>>>> a5411f21
  #
  # @param [String] name Name of the node to retrieve facts for
  # @param [String] environment Name of the environment we are operating in
  #
  # @return [Array<Puppet::HTTP::Response, Puppet::Node::Facts>] An array
  #   containing the request response and the deserialized facts for the
  #   specified node
  #
  # @api public
  def get_facts(name, environment:)
    headers = add_puppet_headers('Accept' => get_mime_types(Puppet::Node::Facts).join(', '))

    response = @client.get(
      with_base_url("/facts/#{name}"),
      headers: headers,
      params: { environment: environment }
    )

    process_response(response)

    [response, deserialize(response, Puppet::Node::Facts)]
  end

  # Submits a PUT request to submit facts for the node to the server.
  #
  # @param [String] name Name of the node we are submitting facts for
  # @param [String] environment Name of the environment we are operating in
  # @param [Puppet::Node::Facts] facts Facts for the named node
  #
  # @return [Puppet::HTTP::Response] The request response
  #
  # @api public
  def put_facts(name, environment:, facts:)
    formatter = Puppet::Network::FormatHandler.format_for(Puppet[:preferred_serialization_format])

    headers = add_puppet_headers(
      'Accept' => get_mime_types(Puppet::Node::Facts).join(', '),
      'Content-Type' => formatter.mime
    )

    response = @client.put(
      with_base_url("/facts/#{name}"),
      serialize(formatter, facts),
      headers: headers,
      params: { environment: environment },
    )

    process_response(response)

    response
  end

  # Submit a GET request to retrieve a file stored with filebucket.
  #
  # @param [String] path The request path, formatted by `Puppet::FileBucket::Dipper`
  # @param [String] environment Name of the environment we are operating in.
  #   This should not impact filebucket at all, but is included to be consistent
  #   with legacy code.
  # @param [String] bucket_path
  # @param [String] diff_with a checksum to diff against if we are comparing
  #   files that are both stored in the bucket
  # @param [String] list_all
  # @param [String] fromdate
  # @param [String] todate
  #
  # @return [Array<Puppet::HTTP::Response, Puppet::FileBucket::File>] An array
  #   containing the request response and the deserialized file returned from
  #   the server.
  #
  # @api public
  def get_filebucket_file(path, environment:, bucket_path: nil, diff_with: nil, list_all: nil, fromdate: nil, todate: nil)
    headers = add_puppet_headers('Accept' => 'application/octet-stream')

    response = @client.get(
      with_base_url("/file_bucket_file/#{path}"),
      headers: headers,
      params: {
        environment: environment,
        bucket_path: bucket_path,
        diff_with: diff_with,
        list_all: list_all,
        fromdate: fromdate,
        todate: todate
      }
    )

    process_response(response)

    [response, deserialize(response, Puppet::FileBucket::File)]
  end

  # Submit a PUT request to store a file with filebucket.
  #
  # @param [String] path The request path, formatted by `Puppet::FileBucket::Dipper`
  # @param [String] body The contents of the file to be backed
  # @param [String] environment Name of the environment we are operating in.
  #   This should not impact filebucket at all, but is included to be consistent
  #   with legacy code.
  #
  # @return [Puppet::HTTP::Response] The response request
  #
  # @api public
  def put_filebucket_file(path, body:, environment:)
    headers = add_puppet_headers({
      'Accept' => 'application/octet-stream',
      'Content-Type' => 'application/octet-stream'
      })

    response = @client.put(
      with_base_url("/file_bucket_file/#{path}"),
      body,
      headers: headers,
      params: {
        environment: environment
      }
    )

    process_response(response)

    response
  end

  # Submit a HEAD request to check the status of a file stored with filebucket.
  #
  # @param [String] path The request path, formatted by `Puppet::FileBucket::Dipper`
  # @param [String] environment Name of the environment we are operating in.
  #   This should not impact filebucket at all, but is included to be consistent
  #   with legacy code.
  # @param [String] bucket_path
  #
  # @return [Puppet::HTTP::Response] The request response
  #
  # @api public
  def head_filebucket_file(path, environment:, bucket_path: nil)
    headers = add_puppet_headers('Accept' => 'application/octet-stream')

    response = @client.head(
      with_base_url("/file_bucket_file/#{path}"),
      headers: headers,
      params: {
        environment: environment,
        bucket_path: bucket_path
      }
    )

    process_response(response)

    response
  end
end<|MERGE_RESOLUTION|>--- conflicted
+++ resolved
@@ -119,9 +119,6 @@
     [response, deserialize(response, Puppet::Resource::Catalog)]
   end
 
-<<<<<<< HEAD
-  # Submit a GET request to retrieve the facts for the named node.
-=======
   #
   # @api private
   #
@@ -195,7 +192,6 @@
   # @api private
   #
   # Submit a GET request to retrieve the facts for the named node
->>>>>>> a5411f21
   #
   # @param [String] name Name of the node to retrieve facts for
   # @param [String] environment Name of the environment we are operating in
