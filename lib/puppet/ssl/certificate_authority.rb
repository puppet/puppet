require 'puppet/ssl/host'
require 'puppet/ssl/certificate_request'
require 'puppet/util/cacher'

# The class that knows how to sign certificates.  It creates
# a 'special' SSL::Host whose name is 'ca', thus indicating
# that, well, it's the CA.  There's some magic in the
# indirector/ssl_file terminus base class that does that
# for us.
#   This class mostly just signs certs for us, but
# it can also be seen as a general interface into all of the
# SSL stuff.
class Puppet::SSL::CertificateAuthority
  require 'puppet/ssl/certificate_factory'
  require 'puppet/ssl/inventory'
  require 'puppet/ssl/certificate_revocation_list'
  require 'puppet/ssl/certificate_authority/interface'
  require 'puppet/network/authstore'

  class CertificateVerificationError < RuntimeError
    attr_accessor :error_code

    def initialize(code)
      @error_code = code
    end
  end

  class << self
    include Puppet::Util::Cacher

    cached_attr(:singleton_instance) { new }
  end

  def self.ca?
    return false unless Puppet[:ca]
    return false unless Puppet.run_mode.master?
    true
  end

  # If this process can function as a CA, then return a singleton
  # instance.
  def self.instance
    return nil unless ca?

    singleton_instance
  end

  attr_reader :name, :host

  # Create and run an applicator.  I wanted to build an interface where you could do
  # something like 'ca.apply(:generate).to(:all) but I don't think it's really possible.
  def apply(method, options)
    raise ArgumentError, "You must specify the hosts to apply to; valid values are an array or the symbol :all" unless options[:to]
    applier = Interface.new(method, options)

    applier.apply(self)
  end

  # If autosign is configured, then autosign all CSRs that match our configuration.
  def autosign
    return unless auto = autosign?

    store = nil
    store = autosign_store(auto) if auto != true

    Puppet::SSL::CertificateRequest.search("*").each do |csr|
      sign(csr.name) if auto == true or store.allowed?(csr.name, "127.1.1.1")
    end
  end

  # Do we autosign?  This returns true, false, or a filename.
  def autosign?
    auto = Puppet[:autosign]
    return false if ['false', false].include?(auto)
    return true if ['true', true].include?(auto)

    raise ArgumentError, "The autosign configuration '#{auto}' must be a fully qualified file" unless auto =~ /^\//
    FileTest.exist?(auto) && auto
  end

  # Create an AuthStore for autosigning.
  def autosign_store(file)
    auth = Puppet::Network::AuthStore.new
    File.readlines(file).each do |line|
      next if line =~ /^\s*#/
      next if line =~ /^\s*$/
      auth.allow(line.chomp)
    end

    auth
  end

  # Retrieve (or create, if necessary) the certificate revocation list.
  def crl
    unless defined?(@crl)
      unless @crl = Puppet::SSL::CertificateRevocationList.find(Puppet::SSL::CA_NAME)
        @crl = Puppet::SSL::CertificateRevocationList.new(Puppet::SSL::CA_NAME)
        @crl.generate(host.certificate.content, host.key.content)
        @crl.save
      end
    end
    @crl
  end

  # Delegate this to our Host class.
  def destroy(name)
    Puppet::SSL::Host.destroy(name)
  end

  # Generate a new certificate.
  def generate(name)
    raise ArgumentError, "A Certificate already exists for #{name}" if Puppet::SSL::Certificate.find(name)
    host = Puppet::SSL::Host.new(name)

    host.generate_certificate_request

    sign(name)
  end

  # Generate our CA certificate.
  def generate_ca_certificate
    generate_password unless password?

    host.generate_key unless host.key

    # Create a new cert request.  We do this
    # specially, because we don't want to actually
    # save the request anywhere.
    request = Puppet::SSL::CertificateRequest.new(host.name)
    request.generate(host.key)

    # Create a self-signed certificate.
    @certificate = sign(host.name, :ca, request)

    # And make sure we initialize our CRL.
    crl
  end

  def initialize
    Puppet.settings.use :main, :ssl, :ca

    @name = Puppet[:certname]

    @host = Puppet::SSL::Host.new(Puppet::SSL::Host.ca_name)

    setup
  end

  # Retrieve (or create, if necessary) our inventory manager.
  def inventory
    @inventory ||= Puppet::SSL::Inventory.new
  end

  # Generate a new password for the CA.
  def generate_password
    pass = ""
    20.times { pass += (rand(74) + 48).chr }

    begin
      Puppet.settings.write(:capass) { |f| f.print pass }
    rescue Errno::EACCES => detail
      raise Puppet::Error, "Could not write CA password: #{detail}"
    end

    @password = pass

    pass
  end

  # List all signed certificates.
  def list
    Puppet::SSL::Certificate.search("*").collect { |c| c.name }
  end

  # Read the next serial from the serial file, and increment the
  # file so this one is considered used.
  def next_serial
    serial = nil

    # This is slightly odd.  If the file doesn't exist, our readwritelock creates
    # it, but with a mode we can't actually read in some cases.  So, use
    # a default before the lock.
    serial = 0x1 unless FileTest.exist?(Puppet[:serial])

    Puppet.settings.readwritelock(:serial) { |f|
      serial ||= File.read(Puppet.settings[:serial]).chomp.hex if FileTest.exist?(Puppet[:serial])

      # We store the next valid serial, not the one we just used.
      f << "%04X" % (serial + 1)
    }

    serial
  end

  # Does the password file exist?
  def password?
    FileTest.exist? Puppet[:capass]
  end

  # Print a given host's certificate as text.
  def print(name)
    (cert = Puppet::SSL::Certificate.find(name)) ? cert.to_text : nil
  end

  # Revoke a given certificate.
  def revoke(name)
    raise ArgumentError, "Cannot revoke certificates when the CRL is disabled" unless crl

    if cert = Puppet::SSL::Certificate.find(name)
      serial = cert.content.serial
    elsif ! serial = inventory.serial(name)
      raise ArgumentError, "Could not find a serial number for #{name}"
    end
    crl.revoke(serial, host.key.content)
  end

  # This initializes our CA so it actually works.  This should be a private
  # method, except that you can't any-instance stub private methods, which is
  # *awesome*.  This method only really exists to provide a stub-point during
  # testing.
  def setup
    generate_ca_certificate unless @host.certificate
  end

  # Sign a given certificate request.
  def sign(hostname, cert_type = :server, self_signing_csr = nil)
    # This is a self-signed certificate
    if self_signing_csr
      csr = self_signing_csr
      issuer = csr.content
    else
      unless csr = Puppet::SSL::CertificateRequest.find(hostname)
        raise ArgumentError, "Could not find certificate request for #{hostname}"
      end
      issuer = host.certificate.content
    end

    cert = Puppet::SSL::Certificate.new(hostname)
    cert.content = Puppet::SSL::CertificateFactory.new(cert_type, csr.content, issuer, next_serial).result
    cert.content.sign(host.key.content, OpenSSL::Digest::SHA1.new)

    Puppet.notice "Signed certificate request for #{hostname}"

    # Add the cert to the inventory before we save it, since
    # otherwise we could end up with it being duplicated, if
    # this is the first time we build the inventory file.
    inventory.add(cert)

    # Save the now-signed cert.  This should get routed correctly depending
    # on the certificate type.
    cert.save

<<<<<<< HEAD
    # Verify a given host's certificate.
    def verify(name)
        unless cert = Puppet::SSL::Certificate.find(name)
            raise ArgumentError, "Could not find a certificate for %s" % name
        end
        store = OpenSSL::X509::Store.new
        store.add_file Puppet[:cacert]
        store.add_crl crl.content if self.crl
        store.purpose = OpenSSL::X509::PURPOSE_SSL_CLIENT
        store.flags = OpenSSL::X509::V_FLAG_CRL_CHECK_ALL|OpenSSL::X509::V_FLAG_CRL_CHECK if Puppet.settings[:certificate_revocation]

        unless store.verify(cert.content)
            raise CertificateVerificationError.new(store.error), store.error_string
        end
    end
=======
    # And remove the CSR if this wasn't self signed.
    Puppet::SSL::CertificateRequest.destroy(csr.name) unless self_signing_csr

    cert
  end
>>>>>>> 8747479d

  # Verify a given host's certificate.
  def verify(name)
    unless cert = Puppet::SSL::Certificate.find(name)
      raise ArgumentError, "Could not find a certificate for #{name}"
    end
    store = OpenSSL::X509::Store.new
    store.add_file Puppet[:cacert]
    store.add_crl crl.content if self.crl
    store.purpose = OpenSSL::X509::PURPOSE_SSL_CLIENT
    store.flags = OpenSSL::X509::V_FLAG_CRL_CHECK_ALL|OpenSSL::X509::V_FLAG_CRL_CHECK if Puppet.settings[:certificate_revocation]

    raise CertificateVerificationError.new(store.error), store.error_string unless store.verify(cert.content)
  end

  def fingerprint(name, md = :MD5)
    unless cert = Puppet::SSL::Certificate.find(name) || Puppet::SSL::CertificateRequest.find(name)
      raise ArgumentError, "Could not find a certificate or csr for #{name}"
    end
    cert.fingerprint(md)
  end

  # List the waiting certificate requests.
  def waiting?
    Puppet::SSL::CertificateRequest.search("*").collect { |r| r.name }
  end
end<|MERGE_RESOLUTION|>--- conflicted
+++ resolved
@@ -250,29 +250,11 @@
     # on the certificate type.
     cert.save
 
-<<<<<<< HEAD
-    # Verify a given host's certificate.
-    def verify(name)
-        unless cert = Puppet::SSL::Certificate.find(name)
-            raise ArgumentError, "Could not find a certificate for %s" % name
-        end
-        store = OpenSSL::X509::Store.new
-        store.add_file Puppet[:cacert]
-        store.add_crl crl.content if self.crl
-        store.purpose = OpenSSL::X509::PURPOSE_SSL_CLIENT
-        store.flags = OpenSSL::X509::V_FLAG_CRL_CHECK_ALL|OpenSSL::X509::V_FLAG_CRL_CHECK if Puppet.settings[:certificate_revocation]
-
-        unless store.verify(cert.content)
-            raise CertificateVerificationError.new(store.error), store.error_string
-        end
-    end
-=======
     # And remove the CSR if this wasn't self signed.
     Puppet::SSL::CertificateRequest.destroy(csr.name) unless self_signing_csr
 
     cert
   end
->>>>>>> 8747479d
 
   # Verify a given host's certificate.
   def verify(name)
