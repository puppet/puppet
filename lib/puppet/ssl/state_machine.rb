require 'puppet/ssl'
require 'puppet/util/pidlock'

# This class implements a state machine for bootstrapping a host's CA and CRL
# bundles, private key and signed client certificate. Each state has a frozen
# SSLContext that it uses to make network connections. If a state makes progress
# bootstrapping the host, then the state will generate a new frozen SSLContext
# and pass that to the next state. For example, the NeedCACerts state will load
# or download a CA bundle, and generate a new SSLContext containing those CA
# certs. This way we're sure about which SSLContext is being used during any
# phase of the bootstrapping process.
#
# @private
class Puppet::SSL::StateMachine
  class SSLState
    attr_reader :ssl_context

    def initialize(machine, ssl_context)
      @machine = machine
      @ssl_context = ssl_context
      @cert_provider = machine.cert_provider
      @ssl_provider = machine.ssl_provider
<<<<<<< HEAD
=======
    end

    def to_error(message, cause)
      detail = Puppet::Error.new(message)
      detail.set_backtrace(cause.backtrace)
      Error.new(@machine, message, detail)
>>>>>>> b0bc8142
    end
  end

  # Load existing CA certs or download them. Transition to NeedCRLs.
  #
  class NeedCACerts < SSLState
    def initialize(machine)
      super(machine, nil)
      @ssl_context = @ssl_provider.create_insecure_context
    end

    def next_state
      Puppet.debug("Loading CA certs")

      cacerts = @cert_provider.load_cacerts
      if cacerts
        next_ctx = @ssl_provider.create_root_context(cacerts: cacerts, revocation: false)
      else
        pem = Puppet::Rest::Routes.get_certificate(Puppet::SSL::CA_NAME, @ssl_context)
        cacerts = @cert_provider.load_cacerts_from_pem(pem)
        # verify cacerts before saving
        next_ctx = @ssl_provider.create_root_context(cacerts: cacerts, revocation: false)
        @cert_provider.save_cacerts(cacerts)
      end

      NeedCRLs.new(@machine, next_ctx)
    rescue OpenSSL::X509::CertificateError => e
      Error.new(@machine, e.message, e)
    rescue Puppet::Rest::ResponseError => e
      if e.response.code.to_i == 404
        to_error(_('CA certificate is missing from the server'), e)
      else
        to_error(_('Could not download CA certificate: %{message}') % { message: e.message }, e)
      end
    end
  end

  # If revocation is enabled, load CRLs or download them, using the CA bundle
  # from the previous state. Transition to NeedKey. Even if Puppet[:certificate_revocation]
  # is leaf or chain, disable revocation when downloading the CRL, since 1) we may
  # not have one yet or 2) the connection will fail if NeedCACerts downloaded a new CA
  # for which we don't have a CRL
  #
  class NeedCRLs < SSLState
    def next_state
      Puppet.debug("Loading CRLs")

      case Puppet[:certificate_revocation]
      when :chain, :leaf
        crls = @cert_provider.load_crls
        if crls
          next_ctx = @ssl_provider.create_root_context(cacerts: ssl_context[:cacerts], crls: crls)

          crl_ttl = Puppet[:crl_refresh_interval]
          if crl_ttl
            last_update = @cert_provider.crl_last_update
            now = Time.now
            if last_update.nil? || now.to_i > last_update.to_i + crl_ttl
              # set last updated time first, then make a best effort to refresh
              @cert_provider.crl_last_update = now
              next_ctx = refresh_crl(next_ctx, last_update)
            end
          end
        else
          next_ctx = download_crl(@ssl_context, nil)
        end
      else
        Puppet.info("Certificate revocation is disabled, skipping CRL download")
        next_ctx = @ssl_provider.create_root_context(cacerts: ssl_context[:cacerts], crls: [])
      end

      NeedKey.new(@machine, next_ctx)
    rescue OpenSSL::X509::CRLError => e
      Error.new(@machine, e.message, e)
    rescue Puppet::Rest::ResponseError => e
      if e.response.code.to_i == 404
        to_error(_('CRL is missing from the server'), e)
      else
        to_error(_('Could not download CRLs: %{message}') % { message: e.message }, e)
      end
    end

    private

    def refresh_crl(ssl_ctx, last_update)
      Puppet.info(_("Refreshing CRL"))

      # return the next_ctx containing the updated crl
      download_crl(ssl_ctx, last_update)
    rescue Puppet::Rest::ResponseError => e
      if e.response.code.to_i == 304
        Puppet.info(_("CRL is unmodified, using existing CRL"))
      else
        Puppet.info(_("Failed to refresh CRL, using existing CRL: %{message}") % {message: e.message})
      end

      # return the original ssl_ctx
      ssl_ctx
    rescue SystemCallError => e
      Puppet.warning(_("Failed to refresh CRL, using existing CRL: %{message}") % {message: e.message})

      # return the original ssl_ctx
      ssl_ctx
    end

    def download_crl(ssl_ctx, last_update)
      pem = Puppet::Rest::Routes.get_crls(Puppet::SSL::CA_NAME, ssl_ctx, if_modified_since: last_update)
      crls = @cert_provider.load_crls_from_pem(pem)
      # verify crls before saving
      next_ctx = @ssl_provider.create_root_context(cacerts: ssl_ctx[:cacerts], crls: crls)
      @cert_provider.save_crls(crls)

      next_ctx
    end
  end

  # Load or generate a private key. If the key exists, try to load the client cert
  # and transition to Done. If the cert is mismatched or otherwise fails valiation,
  # raise an error. If the key doesn't exist yet, generate one, and save it. If the
  # cert doesn't exist yet, transition to NeedSubmitCSR.
  #
  class NeedKey < SSLState
    def next_state
      Puppet.debug(_("Loading/generating private key"))

      password = @cert_provider.load_private_key_password
      key = @cert_provider.load_private_key(Puppet[:certname], password: password)
      if key
        cert = @cert_provider.load_client_cert(Puppet[:certname])
        if cert
          next_ctx = @ssl_provider.create_context(
            cacerts: @ssl_context.cacerts, crls: @ssl_context.crls, private_key: key, client_cert: cert
          )
          return Done.new(@machine, next_ctx)
        end
      else
        if Puppet[:key_type] == 'ec'
          Puppet.info _("Creating a new EC SSL key for %{name} using curve %{curve}") % { name: Puppet[:certname], curve: Puppet[:named_curve] }
          key = OpenSSL::PKey::EC.generate(Puppet[:named_curve])
        else
          Puppet.info _("Creating a new RSA SSL key for %{name}") % { name: Puppet[:certname] }
          key = OpenSSL::PKey::RSA.new(Puppet[:keylength].to_i)
        end

        @cert_provider.save_private_key(Puppet[:certname], key, password: password)
      end

      NeedSubmitCSR.new(@machine, @ssl_context, key)
    end
  end

  # Base class for states with a private key.
  #
  class KeySSLState < SSLState
    attr_reader :private_key

    def initialize(machine, ssl_context, private_key)
      super(machine, ssl_context)
      @private_key = private_key
    end
  end

  # Generate and submit a CSR using the CA cert bundle and optional CRL bundle
  # from earlier states. If the request is submitted, proceed to NeedCert,
  # otherwise Wait. This could be due to the server already having a CSR
  # for this host (either the same or different CSR content), having a
  # signed certificate, or a revoked certificate.
  #
  class NeedSubmitCSR < KeySSLState
    def next_state
      Puppet.debug(_("Generating and submitting a CSR"))

      csr = @cert_provider.create_request(Puppet[:certname], @private_key)
      Puppet::Rest::Routes.put_certificate_request(csr.to_pem, Puppet[:certname], @ssl_context)
      @cert_provider.save_request(Puppet[:certname], csr)
      NeedCert.new(@machine, @ssl_context, @private_key)
    rescue Puppet::Rest::ResponseError => e
      if e.response.code.to_i == 400
        NeedCert.new(@machine, @ssl_context, @private_key)
      else
        to_error(_("Failed to submit the CSR, HTTP response was %{code}") % { code: e.response.code }, e)
      end
    end
  end

  # Attempt to load or retrieve our signed cert.
  #
  class NeedCert < KeySSLState
    def next_state
      Puppet.debug(_("Downloading client certificate"))

      cert = OpenSSL::X509::Certificate.new(
        Puppet::Rest::Routes.get_certificate(Puppet[:certname], @ssl_context)
      )
      # verify client cert before saving
      next_ctx = @ssl_provider.create_context(
        cacerts: @ssl_context.cacerts, crls: @ssl_context.crls, private_key: @private_key, client_cert: cert
      )
      @cert_provider.save_client_cert(Puppet[:certname], cert)
      @cert_provider.delete_request(Puppet[:certname])
      Done.new(@machine, next_ctx)
    rescue Puppet::SSL::SSLError => e
      Error.new(@machine, e.message, e)
    rescue OpenSSL::X509::CertificateError => e
      Error.new(@machine, _("Failed to parse certificate: %{message}") % {message: e.message}, e)
    rescue Puppet::Rest::ResponseError => e
      if e.response.code.to_i == 404
        Puppet.info(_("Certificate for %{certname} has not been signed yet") % {certname: Puppet[:certname]})
        $stdout.puts _("Couldn't fetch certificate from CA server; you might still need to sign this agent's certificate (%{name}).") % { name: Puppet[:certname] }
        Wait.new(@machine)
      else
        to_error(_("Failed to retrieve certificate for %{certname}: %{message}") %
                 {certname: Puppet[:certname], message: e.response.message}, e)
      end
    end
  end

  # We cannot make progress, so wait if allowed to do so, or exit.
  #
  class Wait < SSLState
    def initialize(machine)
      super(machine, nil)
    end

    def next_state
      time = @machine.waitforcert
      if time < 1
        puts _("Exiting now because the waitforcert setting is set to 0.")
        exit(1)
      elsif Time.now.to_i > @machine.wait_deadline
        puts _("Couldn't fetch certificate from CA server; you might still need to sign this agent's certificate (%{name}). Exiting now because the maxwaitforcert timeout has been exceeded.") % {name: Puppet[:certname] }
        exit(1)
      else
        Puppet.info(_("Will try again in %{time} seconds.") % {time: time})

        Kernel.sleep(time)

        # our ssl directory may have been cleaned while we were
        # sleeping, start over from the top
        NeedCACerts.new(@machine)
      end
    end
  end

  # We cannot make progress due to an error.
  #
  class Error < SSLState
    attr_reader :message, :error

    def initialize(machine, message, error)
      super(machine, nil)
      @message = message
      @error = error
    end

    def next_state
      Puppet.log_exception(@error, @message)
      Wait.new(@machine)
    end
  end

  # We have a CA bundle, optional CRL bundle, a private key and matching cert
  # that chains to one of the root certs in our bundle.
  #
  class Done < SSLState; end

<<<<<<< HEAD
  attr_reader :waitforcert, :wait_deadline, :cert_provider, :ssl_provider

  def initialize(waitforcert: Puppet[:waitforcert],
                 maxwaitforcert: Puppet[:maxwaitforcert],
                 cert_provider: Puppet::X509::CertProvider.new,
                 ssl_provider: Puppet::SSL::SSLProvider.new,
                 lockfile: Puppet::Util::Pidlock.new(Puppet[:ssl_lockfile]))
    @waitforcert = waitforcert
    @wait_deadline = Time.now.to_i + maxwaitforcert
    @cert_provider = cert_provider
    @ssl_provider = ssl_provider
    @lockfile = lockfile
=======
  attr_reader :waitforcert,  :cert_provider, :ssl_provider

  # Construct a state machine to manage the SSL initialization process. By
  # default, if the state machine encounters an exception, it will log the
  # exception and wait for `waitforcert` seconds and retry, restarting from the
  # beginning of the state machine.
  #
  # However, if `onetime` is true, then the state machine will raise the first
  # error it encounters, instead of waiting. Otherwise, if `waitforcert` is 0,
  # then then state machine will exit instead of wait.
  #
  # @param waitforcert [Integer] how many seconds to wait between attempts
  # @param onetime [Boolean] whether to run onetime
  # @param cert_provider [Puppet::X509::CertProvider] cert provider to use
  #   to load and save X509 objects.
  # @param ssl_provider [Puppet::SSL::SSLProvider] ssl provider to use
  #   to construct ssl contexts.
  def initialize(waitforcert: Puppet[:waitforcert],
                 onetime: Puppet[:onetime],
                 cert_provider: Puppet::X509::CertProvider.new,
                 ssl_provider: Puppet::SSL::SSLProvider.new)
    @waitforcert = waitforcert
    @onetime = onetime
    @cert_provider = cert_provider
    @ssl_provider = ssl_provider
>>>>>>> b0bc8142
  end

  # Run the state machine for CA certs and CRLs.
  #
  # @return [Puppet::SSL::SSLContext] initialized SSLContext
  # @raise [Puppet::Error] If we fail to generate an SSLContext
  def ensure_ca_certificates
    final_state = run_machine(NeedCACerts.new(self), NeedKey)
    final_state.ssl_context
  end

  # Run the state machine for CA certs and CRLs.
  #
  # @return [Puppet::SSL::SSLContext] initialized SSLContext
  # @raise [Puppet::Error] If we fail to generate an SSLContext
  def ensure_client_certificate
    final_state = run_machine(NeedCACerts.new(self), Done)
    ssl_context = final_state.ssl_context

    if Puppet::Util::Log.sendlevel?(:debug)
      chain = ssl_context.client_chain
      # print from root to client
      chain.reverse.each_with_index do |cert, i|
        digest = Puppet::SSL::Digest.new('SHA256', cert.to_der)
        if i == chain.length - 1
          Puppet.debug(_("Verified client certificate '%{subject}' fingerprint %{digest}") % {subject: cert.subject.to_utf8, digest: digest})
        else
          Puppet.debug(_("Verified CA certificate '%{subject}' fingerprint %{digest}") % {subject: cert.subject.to_utf8, digest: digest})
        end
      end
    end

    ssl_context
  end

  private

  def run_machine(state, stop)
<<<<<<< HEAD
    with_lock do
      loop do
        state = state.next_state

        break if state.is_a?(stop)
      end
    end

    state
  end

  def with_lock
    if @lockfile.lock
      begin
        yield
      ensure
        @lockfile.unlock
      end
    else
      raise Puppet::Error, _('Another puppet instance is already running; exiting')
=======
    loop do
      state = run_step(state)

      case state
      when stop
        break
      when Error
        if @onetime
          Puppet.log_exception(state.error)
          raise state.error
        end
      else
        # fall through
      end
>>>>>>> b0bc8142
    end

    state
  end

  def run_step(state)
    state.next_state
  rescue => e
    state.to_error(e.message, e)
  end
end<|MERGE_RESOLUTION|>--- conflicted
+++ resolved
@@ -20,15 +20,12 @@
       @ssl_context = ssl_context
       @cert_provider = machine.cert_provider
       @ssl_provider = machine.ssl_provider
-<<<<<<< HEAD
-=======
     end
 
     def to_error(message, cause)
       detail = Puppet::Error.new(message)
       detail.set_backtrace(cause.backtrace)
       Error.new(@machine, message, detail)
->>>>>>> b0bc8142
     end
   end
 
@@ -295,46 +292,38 @@
   #
   class Done < SSLState; end
 
-<<<<<<< HEAD
   attr_reader :waitforcert, :wait_deadline, :cert_provider, :ssl_provider
 
+  # Construct a state machine to manage the SSL initialization process. By
+  # default, if the state machine encounters an exception, it will log the
+  # exception and wait for `waitforcert` seconds and retry, restarting from the
+  # beginning of the state machine.
+  #
+  # However, if `onetime` is true, then the state machine will raise the first
+  # error it encounters, instead of waiting. Otherwise, if `waitforcert` is 0,
+  # then then state machine will exit instead of wait.
+  #
+  # @param waitforcert [Integer] how many seconds to wait between attempts
+  # @param maxwiatforcert [Integer] maximum amount of second
+  # @param onetime [Boolean] whether to run onetime
+  # @param lockfile [Puppet::Util::Pidlock] lockfile to protect against
+  #   concurrent modification by multiple processes
+  # @param cert_provider [Puppet::X509::CertProvider] cert provider to use
+  #   to load and save X509 objects.
+  # @param ssl_provider [Puppet::SSL::SSLProvider] ssl provider to use
+  #   to construct ssl contexts.
   def initialize(waitforcert: Puppet[:waitforcert],
                  maxwaitforcert: Puppet[:maxwaitforcert],
+                 onetime: Puppet[:onetime],
                  cert_provider: Puppet::X509::CertProvider.new,
                  ssl_provider: Puppet::SSL::SSLProvider.new,
                  lockfile: Puppet::Util::Pidlock.new(Puppet[:ssl_lockfile]))
     @waitforcert = waitforcert
     @wait_deadline = Time.now.to_i + maxwaitforcert
+    @onetime = onetime
     @cert_provider = cert_provider
     @ssl_provider = ssl_provider
     @lockfile = lockfile
-=======
-  attr_reader :waitforcert,  :cert_provider, :ssl_provider
-
-  # Construct a state machine to manage the SSL initialization process. By
-  # default, if the state machine encounters an exception, it will log the
-  # exception and wait for `waitforcert` seconds and retry, restarting from the
-  # beginning of the state machine.
-  #
-  # However, if `onetime` is true, then the state machine will raise the first
-  # error it encounters, instead of waiting. Otherwise, if `waitforcert` is 0,
-  # then then state machine will exit instead of wait.
-  #
-  # @param waitforcert [Integer] how many seconds to wait between attempts
-  # @param onetime [Boolean] whether to run onetime
-  # @param cert_provider [Puppet::X509::CertProvider] cert provider to use
-  #   to load and save X509 objects.
-  # @param ssl_provider [Puppet::SSL::SSLProvider] ssl provider to use
-  #   to construct ssl contexts.
-  def initialize(waitforcert: Puppet[:waitforcert],
-                 onetime: Puppet[:onetime],
-                 cert_provider: Puppet::X509::CertProvider.new,
-                 ssl_provider: Puppet::SSL::SSLProvider.new)
-    @waitforcert = waitforcert
-    @onetime = onetime
-    @cert_provider = cert_provider
-    @ssl_provider = ssl_provider
->>>>>>> b0bc8142
   end
 
   # Run the state machine for CA certs and CRLs.
@@ -373,12 +362,21 @@
   private
 
   def run_machine(state, stop)
-<<<<<<< HEAD
     with_lock do
       loop do
-        state = state.next_state
-
-        break if state.is_a?(stop)
+        state = run_step(state)
+
+        case state
+        when stop
+          break
+        when Error
+          if @onetime
+            Puppet.log_exception(state.error)
+            raise state.error
+          end
+        else
+          # fall through
+        end
       end
     end
 
@@ -394,25 +392,7 @@
       end
     else
       raise Puppet::Error, _('Another puppet instance is already running; exiting')
-=======
-    loop do
-      state = run_step(state)
-
-      case state
-      when stop
-        break
-      when Error
-        if @onetime
-          Puppet.log_exception(state.error)
-          raise state.error
-        end
-      else
-        # fall through
-      end
->>>>>>> b0bc8142
-    end
-
-    state
+    end
   end
 
   def run_step(state)
