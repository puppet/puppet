module Puppet

  def self.default_diffargs
    if (Facter.value(:kernel) == "AIX" && Facter.value(:kernelmajversion) == "5300")
      ""
    else
      "-u"
    end
  end

  ############################################################################################
  # NOTE: For information about the available values for the ":type" property of settings,
  #   see the docs for Settings.define_settings
  ############################################################################################

  AS_DURATION = %q{This setting can be a time interval in seconds (30 or 30s), minutes (30m), hours (6h), days (2d), or years (5y).}
  STORECONFIGS_ONLY = %q{This setting is only used by the ActiveRecord storeconfigs and inventory backends, which are deprecated.}

  define_settings(:main,
    :confdir  => {
        :default  => nil,
        :type     => :directory,
        :desc     => "The main Puppet configuration directory.  The default for this setting
          is calculated based on the user.  If the process is running as root or
          the user that Puppet is supposed to run as, it defaults to a system
          directory, but if it's running as any other user, it defaults to being
          in the user's home directory.",
    },
    :vardir   => {
        :default  => nil,
        :type     => :directory,
        :owner    => "service",
        :group    => "service",
        :desc     => "Where Puppet stores dynamic and growing data.  The default for this
          setting is calculated specially, like `confdir`_.",
    },

    ### NOTE: this setting is usually being set to a symbol value.  We don't officially have a
    ###     setting type for that yet, but we might want to consider creating one.
    :name     => {
        :default  => nil,
        :desc     => "The name of the application, if we are running as one.  The
          default is essentially $0 without the path or `.rb`.",
    }
  )

  define_settings(:main,
    :logdir => {
        :default  => nil,
        :type     => :directory,
        :mode     => 0750,
        :owner    => "service",
        :group    => "service",
        :desc     => "The directory in which to store log files",
    },
    :log_level => {
      :default    => 'notice',
      :type       => :enum,
      :values     => ["debug","info","notice","warning","err","alert","emerg","crit"],
<<<<<<< HEAD
      :desc       => "Default logging level for messages from Puppet. Allowed values are:

        * debug
        * info
        * notice
        * warning
        * err
        * alert
        * emerg
        * crit
        ",
=======
      :desc       => "Default logging level",
    },
    :disable_warnings => {
      :default => [],
      :type    => :array,
      :desc    => "A list of warning types to disable. Currently the only warning type that can be
        disabled are deprecations, but more warning types may be added later.",
      :hook      => proc do |value|
        values = munge(value)
        valid   = %w[deprecations]
        invalid = values - (values & valid)
        if not invalid.empty?
          raise ArgumentError, "Cannot disable unrecognized warning types #{invalid.inspect}. Valid values are #{valid.inspect}."
        end
      end
>>>>>>> 8c5313ae
    }
  )

  define_settings(:main,
    :priority => {
      :default => nil,
      :type    => :priority,
      :desc    => "The scheduling priority of the process.  Valid values are 'high',
        'normal', 'low', or 'idle', which are mapped to platform-specific
        values.  The priority can also be specified as an integer value and
        will be passed as is, e.g. -5.  Puppet must be running as a privileged
        user in order to increase scheduling priority.",
    },
    :trace => {
        :default  => false,
        :type     => :boolean,
        :desc     => "Whether to print stack traces on some errors",
    },
    :profile => {
        :default  => false,
        :type     => :boolean,
        :desc     => "Whether to enable experimental performance profiling",
    },
    :autoflush => {
      :default => true,
      :type       => :boolean,
      :desc       => "Whether log files should always flush to disk.",
      :hook       => proc { |value| Log.autoflush = value }
    },
    :syslogfacility => {
        :default  => "daemon",
        :desc     => "What syslog facility to use when logging to syslog.
          Syslog has a fixed list of valid facilities, and you must
          choose one of those; you cannot just make one up."
    },
    :statedir => {
        :default  => "$vardir/state",
        :type     => :directory,
        :mode     => 01755,
        :desc     => "The directory where Puppet state is stored.  Generally,
          this directory can be removed without causing harm (although it
          might result in spurious service restarts)."
    },
    :rundir => {
      :default  => nil,
      :type     => :directory,
      :mode     => 0755,
      :owner    => "service",
      :group    => "service",
      :desc     => "Where Puppet PID files are kept."
    },
    :genconfig => {
        :default  => false,
        :type     => :boolean,
        :desc     => "When true, causes Puppet applications to print an example config file
          to stdout and exit. The example will include descriptions of each
          setting, and the current (or default) value of each setting,
          incorporating any settings overridden on the CLI (with the exception
          of `genconfig` itself). This setting only makes sense when specified
          on the command line as `--genconfig`.",
    },
    :genmanifest => {
        :default  => false,
        :type     => :boolean,
        :desc     => "Whether to just print a manifest to stdout and exit.  Only makes
          sense when specified on the command line as `--genmanifest`.  Takes into account arguments specified
          on the CLI.",
    },
    :configprint => {
        :default  => "",
        :desc     => "Print the value of a specific configuration setting.  If the name of a
          setting is provided for this, then the value is printed and puppet
          exits.  Comma-separate multiple values.  For a list of all values,
          specify 'all'.",
    },
    :color => {
      :default => "ansi",
      :type    => :string,
      :desc    => "Whether to use colors when logging to the console.  Valid values are
        `ansi` (equivalent to `true`), `html`, and `false`, which produces no color.
        Defaults to false on Windows, as its console does not support ansi colors.",
    },
    :mkusers => {
        :default  => false,
        :type     => :boolean,
        :desc     => "Whether to create the necessary user and group that puppet agent will run as.",
    },
    :manage_internal_file_permissions => {
        :default  => true,
        :type     => :boolean,
        :desc     => "Whether Puppet should manage the owner, group, and mode of files it uses internally",
    },
    :onetime => {
        :default  => false,
        :type     => :boolean,
        :desc     => "Perform one configuration run and exit, rather than spawning a long-running
          daemon. This is useful for interactively running puppet agent, or
          running puppet agent from cron.",
        :short    => 'o',
    },
    :path => {
        :default          => "none",
        :desc             => "The shell search path.  Defaults to whatever is inherited
          from the parent process.",
        :call_hook => :on_define_and_write,
        :hook             => proc do |value|
          ENV["PATH"] = "" if ENV["PATH"].nil?
          ENV["PATH"] = value unless value == "none"
          paths = ENV["PATH"].split(File::PATH_SEPARATOR)
          Puppet::Util::Platform.default_paths.each do |path|
            ENV["PATH"] += File::PATH_SEPARATOR + path unless paths.include?(path)
          end
          value
        end
    },
    :libdir => {
        :type           => :directory,
        :default        => "$vardir/lib",
        :desc           => "An extra search path for Puppet.  This is only useful
          for those files that Puppet will load on demand, and is only
          guaranteed to work for those cases.  In fact, the autoload
          mechanism is responsible for making sure this directory
          is in Ruby's search path\n",
      :call_hook => :on_initialize_and_write,
      :hook             => proc do |value|
        $LOAD_PATH.delete(@oldlibdir) if defined?(@oldlibdir) and $LOAD_PATH.include?(@oldlibdir)
        @oldlibdir = value
        $LOAD_PATH << value
      end
    },
    :ignoreimport => {
        :default  => false,
        :type     => :boolean,
        :desc     => "If true, allows the parser to continue without requiring
          all files referenced with `import` statements to exist. This setting was primarily
          designed for use with commit hooks for parse-checking.",
    },
    :environment => {
        :default  => "production",
        :desc     => "The environment Puppet is running in.  For clients
          (e.g., `puppet agent`) this determines the environment itself, which
          is used to find modules and much more.  For servers (i.e., `puppet master`)
          this provides the default environment for nodes we know nothing about."
    },
    :environmentpath => {
      :default => "",
      :desc    => "A search path for directory environments, as a list of directories
        separated by the system path separator character. (The POSIX path separator
        is ':', and the Windows path separator is ';'.)

        This setting must have a value set to enable **directory environments.** The
        recommended value is `$confdir/environments`. For more details, see
        http://docs.puppetlabs.com/puppet/latest/reference/environments.html",
      :type    => :path,
    },
    :diff_args => {
        :default  => default_diffargs,
        :desc     => "Which arguments to pass to the diff command when printing differences between
          files. The command to use can be chosen with the `diff` setting.",
    },
    :diff => {
      :default => (Puppet.features.microsoft_windows? ? "" : "diff"),
      :desc    => "Which diff command to use when printing differences between files. This setting
          has no default value on Windows, as standard `diff` is not available, but Puppet can use many
          third-party diff tools.",
    },
    :show_diff => {
        :type     => :boolean,
        :default  => false,
        :desc     => "Whether to log and report a contextual diff when files are being replaced.
          This causes partial file contents to pass through Puppet's normal
          logging and reporting system, so this setting should be used with
          caution if you are sending Puppet's reports to an insecure
          destination. This feature currently requires the `diff/lcs` Ruby
          library.",
    },
    :daemonize => {
        :type     => :boolean,
        :default  => (Puppet.features.microsoft_windows? ? false : true),
        :desc     => "Whether to send the process into the background.  This defaults
          to true on POSIX systems, and to false on Windows (where Puppet
          currently cannot daemonize).",
        :short    => "D",
        :hook     => proc do |value|
          if value and Puppet.features.microsoft_windows?
            raise "Cannot daemonize on Windows"
          end
      end
    },
    :maximum_uid => {
        :default  => 4294967290,
        :desc     => "The maximum allowed UID.  Some platforms use negative UIDs
          but then ship with tools that do not know how to handle signed ints,
          so the UIDs show up as huge numbers that can then not be fed back into
          the system.  This is a hackish way to fail in a slightly more useful
          way when that happens.",
    },
    :route_file => {
      :default    => "$confdir/routes.yaml",
      :desc       => "The YAML file containing indirector route configuration.",
    },
    :node_terminus => {
      :type       => :terminus,
      :default    => "plain",
      :desc       => "Where to find information about nodes.",
    },
    :node_cache_terminus => {
      :type       => :terminus,
      :default    => nil,
      :desc       => "How to store cached nodes.
      Valid values are (none), 'json', 'msgpack', 'yaml' or write only yaml ('write_only_yaml').
      The master application defaults to 'write_only_yaml', all others to none.",
    },
    :data_binding_terminus => {
      :type    => :terminus,
      :default => "hiera",
      :desc    => "Where to retrive information about data.",
    },
    :hiera_config => {
      :default => "$confdir/hiera.yaml",
      :desc    => "The hiera configuration file. Puppet only reads this file on startup, so you must restart the puppet master every time you edit it.",
      :type    => :file,
    },
    :binder => {
      :default => false,
      :desc    => "Turns the binding system on or off. This includes bindings in modules.
        The binding system aggregates data from modules and other locations and makes them available for lookup.
        The binding system is experimental and any or all of it may change.",
      :type    => :boolean,
    },
    :binder_config => {
      :default => nil,
      :desc    => "The binder configuration file. Puppet reads this file on each request to configure the bindings system.
      If set to nil (the default), a $confdir/binder_config.yaml is optionally loaded. If it does not exists, a default configuration
      is used. If the setting :binding_config is specified, it must reference a valid and existing yaml file.",
      :type    => :file,
    },
    :catalog_terminus => {
      :type       => :terminus,
      :default    => "compiler",
      :desc       => "Where to get node catalogs.  This is useful to change if, for instance,
      you'd like to pre-compile catalogs and store them in memcached or some other easily-accessed store.",
    },
    :catalog_cache_terminus => {
      :type       => :terminus,
      :default    => nil,
      :desc       => "How to store cached catalogs. Valid values are 'json', 'msgpack' and 'yaml'. The agent application defaults to 'json'."
    },
    :facts_terminus => {
      :default => 'facter',
      :desc => "The node facts terminus.",
      :call_hook => :on_initialize_and_write,
      :hook => proc do |value|
        require 'puppet/node/facts'
        # Cache to YAML if we're uploading facts away
        if %w[rest inventory_service].include? value.to_s
          Puppet.info "configuring the YAML fact cache because a remote terminus is active"
          Puppet::Node::Facts.indirection.cache_class = :yaml
        end
      end
    },
    :inventory_terminus => {
      :type       => :terminus,
      :default    => "$facts_terminus",
      :desc       => "Should usually be the same as the facts terminus",
    },
    :default_file_terminus => {
      :type       => :terminus,
      :default    => "rest",
      :desc       => "The default source for files if no server is given in a
      uri, e.g. puppet:///file. The default of `rest` causes the file to be
      retrieved using the `server` setting. When running `apply` the default
      is `file_server`, causing requests to be filled locally."
    },
    :httplog => {
        :default  => "$logdir/http.log",
        :type     => :file,
        :owner    => "root",
        :mode     => 0640,
        :desc     => "Where the puppet agent web server logs.",
    },
    :http_proxy_host => {
      :default    => "none",
      :desc       => "The HTTP proxy host to use for outgoing connections.  Note: You
      may need to use a FQDN for the server hostname when using a proxy.",
    },
    :http_proxy_port => {
      :default    => 3128,
      :desc       => "The HTTP proxy port to use for outgoing connections",
    },
    :filetimeout => {
      :default    => "15s",
      :type       => :duration,
      :desc       => "The minimum time to wait between checking for updates in
      configuration files.  This timeout determines how quickly Puppet checks whether
      a file (such as manifests or templates) has changed on disk. #{AS_DURATION}",
    },
    :environment_timeout => {
      :default    => "3m",
      :type       => :ttl,
      :desc       => "The time to live for a cached environment.
      #{AS_DURATION}
      This setting can also be set to `unlimited`, which causes the environment to
      be cached until the master is restarted."
    },
    :queue_type => {
      :default    => "stomp",
      :desc       => "Which type of queue to use for asynchronous processing.",
    },
    :queue_type => {
      :default    => "stomp",
      :desc       => "Which type of queue to use for asynchronous processing.",
    },
    :queue_source => {
      :default    => "stomp://localhost:61613/",
      :desc       => "Which type of queue to use for asynchronous processing.  If your stomp server requires
      authentication, you can include it in the URI as long as your stomp client library is at least 1.1.1",
    },
    :async_storeconfigs => {
        :default  => false,
        :type     => :boolean,
        :desc     => "Whether to use a queueing system to provide asynchronous database integration.
      Requires that `puppet queue` be running.",
        :hook     => proc do |value|
          if value
            # This reconfigures the termini for Node, Facts, and Catalog
            Puppet.settings.override_default(:storeconfigs, true)

            # But then we modify the configuration
            Puppet::Resource::Catalog.indirection.cache_class = :queue
            Puppet.settings.override_default(:catalog_cache_terminus, :queue)
          else
            raise "Cannot disable asynchronous storeconfigs in a running process"
          end
        end
    },
    :thin_storeconfigs => {
      :default  => false,
      :type     => :boolean,
      :desc     =>
    "Boolean; whether Puppet should store only facts and exported resources in the storeconfigs
    database. This will improve the performance of exported resources with the older
    `active_record` backend, but will disable external tools that search the storeconfigs database.
    Thinning catalogs is generally unnecessary when using PuppetDB to store catalogs.",
      :hook     => proc do |value|
        Puppet.settings.override_default(:storeconfigs, true) if value
        end
      },
    :config_version => {
      :default    => "",
      :desc       => "How to determine the configuration version.  By default, it will be the
      time that the configuration is parsed, but you can provide a shell script to override how the
      version is determined.  The output of this script will be added to every log message in the
      reports, allowing you to correlate changes on your hosts to the source version on the server.

      Setting a global value for config_version in puppet.conf is deprecated. Please set a
      per-environment value in environment.conf instead. For more info, see
      http://docs.puppetlabs.com/puppet/latest/reference/environments.html",
      :deprecated => :allowed_on_commandline,
    },
    :zlib => {
        :default  => true,
        :type     => :boolean,
        :desc     => "Boolean; whether to use the zlib library",
    },
    :prerun_command => {
      :default    => "",
      :desc       => "A command to run before every agent run.  If this command returns a non-zero
      return code, the entire Puppet run will fail.",
    },
    :postrun_command => {
      :default    => "",
      :desc       => "A command to run after every agent run.  If this command returns a non-zero
      return code, the entire Puppet run will be considered to have failed, even though it might have
      performed work during the normal run.",
    },
    :freeze_main => {
        :default  => false,
        :type     => :boolean,
        :desc     => "Freezes the 'main' class, disallowing any code to be added to it.  This
          essentially means that you can't have any code outside of a node,
          class, or definition other than in the site manifest.",
    },
    :stringify_facts => {
      :default => true,
      :type    => :boolean,
      :desc    => "Flatten fact values to strings using #to_s. Means you can't have arrays or
        hashes as fact values.",
    },
    :trusted_node_data => {
      :default => false,
      :type    => :boolean,
      :desc    => "Stores trusted node data in a hash called $trusted.
        When true also prevents $trusted from being overridden in any scope.",
    },
    :immutable_node_data => {
      :default => '$trusted_node_data',
      :type    => :boolean,
      :desc    => "When true, also prevents $trusted and $facts from being overridden in any scope",
    }
  )
  Puppet.define_settings(:module_tool,
    :module_repository  => {
      :default  => 'https://forgeapi.puppetlabs.com',
      :desc     => "The module repository",
    },
    :module_working_dir => {
        :default  => '$vardir/puppet-module',
        :desc     => "The directory into which module tool data is stored",
    },
    :module_skeleton_dir => {
        :default  => '$module_working_dir/skeleton',
        :desc     => "The directory which the skeleton for module tool generate is stored.",
    }
  )

    Puppet.define_settings(
    :main,

    # We have to downcase the fqdn, because the current ssl stuff (as oppsed to in master) doesn't have good facilities for
    # manipulating naming.
    :certname => {
      :default => Puppet::Settings.default_certname.downcase, :desc => "The name to use when handling certificates. When a node
        requests a certificate from the CA puppet master, it uses the value of the
        `certname` setting as its requested Subject CN.

        This is the name used when managing a node's permissions in
        [auth.conf](http://docs.puppetlabs.com/puppet/latest/reference/config_file_auth.html).
        In most cases, it is also used as the node's name when matching
        [node definitions](http://docs.puppetlabs.com/puppet/latest/reference/lang_node_definitions.html)
        and requesting data from an ENC. (This can be changed with the `node_name_value`
        and `node_name_fact` settings, although you should only do so if you have
        a compelling reason.)

        A node's certname is available in Puppet manifests as `$trusted['certname']`. (See
        [Facts and Built-In Variables](http://docs.puppetlabs.com/puppet/latest/reference/lang_facts_and_builtin_vars.html)
        for more details.)

        * For best compatibility, you should limit the value of `certname` to
          only use letters, numbers, periods, underscores, and dashes. (That is,
          it should match `/\A[a-z0-9._-]+\Z/`.)
        * The special value `ca` is reserved, and can't be used as the certname
          for a normal node.

        Defaults to the node's fully qualified domain name.",
      :call_hook => :on_define_and_write, # Call our hook with the default value, so we're always downcased
      :hook => proc { |value| raise(ArgumentError, "Certificate names must be lower case; see #1168") unless value == value.downcase }},
    :certdnsnames => {
      :default => '',
      :hook    => proc do |value|
        unless value.nil? or value == '' then
          Puppet.warning <<WARN
The `certdnsnames` setting is no longer functional,
after CVE-2011-3872. We ignore the value completely.

For your own certificate request you can set `dns_alt_names` in the
configuration and it will apply locally.  There is no configuration option to
set DNS alt names, or any other `subjectAltName` value, for another nodes
certificate.

Alternately you can use the `--dns_alt_names` command line option to set the
labels added while generating your own CSR.
WARN
        end
      end,
      :desc    => <<EOT
The `certdnsnames` setting is no longer functional,
after CVE-2011-3872. We ignore the value completely.

For your own certificate request you can set `dns_alt_names` in the
configuration and it will apply locally.  There is no configuration option to
set DNS alt names, or any other `subjectAltName` value, for another nodes
certificate.

Alternately you can use the `--dns_alt_names` command line option to set the
labels added while generating your own CSR.
EOT
    },
    :dns_alt_names => {
      :default => '',
      :desc    => <<EOT,
The comma-separated list of alternative DNS names to use for the local host.

When the node generates a CSR for itself, these are added to the request
as the desired `subjectAltName` in the certificate: additional DNS labels
that the certificate is also valid answering as.

This is generally required if you use a non-hostname `certname`, or if you
want to use `puppet kick` or `puppet resource -H` and the primary certname
does not match the DNS name you use to communicate with the host.

This is unnecessary for agents, unless you intend to use them as a server for
`puppet kick` or remote `puppet resource` management.

It is rarely necessary for servers; it is usually helpful only if you need to
have a pool of multiple load balanced masters, or for the same master to
respond on two physically separate networks under different names.
EOT
    },
    :csr_attributes => {
      :default => "$confdir/csr_attributes.yaml",
      :type => :file,
      :desc => <<EOT
An optional file containing custom attributes to add to certificate signing
requests (CSRs). You should ensure that this file does not exist on your CA
puppet master; if it does, unwanted certificate extensions may leak into
certificates created with the `puppet cert generate` command.

If present, this file must be a YAML hash containing a `custom_attributes` key
and/or an `extension_requests` key. The value of each key must be a hash, where
each key is a valid OID and each value is an object that can be cast to a string.

Custom attributes can be used by the CA when deciding whether to sign the
certificate, but are then discarded. Attribute OIDs can be any OID value except
the standard CSR attributes (i.e. attributes described in RFC 2985 section 5.4).
This is useful for embedding a pre-shared key for autosigning policy executables
(see the `autosign` setting), often by using the `1.2.840.113549.1.9.7`
("challenge password") OID.

Extension requests will be permanently embedded in the final certificate.
Extension OIDs must be in the "ppRegCertExt" (`1.3.6.1.4.1.34380.1.1`) or
"ppPrivCertExt" (`1.3.6.1.4.1.34380.1.2`) OID arcs. The ppRegCertExt arc is
reserved for four of the most common pieces of data to embed: `pp_uuid` (`.1`),
`pp_instance_id` (`.2`), `pp_image_name` (`.3`), and `pp_preshared_key` (`.4`)
--- in the YAML file, these can be referred to by their short descriptive names
instead of their full OID. The ppPrivCertExt arc is unregulated, and can be used
for site-specific extensions.
EOT
    },
    :certdir => {
      :default => "$ssldir/certs",
      :type   => :directory,
      :mode => 0755,
      :owner => "service",
      :group => "service",
      :desc => "The certificate directory."
    },
    :ssldir => {
      :default => "$confdir/ssl",
      :type   => :directory,
      :mode => 0771,
      :owner => "service",
      :group => "service",
      :desc => "Where SSL certificates are kept."
    },
    :publickeydir => {
      :default => "$ssldir/public_keys",
      :type   => :directory,
      :mode => 0755,
      :owner => "service",
      :group => "service",
      :desc => "The public key directory."
    },
    :requestdir => {
      :default => "$ssldir/certificate_requests",
      :type => :directory,
      :mode => 0755,
      :owner => "service",
      :group => "service",
      :desc => "Where host certificate requests are stored."
    },
    :privatekeydir => {
      :default => "$ssldir/private_keys",
      :type   => :directory,
      :mode => 0750,
      :owner => "service",
      :group => "service",
      :desc => "The private key directory."
    },
    :privatedir => {
      :default => "$ssldir/private",
      :type   => :directory,
      :mode => 0750,
      :owner => "service",
      :group => "service",
      :desc => "Where the client stores private certificate information."
    },
    :passfile => {
      :default => "$privatedir/password",
      :type   => :file,
      :mode => 0640,
      :owner => "service",
      :group => "service",
      :desc => "Where puppet agent stores the password for its private key.
        Generally unused."
    },
    :hostcsr => {
      :default => "$ssldir/csr_$certname.pem",
      :type   => :file,
      :mode => 0644,
      :owner => "service",
      :group => "service",
      :desc => "Where individual hosts store and look for their certificate requests."
    },
    :hostcert => {
      :default => "$certdir/$certname.pem",
      :type   => :file,
      :mode => 0644,
      :owner => "service",
      :group => "service",
      :desc => "Where individual hosts store and look for their certificates."
    },
    :hostprivkey => {
      :default => "$privatekeydir/$certname.pem",
      :type   => :file,
      :mode => 0640,
      :owner => "service",
      :group => "service",
      :desc => "Where individual hosts store and look for their private key."
    },
    :hostpubkey => {
      :default => "$publickeydir/$certname.pem",
      :type   => :file,
      :mode => 0644,
      :owner => "service",
      :group => "service",
      :desc => "Where individual hosts store and look for their public key."
    },
    :localcacert => {
      :default => "$certdir/ca.pem",
      :type   => :file,
      :mode => 0644,
      :owner => "service",
      :group => "service",
      :desc => "Where each client stores the CA certificate."
    },
    :ssl_client_ca_auth => {
      :type  => :file,
      :mode  => 0644,
      :owner => "service",
      :group => "service",
      :desc  => "Certificate authorities who issue server certificates.  SSL servers will not be
        considered authentic unless they possess a certificate issued by an authority
        listed in this file.  If this setting has no value then the Puppet master's CA
        certificate (localcacert) will be used."
    },
    :ssl_server_ca_auth => {
      :type  => :file,
      :mode  => 0644,
      :owner => "service",
      :group => "service",
      :desc  => "Certificate authorities who issue client certificates.  SSL clients will not be
        considered authentic unless they possess a certificate issued by an authority
        listed in this file.  If this setting has no value then the Puppet master's CA
        certificate (localcacert) will be used."
    },
    :hostcrl => {
      :default => "$ssldir/crl.pem",
      :type   => :file,
      :mode => 0644,
      :owner => "service",
      :group => "service",
      :desc => "Where the host's certificate revocation list can be found.
        This is distinct from the certificate authority's CRL."
    },
    :certificate_revocation => {
        :default  => true,
        :type     => :boolean,
        :desc     => "Whether certificate revocation should be supported by downloading a
          Certificate Revocation List (CRL)
          to all clients.  If enabled, CA chaining will almost definitely not work.",
    },
    :certificate_expire_warning => {
      :default  => "60d",
      :type     => :duration,
      :desc     => "The window of time leading up to a certificate's expiration that a notification
        will be logged. This applies to CA, master, and agent certificates. #{AS_DURATION}"
    },
    :digest_algorithm => {
        :default  => 'md5',
        :type     => :enum,
        :values => ["md5", "sha256"],
        :desc     => 'Which digest algorithm to use for file resources and the filebucket.
                      Valid values are md5, sha256. Default is md5.',
    }
  )

    define_settings(
    :ca,
    :ca_name => {
      :default    => "Puppet CA: $certname",
      :desc       => "The name to use the Certificate Authority certificate.",
    },
    :cadir => {
      :default => "$ssldir/ca",
      :type => :directory,
      :owner => "service",
      :group => "service",
      :mode => 0755,
      :desc => "The root directory for the certificate authority."
    },
    :cacert => {
      :default => "$cadir/ca_crt.pem",
      :type => :file,
      :owner => "service",
      :group => "service",
      :mode => 0644,
      :desc => "The CA certificate."
    },
    :cakey => {
      :default => "$cadir/ca_key.pem",
      :type => :file,
      :owner => "service",
      :group => "service",
      :mode => 0640,
      :desc => "The CA private key."
    },
    :capub => {
      :default => "$cadir/ca_pub.pem",
      :type => :file,
      :owner => "service",
      :group => "service",
      :mode => 0644,
      :desc => "The CA public key."
    },
    :cacrl => {
      :default => "$cadir/ca_crl.pem",
      :type => :file,
      :owner => "service",
      :group => "service",
      :mode => 0644,
      :desc => "The certificate revocation list (CRL) for the CA. Will be used if present but otherwise ignored.",
    },
    :caprivatedir => {
      :default => "$cadir/private",
      :type => :directory,
      :owner => "service",
      :group => "service",
      :mode => 0750,
      :desc => "Where the CA stores private certificate information."
    },
    :csrdir => {
      :default => "$cadir/requests",
      :type => :directory,
      :owner => "service",
      :group => "service",
      :mode  => 0755,
      :desc => "Where the CA stores certificate requests"
    },
    :signeddir => {
      :default => "$cadir/signed",
      :type => :directory,
      :owner => "service",
      :group => "service",
      :mode => 0755,
      :desc => "Where the CA stores signed certificates."
    },
    :capass => {
      :default => "$caprivatedir/ca.pass",
      :type => :file,
      :owner => "service",
      :group => "service",
      :mode => 0640,
      :desc => "Where the CA stores the password for the private key."
    },
    :serial => {
      :default => "$cadir/serial",
      :type => :file,
      :owner => "service",
      :group => "service",
      :mode => 0644,
      :desc => "Where the serial number for certificates is stored."
    },
    :autosign => {
      :default => "$confdir/autosign.conf",
      :type => :autosign,
      :desc => "Whether (and how) to autosign certificate requests. This setting
        is only relevant on a puppet master acting as a certificate authority (CA).

        Valid values are true (autosigns all certificate requests; not recommended),
        false (disables autosigning certificates), or the absolute path to a file.

        The file specified in this setting may be either a **configuration file**
        or a **custom policy executable.** Puppet will automatically determine
        what it is: If the Puppet user (see the `user` setting) can execute the
        file, it will be treated as a policy executable; otherwise, it will be
        treated as a config file.

        If a custom policy executable is configured, the CA puppet master will run it
        every time it receives a CSR. The executable will be passed the subject CN of the
        request _as a command line argument,_ and the contents of the CSR in PEM format
        _on stdin._ It should exit with a status of 0 if the cert should be autosigned
        and non-zero if the cert should not be autosigned.

        If a certificate request is not autosigned, it will persist for review. An admin
        user can use the `puppet cert sign` command to manually sign it, or can delete
        the request.

        For info on autosign configuration files, see
        [the guide to Puppet's config files](http://docs.puppetlabs.com/guides/configuring.html).",
    },
    :allow_duplicate_certs => {
      :default    => false,
      :type       => :boolean,
      :desc       => "Whether to allow a new certificate
      request to overwrite an existing certificate.",
    },
    :ca_ttl => {
      :default    => "5y",
      :type       => :duration,
      :desc       => "The default TTL for new certificates.
      #{AS_DURATION}"
    },
    :req_bits => {
      :default    => 4096,
      :desc       => "The bit length of the certificates.",
    },
    :keylength => {
      :default    => 4096,
      :desc       => "The bit length of keys.",
    },
    :cert_inventory => {
      :default => "$cadir/inventory.txt",
      :type => :file,
      :mode => 0644,
      :owner => "service",
      :group => "service",
      :desc => "The inventory file. This is a text file to which the CA writes a
        complete listing of all certificates."
    }
  )

  # Define the config default.

    define_settings(:application,
      :config_file_name => {
          :type     => :string,
          :default  => Puppet::Settings.default_config_file_name,
          :desc     => "The name of the puppet config file.",
      },
      :config => {
          :type => :file,
          :default  => "$confdir/${config_file_name}",
          :desc     => "The configuration file for the current puppet application.",
      },
      :pidfile => {
          :type => :file,
          :default  => "$rundir/${run_mode}.pid",
          :desc     => "The file containing the PID of a running process.
            This file is intended to be used by service management frameworks
            and monitoring systems to determine if a puppet process is still in
            the process table.",
      },
      :bindaddress => {
        :default    => "0.0.0.0",
        :desc       => "The address a listening server should bind to.",
      }
  )

  define_settings(:master,
    :user => {
      :default    => "puppet",
      :desc       => "The user puppet master should run as.",
    },
    :group => {
      :default    => "puppet",
      :desc       => "The group puppet master should run as.",
    },
    :manifestdir => {
      :default    => "$confdir/manifests",
      :type       => :directory,
      :desc       => "Used to build the default value of the `manifest` setting. Has no other purpose.

        This setting is deprecated.",
      :deprecated => :completely,
    },
    :manifest => {
      :default    => "$manifestdir/site.pp",
      :type       => :file_or_directory,
      :desc       => "The entry-point manifest for puppet master. This can be one file
        or a directory of manifests to be evaluated in alphabetical order. Puppet manages
        this path as a directory if one exists or if the path ends with a / or \\.

        Setting a global value for `manifest` in puppet.conf is deprecated. Please use
        directory environments instead. If you need to use something other than the
        environment's `manifests` directory as the main manifest, you can set
        `manifest` in environment.conf. For more info, see
        http://docs.puppetlabs.com/puppet/latest/reference/environments.html",
      :deprecated => :allowed_on_commandline,
    },
    :code => {
      :default    => "",
      :desc       => "Code to parse directly.  This is essentially only used
      by `puppet`, and should only be set if you're writing your own Puppet
      executable.",
    },
    :masterlog => {
      :default => "$logdir/puppetmaster.log",
      :type => :file,
      :owner => "service",
      :group => "service",
      :mode => 0660,
      :desc => "Where puppet master logs.  This is generally not used,
        since syslog is the default log destination."
    },
    :masterhttplog => {
      :default => "$logdir/masterhttp.log",
      :type => :file,
      :owner => "service",
      :group => "service",
      :mode => 0660,
      :create => true,
      :desc => "Where the puppet master web server logs."
    },
    :masterport => {
      :default    => 8140,
      :desc       => "The port for puppet master traffic. For puppet master,
      this is the port to listen on; for puppet agent, this is the port
      to make requests on. Both applications use this setting to get the port.",
    },
    :node_name => {
      :default    => "cert",
      :desc       => "How the puppet master determines the client's identity
      and sets the 'hostname', 'fqdn' and 'domain' facts for use in the manifest,
      in particular for determining which 'node' statement applies to the client.
      Possible values are 'cert' (use the subject's CN in the client's
      certificate) and 'facter' (use the hostname that the client
      reported in its facts)",
    },
    :bucketdir => {
      :default => "$vardir/bucket",
      :type => :directory,
      :mode => 0750,
      :owner => "service",
      :group => "service",
      :desc => "Where FileBucket files are stored."
    },
    :rest_authconfig => {
      :default    => "$confdir/auth.conf",
      :type       => :file,
      :desc       => "The configuration file that defines the rights to the different
      rest indirections.  This can be used as a fine-grained
      authorization system for `puppet master`.",
    },
    :ca => {
      :default    => true,
      :type       => :boolean,
      :desc       => "Whether the master should function as a certificate authority.",
    },
    :basemodulepath => {
      :default => "$confdir/modules#{File::PATH_SEPARATOR}/usr/share/puppet/modules",
      :type => :path,
      :desc => "The search path for **global** modules. Should be specified as a
        list of directories separated by the system path separator character. (The
        POSIX path separator is ':', and the Windows path separator is ';'.)

        If you are using directory environments, these are the modules that will
        be used by _all_ environments. Note that the `modules` directory of the active
        environment will have priority over any global directories. For more info, see
        http://docs.puppetlabs.com/puppet/latest/reference/environments.html

        This setting also provides the default value for the deprecated `modulepath`
        setting, which is used when directory environments are disabled.",
    },
    :modulepath => {
      :default => "$basemodulepath",
      :type => :path,
      :desc => "The search path for modules, as a list of directories separated by the system
        path separator character. (The POSIX path separator is ':', and the
        Windows path separator is ';'.)

        Setting a global value for `modulepath` in puppet.conf is deprecated. Please use
        directory environments instead. If you need to use something other than the
        default modulepath of `<ACTIVE ENVIRONMENT'S MODULES DIR>:$basemodulepath`,
        you can set `modulepath` in environment.conf. For more info, see
        http://docs.puppetlabs.com/puppet/latest/reference/environments.html",
      :deprecated => :allowed_on_commandline,
    },
    :ssl_client_header => {
      :default    => "HTTP_X_CLIENT_DN",
      :desc       => "The header containing an authenticated client's SSL DN.
      This header must be set by the proxy to the authenticated client's SSL
      DN (e.g., `/CN=puppet.puppetlabs.com`).  Puppet will parse out the Common
      Name (CN) from the Distinguished Name (DN) and use the value of the CN
      field for authorization.

      Note that the name of the HTTP header gets munged by the web server
      common gateway inteface: an `HTTP_` prefix is added, dashes are converted
      to underscores, and all letters are uppercased.  Thus, to use the
      `X-Client-DN` header, this setting should be `HTTP_X_CLIENT_DN`.",
    },
    :ssl_client_verify_header => {
      :default    => "HTTP_X_CLIENT_VERIFY",
      :desc       => "The header containing the status message of the client
      verification. This header must be set by the proxy to 'SUCCESS' if the
      client successfully authenticated, and anything else otherwise.

      Note that the name of the HTTP header gets munged by the web server
      common gateway inteface: an `HTTP_` prefix is added, dashes are converted
      to underscores, and all letters are uppercased.  Thus, to use the
      `X-Client-Verify` header, this setting should be
      `HTTP_X_CLIENT_VERIFY`.",
    },
    # To make sure this directory is created before we try to use it on the server, we need
    # it to be in the server section (#1138).
    :yamldir => {
      :default => "$vardir/yaml",
      :type => :directory,
      :owner => "service",
      :group => "service",
      :mode => "750",
      :desc => "The directory in which YAML data is stored, usually in a subdirectory."},
    :server_datadir => {
      :default => "$vardir/server_data",
      :type => :directory,
      :owner => "service",
      :group => "service",
      :mode => "750",
      :desc => "The directory in which serialized data is stored, usually in a subdirectory."},
    :reports => {
      :default    => "store",
      :desc       => "The list of report handlers to use. When using multiple report handlers,
        their names should be comma-separated, with whitespace allowed. (For example,
        `reports = http, tagmail`.)

        This setting is relevant to puppet master and puppet apply. The puppet
        master will call these report handlers with the reports it receives from
        agent nodes, and puppet apply will call them with its own report. (In
        all cases, the node applying the catalog must have `report = true`.)

        See the report reference for information on the built-in report
        handlers; custom report handlers can also be loaded from modules.
        (Report handlers are loaded from the lib directory, at
        `puppet/reports/NAME.rb`.)",
    },
    :reportdir => {
      :default => "$vardir/reports",
      :type => :directory,
      :mode => 0750,
      :owner => "service",
      :group => "service",
      :desc => "The directory in which to store reports. Each node gets
        a separate subdirectory in this directory. This setting is only
        used when the `store` report processor is enabled (see the
        `reports` setting)."},
    :reporturl => {
      :default    => "http://localhost:3000/reports/upload",
      :desc       => "The URL that reports should be forwarded to. This setting
        is only used when the `http` report processor is enabled (see the
        `reports` setting).",
    },
    :fileserverconfig => {
      :default    => "$confdir/fileserver.conf",
      :type       => :file,
      :desc       => "Where the fileserver configuration is stored.",
    },
    :strict_hostname_checking => {
      :default    => false,
      :desc       => "Whether to only search for the complete
            hostname as it is in the certificate when searching for node information
            in the catalogs.",
    }
  )

  define_settings(:metrics,
    :rrddir => {
      :type     => :directory,
      :default  => "$vardir/rrd",
      :mode     => 0750,
      :owner    => "service",
      :group    => "service",
      :desc     => "The directory where RRD database files are stored.
        Directories for each reporting host will be created under
        this directory."
    },
    :rrdinterval => {
      :default  => "$runinterval",
      :type     => :duration,
      :desc     => "How often RRD should expect data.
            This should match how often the hosts report back to the server. #{AS_DURATION}",
    }
  )

  define_settings(:device,
    :devicedir =>  {
        :default  => "$vardir/devices",
        :type     => :directory,
        :mode     => "750",
        :desc     => "The root directory of devices' $vardir.",
    },
    :deviceconfig => {
        :default  => "$confdir/device.conf",
        :desc     => "Path to the device config file for puppet device.",
    }
  )

  define_settings(:agent,
    :node_name_value => {
      :default => "$certname",
      :desc => "The explicit value used for the node name for all requests the agent
        makes to the master. WARNING: This setting is mutually exclusive with
        node_name_fact.  Changing this setting also requires changes to the default
        auth.conf configuration on the Puppet Master.  Please see
        http://links.puppetlabs.com/node_name_value for more information."
    },
    :node_name_fact => {
      :default => "",
      :desc => "The fact name used to determine the node name used for all requests the agent
        makes to the master. WARNING: This setting is mutually exclusive with
        node_name_value.  Changing this setting also requires changes to the default
        auth.conf configuration on the Puppet Master.  Please see
        http://links.puppetlabs.com/node_name_fact for more information.",
      :hook => proc do |value|
        if !value.empty? and Puppet[:node_name_value] != Puppet[:certname]
          raise "Cannot specify both the node_name_value and node_name_fact settings"
        end
      end
    },
    :localconfig => {
      :default => "$statedir/localconfig",
      :type => :file,
      :owner => "root",
      :mode => 0660,
      :desc => "Where puppet agent caches the local configuration.  An
        extension indicating the cache format is added automatically."},
    :statefile => {
      :default => "$statedir/state.yaml",
      :type => :file,
      :mode => 0660,
      :desc => "Where puppet agent and puppet master store state associated
        with the running configuration.  In the case of puppet master,
        this file reflects the state discovered through interacting
        with clients."
      },
    :clientyamldir => {
      :default => "$vardir/client_yaml",
      :type => :directory,
      :mode => "750",
      :desc => "The directory in which client-side YAML data is stored."
    },
    :client_datadir => {
      :default => "$vardir/client_data",
      :type => :directory,
      :mode => "750",
      :desc => "The directory in which serialized data is stored on the client."
    },
    :classfile => {
      :default => "$statedir/classes.txt",
      :type => :file,
      :owner => "root",
      :mode => 0640,
      :desc => "The file in which puppet agent stores a list of the classes
        associated with the retrieved configuration.  Can be loaded in
        the separate `puppet` executable using the `--loadclasses`
        option."},
    :resourcefile => {
      :default => "$statedir/resources.txt",
      :type => :file,
      :owner => "root",
      :mode => 0640,
      :desc => "The file in which puppet agent stores a list of the resources
        associated with the retrieved configuration."  },
    :puppetdlog => {
      :default => "$logdir/puppetd.log",
      :type => :file,
      :owner => "root",
      :mode => 0640,
      :desc => "The log file for puppet agent.  This is generally not used."
    },
    :server => {
      :default => "puppet",
      :desc => "The puppet master server to which the puppet agent should connect."
    },
    :use_srv_records => {
      :default    => false,
      :type       => :boolean,
      :desc       => "Whether the server will search for SRV records in DNS for the current domain.",
    },
    :srv_domain => {
      :default    => "#{Puppet::Settings.domain_fact}",
      :desc       => "The domain which will be queried to find the SRV records of servers to use.",
    },
    :ignoreschedules => {
      :default    => false,
      :type       => :boolean,
      :desc       => "Boolean; whether puppet agent should ignore schedules.  This is useful
      for initial puppet agent runs.",
    },
    :default_schedules => {
      :default    => true,
      :type       => :boolean,
      :desc       => "Boolean; whether to generate the default schedule resources. Setting this to
      false is useful for keeping external report processors clean of skipped schedule resources.",
    },
    :puppetport => {
      :default    => 8139,
      :desc       => "Which port puppet agent listens on.",
    },
    :noop => {
      :default    => false,
      :type       => :boolean,
      :desc       => "Whether to apply catalogs in noop mode, which allows Puppet to
        partially simulate a normal run. This setting affects puppet agent and
        puppet apply.

        When running in noop mode, Puppet will check whether each resource is in sync,
        like it does when running normally. However, if a resource attribute is not in
        the desired state (as declared in the catalog), Puppet will take no
        action, and will instead report the changes it _would_ have made. These
        simulated changes will appear in the report sent to the puppet master, or
        be shown on the console if running puppet agent or puppet apply in the
        foreground. The simulated changes will not send refresh events to any
        subscribing or notified resources, although Puppet will log that a refresh
        event _would_ have been sent.

        **Important note:**
        [The `noop` metaparameter](http://docs.puppetlabs.com/references/latest/metaparameter.html#noop)
        allows you to apply individual resources in noop mode, and will override
        the global value of the `noop` setting. This means a resource with
        `noop => false` _will_ be changed if necessary, even when running puppet
        agent with `noop = true` or `--noop`. (Conversely, a resource with
        `noop => true` will only be simulated, even when noop mode is globally disabled.)",
    },
    :runinterval => {
      :default  => "30m",
      :type     => :duration,
      :desc     => "How often puppet agent applies the catalog.
          Note that a runinterval of 0 means \"run continuously\" rather than
          \"never run.\" If you want puppet agent to never run, you should start
          it with the `--no-client` option. #{AS_DURATION}",
    },
    :listen => {
      :default    => false,
      :type       => :boolean,
      :desc       => "Whether puppet agent should listen for
      connections.  If this is true, then puppet agent will accept incoming
      REST API requests, subject to the default ACLs and the ACLs set in
      the `rest_authconfig` file. Puppet agent can respond usefully to
      requests on the `run`, `facts`, `certificate`, and `resource` endpoints.",
    },
    :ca_server => {
      :default    => "$server",
      :desc       => "The server to use for certificate
      authority requests.  It's a separate server because it cannot
      and does not need to horizontally scale.",
    },
    :ca_port => {
      :default    => "$masterport",
      :desc       => "The port to use for the certificate authority.",
    },
    :catalog_format => {
      :default => "",
      :desc => "(Deprecated for 'preferred_serialization_format') What format to
        use to dump the catalog.  Only supports 'marshal' and 'yaml'.  Only
        matters on the client, since it asks the server for a specific format.",
      :hook => proc { |value|
        if value
          Puppet.deprecation_warning "Setting 'catalog_format' is deprecated; use 'preferred_serialization_format' instead."
          Puppet.settings.override_default(:preferred_serialization_format, value)
        end
      }
    },
    :preferred_serialization_format => {
      :default    => "pson",
      :desc       => "The preferred means of serializing
      ruby instances for passing over the wire.  This won't guarantee that all
      instances will be serialized using this method, since not all classes
      can be guaranteed to support this format, but it will be used for all
      classes that support it.",
    },
    :report_serialization_format => {
      :default => "pson",
      :type => :enum,
      :values => ["pson", "yaml"],
      :desc => "The serialization format to use when sending reports to the
      `report_server`. Possible values are `pson` and `yaml`. This setting
      affects puppet agent, but not puppet apply (which processes its own
      reports).

      This should almost always be set to `pson`. It can be temporarily set to
      `yaml` to let agents using this Puppet version connect to a puppet master
      running Puppet 3.0.0 through 3.2.x.

      Note that this is set to 'yaml' automatically if the agent detects an
      older master, so should never need to be set explicitly."
    },
    :legacy_query_parameter_serialization => {
        :default    => false,
        :type       => :boolean,
        :desc => "The serialization format to use when sending file_metadata
      query parameters.  Older versions of puppet master expect certain query
      parameters to be serialized as yaml, which is deprecated.

      This should almost always be false. It can be temporarily set to true
      to let agents using this Puppet version connect to a puppet master
      running Puppet 3.0.0 through 3.2.x.

      Note that this is set to true automatically if the agent detects an
      older master, so should never need to be set explicitly."
    },
    :agent_catalog_run_lockfile => {
      :default    => "$statedir/agent_catalog_run.lock",
      :type       => :string, # (#2888) Ensure this file is not added to the settings catalog.
      :desc       => "A lock file to indicate that a puppet agent catalog run is currently in progress.
        The file contains the pid of the process that holds the lock on the catalog run.",
    },
    :agent_disabled_lockfile => {
        :default    => "$statedir/agent_disabled.lock",
        :type       => :file,
        :desc       => "A lock file to indicate that puppet agent runs have been administratively
          disabled.  File contains a JSON object with state information.",
    },
    :usecacheonfailure => {
      :default    => true,
      :type       => :boolean,
      :desc       => "Whether to use the cached configuration when the remote
        configuration will not compile.  This option is useful for testing
        new configurations, where you want to fix the broken configuration
        rather than reverting to a known-good one.",
    },
    :use_cached_catalog => {
      :default    => false,
      :type       => :boolean,
      :desc       => "Whether to only use the cached catalog rather than compiling a new catalog
        on every run.  Puppet can be run with this enabled by default and then selectively
        disabled when a recompile is desired.",
    },
    :ignoremissingtypes => {
      :default    => false,
      :type       => :boolean,
      :desc       => "Skip searching for classes and definitions that were missing during a
        prior compilation. The list of missing objects is maintained per-environment and
        persists until the environment is cleared or the master is restarted.",
    },
    :ignorecache => {
      :default    => false,
      :type       => :boolean,
      :desc       => "Ignore cache and always recompile the configuration.  This is
        useful for testing new configurations, where the local cache may in
        fact be stale even if the timestamps are up to date - if the facts
        change or if the server changes.",
    },
    :dynamicfacts => {
      :default    => "memorysize,memoryfree,swapsize,swapfree",
      :desc       => "(Deprecated) Facts that are dynamic; these facts will be ignored when deciding whether
        changed facts should result in a recompile.  Multiple facts should be
        comma-separated.",
      :hook => proc { |value|
        if value
          Puppet.deprecation_warning "The dynamicfacts setting is deprecated and will be ignored."
        end
      }
    },
    :splaylimit => {
      :default    => "$runinterval",
      :type       => :duration,
      :desc       => "The maximum time to delay before runs.  Defaults to being the same as the
        run interval. #{AS_DURATION}",
    },
    :splay => {
      :default    => false,
      :type       => :boolean,
      :desc       => "Whether to sleep for a pseudo-random (but consistent) amount of time before
        a run.",
    },
    :clientbucketdir => {
      :default  => "$vardir/clientbucket",
      :type     => :directory,
      :mode     => 0750,
      :desc     => "Where FileBucket files are stored locally."
    },
    :configtimeout => {
      :default  => "2m",
      :type     => :duration,
      :desc     => "How long the client should wait for the configuration to be retrieved
        before considering it a failure.  This can help reduce flapping if too
        many clients contact the server at one time. #{AS_DURATION}",
    },
    :report_server => {
      :default  => "$server",
      :desc     => "The server to send transaction reports to.",
    },
    :report_port => {
      :default  => "$masterport",
      :desc     => "The port to communicate with the report_server.",
    },
    :inventory_server => {
      :default  => "$server",
      :desc     => "The server to send facts to.",
    },
    :inventory_port => {
      :default  => "$masterport",
      :desc     => "The port to communicate with the inventory_server.",
    },
    :report => {
      :default  => true,
      :type     => :boolean,
      :desc     => "Whether to send reports after every transaction.",
    },
    :lastrunfile =>  {
      :default  => "$statedir/last_run_summary.yaml",
      :type     => :file,
      :mode     => 0644,
      :desc     => "Where puppet agent stores the last run report summary in yaml format."
    },
    :lastrunreport =>  {
      :default  => "$statedir/last_run_report.yaml",
      :type     => :file,
      :mode     => 0640,
      :desc     => "Where puppet agent stores the last run report in yaml format."
    },
    :graph => {
      :default  => false,
      :type     => :boolean,
      :desc     => "Whether to create dot graph files for the different
        configuration graphs.  These dot files can be interpreted by tools
        like OmniGraffle or dot (which is part of ImageMagick).",
    },
    :graphdir => {
      :default    => "$statedir/graphs",
      :type       => :directory,
      :desc       => "Where to store dot-outputted graphs.",
    },
    :http_compression => {
      :default    => false,
      :type       => :boolean,
      :desc       => "Allow http compression in REST communication with the master.
        This setting might improve performance for agent -> master
        communications over slow WANs. Your puppet master needs to support
        compression (usually by activating some settings in a reverse-proxy in
        front of the puppet master, which rules out webrick). It is harmless to
        activate this settings if your master doesn't support compression, but
        if it supports it, this setting might reduce performance on high-speed LANs.",
    },
    :waitforcert => {
      :default  => "2m",
      :type     => :duration,
      :desc     => "How frequently puppet agent should ask for a signed certificate.

      When starting for the first time, puppet agent will submit a certificate
      signing request (CSR) to the server named in the `ca_server` setting
      (usually the puppet master); this may be autosigned, or may need to be
      approved by a human, depending on the CA server's configuration.

      Puppet agent cannot apply configurations until its approved certificate is
      available. Since the certificate may or may not be available immediately,
      puppet agent will repeatedly try to fetch it at this interval. You can
      turn off waiting for certificates by specifying a time of 0, in which case
      puppet agent will exit if it cannot get a cert.
      #{AS_DURATION}",
    },
    :ordering => {
      :type => :enum,
      :values => ["manifest", "title-hash", "random"],
      :default => "title-hash",
      :desc => "How unrelated resources should be ordered when applying a catalog.
      Allowed values are `title-hash`, `manifest`, and `random`. This
      setting affects puppet agent and puppet apply, but not puppet master.

      * `title-hash` (the default) will order resources randomly, but will use
        the same order across runs and across nodes.
      * `manifest` will use the order in which the resources were declared in
        their manifest files.
      * `random` will order resources randomly and change their order with each
        run. This can work like a fuzzer for shaking out undeclared dependencies.

      Regardless of this setting's value, Puppet will always obey explicit
      dependencies set with the before/require/notify/subscribe metaparameters
      and the `->`/`~>` chaining arrows; this setting only affects the relative
      ordering of _unrelated_ resources."
    }
  )

  define_settings(:inspect,
    :archive_files => {
        :type     => :boolean,
        :default  => false,
        :desc     => "During an inspect run, whether to archive files whose contents are audited to a file bucket.",
    },
    :archive_file_server => {
        :default  => "$server",
        :desc     => "During an inspect run, the file bucket server to archive files to if archive_files is set.",
    }
  )

  # Plugin information.

  define_settings(
    :main,
    :plugindest => {
      :type       => :directory,
      :default    => "$libdir",
      :desc       => "Where Puppet should store plugins that it pulls down from the central
      server.",
    },
    :pluginsource => {
      :default    => "puppet://$server/plugins",
      :desc       => "From where to retrieve plugins.  The standard Puppet `file` type
      is used for retrieval, so anything that is a valid file source can
      be used here.",
    },
    :pluginfactdest => {
      :type     => :directory,
      :default  => "$vardir/facts.d",
      :desc     => "Where Puppet should store external facts that are being handled by pluginsync",
    },
    :pluginfactsource => {
      :default  => "puppet://$server/pluginfacts",
      :desc     => "Where to retrieve external facts for pluginsync",
    },
    :pluginsync => {
      :default    => true,
      :type       => :boolean,
      :desc       => "Whether plugins should be synced with the central server.",
    },

    :pluginsignore => {
        :default  => ".svn CVS .git",
        :desc     => "What files to ignore when pulling down plugins.",
    }
  )

  # Central fact information.

    define_settings(
    :main,
    :factpath => {
      :type     => :path,
      :default  => "$vardir/lib/facter#{File::PATH_SEPARATOR}$vardir/facts",
      :desc     => "Where Puppet should look for facts.  Multiple directories should
        be separated by the system path separator character. (The POSIX path
        separator is ':', and the Windows path separator is ';'.)",

      :call_hook => :on_initialize_and_write, # Call our hook with the default value, so we always get the value added to facter.
      :hook => proc do |value|
        paths = value.split(File::PATH_SEPARATOR)
        Facter.search(*paths)
      end
    }
  )


    define_settings(
    :tagmail,
    :tagmap => {
      :default    => "$confdir/tagmail.conf",
      :desc       => "The mapping between reporting tags and email addresses.",
    },
    :sendmail => {
      :default    => which('sendmail') || '',
      :desc       => "Where to find the sendmail binary with which to send email.",
    },

    :reportfrom => {
        :default  => "report@" + [Facter["hostname"].value,Facter["domain"].value].join("."),
        :desc     => "The 'from' email address for the reports.",
    },

    :smtpserver => {
        :default  => "none",
        :desc     => "The server through which to send email reports.",
    },
    :smtpport => {
        :default  => 25,
        :desc     => "The TCP port through which to send email reports.",
    },
    :smtphelo => {
        :default  => Facter["fqdn"].value,
        :desc     => "The name by which we identify ourselves in SMTP HELO for reports.
          If you send to a smtpserver which does strict HELO checking (as with Postfix's
          `smtpd_helo_restrictions` access controls), you may need to ensure this resolves.",
    }
  )

    define_settings(
    :rails,
    :dblocation => {
      :default  => "$statedir/clientconfigs.sqlite3",
      :type     => :file,
      :mode     => 0660,
      :owner    => "service",
      :group    => "service",
      :desc     => "The sqlite database file. #{STORECONFIGS_ONLY}"
    },
    :dbadapter => {
      :default  => "sqlite3",
      :desc     => "The type of database to use. #{STORECONFIGS_ONLY}",
    },
    :dbmigrate => {
      :default  => false,
      :type     => :boolean,
      :desc     => "Whether to automatically migrate the database. #{STORECONFIGS_ONLY}",
    },
    :dbname => {
      :default  => "puppet",
      :desc     => "The name of the database to use. #{STORECONFIGS_ONLY}",
    },
    :dbserver => {
      :default  => "localhost",
      :desc     => "The database server for caching. Only
      used when networked databases are used.",
    },
    :dbport => {
      :default  => "",
      :desc     => "The database password for caching. Only
        used when networked databases are used. #{STORECONFIGS_ONLY}",
    },
    :dbuser => {
      :default  => "puppet",
      :desc     => "The database user for caching. Only
        used when networked databases are used. #{STORECONFIGS_ONLY}",
    },
    :dbpassword => {
      :default  => "puppet",
      :desc     => "The database password for caching. Only
        used when networked databases are used. #{STORECONFIGS_ONLY}",
    },
    :dbconnections => {
      :default  => '',
      :desc     => "The number of database connections for networked
        databases.  Will be ignored unless the value is a positive integer. #{STORECONFIGS_ONLY}",
    },
    :dbsocket => {
      :default  => "",
      :desc     => "The database socket location. Only used when networked
        databases are used.  Will be ignored if the value is an empty string. #{STORECONFIGS_ONLY}",
    },
    :railslog => {
      :default  => "$logdir/rails.log",
      :type     => :file,
      :mode     => 0600,
      :owner    => "service",
      :group    => "service",
      :desc     => "Where Rails-specific logs are sent. #{STORECONFIGS_ONLY}"
    },

    :rails_loglevel => {
        :default  => "info",
        :desc     => "The log level for Rails connections.  The value must be
          a valid log level within Rails.  Production environments normally use `info`
          and other environments normally use `debug`. #{STORECONFIGS_ONLY}",
    }
  )

    define_settings(
    :couchdb,

    :couchdb_url => {
        :default  => "http://127.0.0.1:5984/puppet",
        :desc     => "The url where the puppet couchdb database will be created.
          Only used when `facts_terminus` is set to `couch`.",
    }
  )

    define_settings(
    :transaction,
    :tags => {
      :default    => "",
      :desc       => "Tags to use to find resources.  If this is set, then
        only resources tagged with the specified tags will be applied.
        Values must be comma-separated.",
    },
    :evaltrace => {
      :default    => false,
      :type       => :boolean,
      :desc       => "Whether each resource should log when it is
        being evaluated.  This allows you to interactively see exactly
        what is being done.",
    },
    :summarize => {
        :default  => false,
        :type     => :boolean,
        :desc     => "Whether to print a transaction summary.",
    }
  )

    define_settings(
    :main,
    :external_nodes => {
        :default  => "none",
        :desc     => "An external command that can produce node information.  The command's output
          must be a YAML dump of a hash, and that hash must have a `classes` key and/or
          a `parameters` key, where `classes` is an array or hash and
          `parameters` is a hash.  For unknown nodes, the command should
          exit with a non-zero exit code.

          This command makes it straightforward to store your node mapping
          information in other data sources like databases.",
    }
    )

        define_settings(
        :ldap,
    :ldapssl => {
      :default  => false,
      :type   => :boolean,
      :desc   => "Whether SSL should be used when searching for nodes.
        Defaults to false because SSL usually requires certificates
        to be set up on the client side.",
    },
    :ldaptls => {
      :default  => false,
      :type     => :boolean,
      :desc     => "Whether TLS should be used when searching for nodes.
        Defaults to false because TLS usually requires certificates
        to be set up on the client side.",
    },
    :ldapserver => {
      :default  => "ldap",
      :desc     => "The LDAP server.  Only used if `node_terminus` is set to `ldap`.",
    },
    :ldapport => {
      :default  => 389,
      :desc     => "The LDAP port.  Only used if `node_terminus` is set to `ldap`.",
    },

    :ldapstring => {
      :default  => "(&(objectclass=puppetClient)(cn=%s))",
      :desc     => "The search string used to find an LDAP node.",
    },
    :ldapclassattrs => {
      :default  => "puppetclass",
      :desc     => "The LDAP attributes to use to define Puppet classes.  Values
        should be comma-separated.",
    },
    :ldapstackedattrs => {
      :default  => "puppetvar",
      :desc     => "The LDAP attributes that should be stacked to arrays by adding
        the values in all hierarchy elements of the tree.  Values
        should be comma-separated.",
    },
    :ldapattrs => {
      :default  => "all",
      :desc     => "The LDAP attributes to include when querying LDAP for nodes.  All
        returned attributes are set as variables in the top-level scope.
        Multiple values should be comma-separated.  The value 'all' returns
        all attributes.",
    },
    :ldapparentattr => {
      :default  => "parentnode",
      :desc     => "The attribute to use to define the parent node.",
    },
    :ldapuser => {
      :default  => "",
      :desc     => "The user to use to connect to LDAP.  Must be specified as a
        full DN.",
    },
    :ldappassword => {
      :default  => "",
      :desc     => "The password to use to connect to LDAP.",
    },
    :ldapbase => {
        :default  => "",
        :desc     => "The search base for LDAP searches.  It's impossible to provide
          a meaningful default here, although the LDAP libraries might
          have one already set.  Generally, it should be the 'ou=Hosts'
          branch under your main directory.",
    }
  )

  define_settings(:master,
    :storeconfigs => {
      :default  => false,
      :type     => :boolean,
      :desc     => "Whether to store each client's configuration, including catalogs, facts,
        and related data.  This also enables the import and export of resources in
        the Puppet language - a mechanism for exchange resources between nodes.

        By default this uses ActiveRecord and an SQL database to store and query
        the data; this, in turn, will depend on Rails being available.

        You can adjust the backend using the storeconfigs_backend setting.",
      # Call our hook with the default value, so we always get the libdir set.
      :call_hook => :on_initialize_and_write,
      :hook => proc do |value|
        require 'puppet/node'
        require 'puppet/node/facts'
        if value
          if not Puppet.settings[:async_storeconfigs]
            Puppet::Resource::Catalog.indirection.cache_class = :store_configs
            Puppet.settings.override_default(:catalog_cache_terminus, :store_configs)
          end
          Puppet::Node::Facts.indirection.cache_class = :store_configs

          Puppet::Resource.indirection.terminus_class = :store_configs
        end
      end
    },
    :storeconfigs_backend => {
      :type => :terminus,
      :default => "active_record",
      :desc => "Configure the backend terminus used for StoreConfigs.
        By default, this uses the ActiveRecord store, which directly talks to the
        database from within the Puppet Master process."
    }
  )

  define_settings(:parser,
    :templatedir => {
        :default  => "$vardir/templates",
        :type     => :directory,
        :desc     => "Where Puppet looks for template files.  Can be a list of colon-separated
          directories.

          This setting is deprecated. Please put your templates in modules instead.",
        :deprecated => :completely,
    },

    :allow_variables_with_dashes => {
      :default => false,
      :desc    => <<-'EOT'
        Permit hyphens (`-`) in variable names and issue deprecation warnings about
        them. This setting **should always be `false`;** setting it to `true`
        will cause subtle and wide-ranging bugs. It will be removed in a future version.

        Hyphenated variables caused major problems in the language, but were allowed
        between Puppet 2.7.3 and 2.7.14. If you used them during this window, we
        apologize for the inconvenience --- you can temporarily set this to `true`
        in order to upgrade, and can rename your variables at your leisure. Please
        revert it to `false` after you have renamed all affected variables.
      EOT
    },
    :parser => {
      :default => "current",
      :desc => <<-'EOT'
        Selects the parser to use for parsing puppet manifests (in puppet DSL
        language/'.pp' files). Available choices are `current` (the default)
        and `future`.

        The `curent` parser means that the released version of the parser should
        be used.

        The `future` parser is a "time travel to the future" allowing early
        exposure to new language features. What these features are will vary from
        release to release and they may be invididually configurable.

        Available Since Puppet 3.2.
      EOT
    },
    :evaluator => {
      :default => "future",
      :hook => proc do |value|
        if !['future', 'current'].include?(value)
          raise "evaluator can only be set to 'future' or 'current', got '#{value}'"
        end
      end,
      :desc => <<-'EOT'
        Which evaluator to use when compiling Puppet manifests. Valid values
        are `current` and `future` (the default).

        **Note:** This setting is only used when `parser = future`. It allows
        testers to turn off the `future` evaluator when doing detailed tests and
        comparisons of the new compilation system.

        Evaluation is the second stage of catalog compilation. After the parser
        converts a manifest to a model of expressions, the evaluator processes
        each expression. (For example, a resource declaration signals the
        evaluator to add a resource to the catalog).

        The `future` parser and evaluator are slated to become default in Puppet
        4. Their purpose is to add new features and improve consistency
        and reliability.

        Available Since Puppet 3.5.
      EOT
    },
   :biff => {
     :default => false,
     :type => :boolean,
     :hook => proc do |value|
       if Puppet.settings[:parser] != 'future'
         Puppet.settings.override_default(:parser, 'future')
       end
       if Puppet.settings[:evaluator] != 'future'
         Puppet.settings.override_default(:evaluator, 'future')
       end
     end,
     :desc => <<-EOT
       Turns on Biff the catalog builder, future parser, and future evaluator.
       This is an experimental feature - and this setting may go away before
       release of Pupet 3.6.
     EOT
   },
   :max_errors => {
     :default => 10,
     :desc => <<-'EOT'
       Sets the max number of logged/displayed parser validation errors in case
       multiple errors have been detected. A value of 0 is the same as value 1.
       The count is per manifest.
     EOT
   },
   :max_warnings => {
     :default => 10,
     :desc => <<-'EOT'
       Sets the max number of logged/displayed parser validation warnings in
       case multiple errors have been detected. A value of 0 is the same as
       value 1. The count is per manifest.
     EOT
     },
  :max_deprecations => {
    :default => 10,
    :desc => <<-'EOT'
      Sets the max number of logged/displayed parser validation deprecation
      warnings in case multiple errors have been detected. A value of 0 is the
      same as value 1. The count is per manifest.
    EOT
    },
  :strict_variables => {
    :default => false,
    :type => :boolean,
    :desc => <<-'EOT'
      Makes the parser raise errors when referencing unknown variables. (This does not affect
      referencing variables that are explicitly set to undef).
    EOT
    }
  )
  define_settings(:puppetdoc,
    :document_all => {
        :default  => false,
        :type     => :boolean,
        :desc     => "Whether to document all resources when using `puppet doc` to
          generate manifest documentation.",
    }
  )
end<|MERGE_RESOLUTION|>--- conflicted
+++ resolved
@@ -57,7 +57,6 @@
       :default    => 'notice',
       :type       => :enum,
       :values     => ["debug","info","notice","warning","err","alert","emerg","crit"],
-<<<<<<< HEAD
       :desc       => "Default logging level for messages from Puppet. Allowed values are:
 
         * debug
@@ -69,8 +68,6 @@
         * emerg
         * crit
         ",
-=======
-      :desc       => "Default logging level",
     },
     :disable_warnings => {
       :default => [],
@@ -85,7 +82,6 @@
           raise ArgumentError, "Cannot disable unrecognized warning types #{invalid.inspect}. Valid values are #{valid.inspect}."
         end
       end
->>>>>>> 8c5313ae
     }
   )
 
