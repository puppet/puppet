--- conflicted
+++ resolved
@@ -2,13 +2,8 @@
 require 'puppet/node/facts'
 
 Puppet::Indirector::Face.define(:facts, '0.0.1') do
-<<<<<<< HEAD
-  copyright "Puppet Labs", 2011
+  copyright "Puppet Inc.", 2011
   license   _("Apache 2 license; see COPYING")
-=======
-  copyright "Puppet Inc.", 2011
-  license   "Apache 2 license; see COPYING"
->>>>>>> f4eb361c
 
   summary _("Retrieve and store facts.")
   description <<-'EOT'
