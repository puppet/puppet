--- conflicted
+++ resolved
@@ -317,24 +317,18 @@
     end
   end
 
-<<<<<<< HEAD
   def check_FunctionDefinition(o)
     # TODO PUP-2080: more strict rule for top - can only be contained in Program (for now)
     #  sticking functions in classes would create functions in the class name space
     #  but not be special in any other way
     #
     check_NamedDefinition(o)
-=======
+
     # This is perhaps not ideal but it's very difficult to pass a ReservedWord through
     # the mechanism that creates qualified names (namestack, namepop etc.)
     if FUTURE_RESERVED_WORDS[o.name]
       acceptor.accept(Issues::FUTURE_RESERVED_WORD, o, {:word => o.name})
     end
-
-    if violator = ends_with_idem(o.body)
-      acceptor.accept(Issues::IDEM_NOT_ALLOWED_LAST, violator, {:container => o})
-    end
->>>>>>> d4e75a8b
   end
 
   def check_HostClassDefinition(o)
