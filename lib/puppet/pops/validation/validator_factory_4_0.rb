--- conflicted
+++ resolved
@@ -27,20 +27,16 @@
     # Configure each issue that should **not** be an error
     #
     # Validate as per the current runtime configuration
-    p[Issues::RT_NO_STORECONFIGS_EXPORT]     = Puppet[:storeconfigs] ? :ignore : :warning
-    p[Issues::RT_NO_STORECONFIGS]            = Puppet[:storeconfigs] ? :ignore : :warning
+    p[Issues::RT_NO_STORECONFIGS_EXPORT]      = Puppet[:storeconfigs] ? :ignore : :warning
+    p[Issues::RT_NO_STORECONFIGS]             = Puppet[:storeconfigs] ? :ignore : :warning
 
-    p[Issues::FUTURE_RESERVED_WORD]          = :deprecation
+    p[Issues::FUTURE_RESERVED_WORD]           = :deprecation
 
-    p[Issues::DUPLICATE_KEY]                 = Puppet[:strict] == :off ? :ignore : Puppet[:strict]
-    p[Issues::NAME_WITH_HYPHEN]              = :error
-    p[Issues::EMPTY_RESOURCE_SPECIALIZATION] = :ignore
-    p[Issues::CLASS_NOT_VIRTUALIZABLE]       = Puppet[:strict] == :off ? :warning : Puppet[:strict]
-<<<<<<< HEAD
-=======
-    p[Issues::ILLEGAL_DEFINITION_LOCATION]   = :deprecation
-    p[Issues::ILLEGAL_TOP_CONSTRUCT_LOCATION]   = :deprecation
->>>>>>> 2b6271ff
+    p[Issues::DUPLICATE_KEY]                  = Puppet[:strict] == :off ? :ignore : Puppet[:strict]
+    p[Issues::NAME_WITH_HYPHEN]               = :error
+    p[Issues::EMPTY_RESOURCE_SPECIALIZATION]  = :ignore
+    p[Issues::CLASS_NOT_VIRTUALIZABLE]        = Puppet[:strict] == :off ? :warning : Puppet[:strict]
+    p[Issues::ILLEGAL_TOP_CONSTRUCT_LOCATION] = :deprecation
     p
   end
 end
