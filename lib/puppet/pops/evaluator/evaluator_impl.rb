--- conflicted
+++ resolved
@@ -51,12 +51,7 @@
     @@relationship_operator ||= Puppet::Pops::Evaluator::RelationshipOperator.new()
 
     # Use null migration checker unless given in context
-<<<<<<< HEAD
-    # (Unused in this version of puppet, but kept for next major release)
-    @migration_checker ||= (Puppet.lookup(:migration_checker) { Puppet::Pops::Migration::MigrationChecker.new() })
-=======
     @migration_checker = (Puppet.lookup(:migration_checker) { Puppet::Pops::Migration::MigrationChecker.new() })
->>>>>>> 5f2b7ed7
   end
 
   # @api private
