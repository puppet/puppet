require 'rdoc/code_objects'

module RDoc

<<<<<<< HEAD
    # This modules contains various class that are used to hold information
    # about the various Puppet language structures we found while parsing.
    #
    # Those will be mapped to their html counterparts which are defined in
    # PuppetGenerator.

    # PuppetTopLevel is a top level (usually a .pp/.rb file)
    class PuppetTopLevel < TopLevel
        attr_accessor :module_name, :global

        # will contain all plugins
        @@all_plugins = {}

        # contains all cutoms facts
        @@all_facts = {}

        def initialize(toplevel)
            super(toplevel.file_relative_name)
        end

        def self.all_plugins
            @@all_plugins.values
        end

        def self.all_facts
            @@all_facts.values
        end
    end

    # PuppetModule holds a Puppet Module
    # This is mapped to an HTMLPuppetModule
    # it leverage the RDoc (ruby) module infrastructure
    class PuppetModule < NormalModule
        attr_accessor :facts, :plugins

        def initialize(name,superclass=nil)
            @facts = []
            @plugins = []
            super(name,superclass)
        end

        def initialize_classes_and_modules
            super
            @nodes = {}
        end

        def add_plugin(plugin)
            add_to(@plugins, plugin)
        end

        def add_fact(fact)
            add_to(@facts, fact)
        end

        def add_node(name,superclass)
            cls = @nodes[name]
            unless cls
                cls = PuppetNode.new(name, superclass)
                @nodes[name] = cls if !@done_documenting
                cls.parent = self
                cls.section = @current_section
            end
            cls
        end

        def each_fact
            @facts.each {|c| yield c}
        end

        def each_plugin
            @plugins.each {|c| yield c}
        end

        def each_node
            @nodes.each {|c| yield c}
        end

        def nodes
            @nodes.values
        end
    end

    # PuppetClass holds a puppet class
    # It is mapped to a HTMLPuppetClass for display
    # It leverages RDoc (ruby) Class
    class PuppetClass < ClassModule
        attr_accessor :resource_list, :requires, :childs

        def initialize(name, superclass)
            super(name,superclass)
            @resource_list = []
            @requires = []
            @childs = []
        end

        def add_resource(resource)
            add_to(@resource_list, resource)
        end

        def is_module?
            false
        end

        def superclass=(superclass)
            @superclass = superclass
        end

        # we're (ab)using the RDoc require system here.
        # we're adding a required Puppet class, overriding
        # the RDoc add_require method which sees ruby required files.
        def add_require(required)
            add_to(@requires, required)
        end

        def add_child(child)
            @childs << child
        end
    end

    # PuppetNode holds a puppet node
    # It is mapped to a HTMLPuppetNode for display
    # A node is just a variation of a class
    class PuppetNode < PuppetClass
        def initialize(name, superclass)
            super(name,superclass)
        end

        def is_module?
            false
        end
    end

    # Plugin holds a native puppet plugin (function,type...)
    # It is mapped to a HTMLPuppetPlugin for display
    class Plugin < Context
        attr_accessor :name, :type

        def initialize(name, type)
            super()
            @name = name
            @type = type
            @comment = ""
        end

        def <=>(other)
            @name <=> other.name
        end

        def full_name
            @name
        end

        def http_url(prefix)
            path = full_name.split("::")
            File.join(prefix, *path) + ".html"
        end

        def is_fact?
            false
        end

        def to_s
            res = self.class.name + ": " + @name + " (" + @type + ")\n"
            res << @comment.to_s
            res
        end
    end

    # Fact holds a custom fact
    # It is mapped to a HTMLPuppetPlugin for display
    class Fact < Context
        attr_accessor :name, :confine

        def initialize(name, confine)
            super()
            @name = name
            @confine = confine
            @comment = ""
        end

        def <=>(other)
            @name <=> other.name
        end

        def is_fact?
            true
        end

        def full_name
            @name
        end

        def to_s
            res = self.class.name + ": " + @name + "\n"
            res << @comment.to_s
            res
        end
    end

    # PuppetResource holds a puppet resource
    # It is mapped to a HTMLPuppetResource for display
    # A resource is defined by its "normal" form Type[title]
    class PuppetResource < CodeObject
        attr_accessor :type, :title, :params

        def initialize(type, title, comment, params)
            super()
            @type = type
            @title = title
            @comment = comment
            @params = params
        end

        def <=>(other)
            full_name <=> other.full_name
        end

        def full_name
            @type + "[" + @title + "]"
        end

        def name
            full_name
        end

        def to_s
            res = @type + "[" + @title + "]\n"
            res << @comment.to_s
            res
        end
=======
  # This modules contains various class that are used to hold information
  # about the various Puppet language structures we found while parsing.
  #
  # Those will be mapped to their html counterparts which are defined in
  # PuppetGenerator.

  # PuppetTopLevel is a top level (usually a .pp/.rb file)
  class PuppetTopLevel < TopLevel
    attr_accessor :module_name, :global

    # will contain all plugins
    @@all_plugins = {}

    # contains all cutoms facts
    @@all_facts = {}

    def initialize(toplevel)
      super(toplevel.file_relative_name)
    end

    def self.all_plugins
      @@all_plugins.values
    end

    def self.all_facts
      @@all_facts.values
    end
  end

  # PuppetModule holds a Puppet Module
  # This is mapped to an HTMLPuppetModule
  # it leverage the RDoc (ruby) module infrastructure
  class PuppetModule < NormalModule
    attr_accessor :facts, :plugins

    def initialize(name,superclass=nil)
      @facts = []
      @plugins = []
      super(name,superclass)
    end

    def initialize_classes_and_modules
      super
      @nodes = {}
    end

    def add_plugin(plugin)
      add_to(@plugins, plugin)
    end

    def add_fact(fact)
      add_to(@facts, fact)
    end

    def add_node(name,superclass)
      cls = @nodes[name]
      unless cls
        cls = PuppetNode.new(name, superclass)
        @nodes[name] = cls if !@done_documenting
        cls.parent = self
        cls.section = @current_section
      end
      cls
    end

    def each_fact
      @facts.each {|c| yield c}
    end

    def each_plugin
      @plugins.each {|c| yield c}
    end

    def each_node
      @nodes.each {|c| yield c}
    end

    def nodes
      @nodes.values
    end
  end

  # PuppetClass holds a puppet class
  # It is mapped to a HTMLPuppetClass for display
  # It leverages RDoc (ruby) Class
  class PuppetClass < ClassModule
    attr_accessor :resource_list, :requires, :childs, :realizes

    def initialize(name, superclass)
      super(name,superclass)
      @resource_list = []
      @requires = []
      @realizes = []
      @childs = []
    end

    def add_resource(resource)
      add_to(@resource_list, resource)
    end

    def is_module?
      false
    end

    def superclass=(superclass)
      @superclass = superclass
    end

    # we're (ab)using the RDoc require system here.
    # we're adding a required Puppet class, overriding
    # the RDoc add_require method which sees ruby required files.
    def add_require(required)
      add_to(@requires, required)
    end

    def add_realize(realized)
      add_to(@realizes, realized)
    end

    def add_child(child)
      @childs << child
    end
  end

  # PuppetNode holds a puppet node
  # It is mapped to a HTMLPuppetNode for display
  # A node is just a variation of a class
  class PuppetNode < PuppetClass
    def initialize(name, superclass)
      super(name,superclass)
    end

    def is_module?
      false
    end
  end

  # Plugin holds a native puppet plugin (function,type...)
  # It is mapped to a HTMLPuppetPlugin for display
  class Plugin < Context
    attr_accessor :name, :type

    def initialize(name, type)
      super()
      @name = name
      @type = type
      @comment = ""
    end

    def <=>(other)
      @name <=> other.name
    end

    def full_name
      @name
    end

    def http_url(prefix)
      path = full_name.split("::")
      File.join(prefix, *path) + ".html"
    end

    def is_fact?
      false
    end

    def to_s
      res = self.class.name + ": #{@name} (#{@type})\n"
      res << @comment.to_s
      res
    end
  end

  # Fact holds a custom fact
  # It is mapped to a HTMLPuppetPlugin for display
  class Fact < Context
    attr_accessor :name, :confine

    def initialize(name, confine)
      super()
      @name = name
      @confine = confine
      @comment = ""
    end

    def <=>(other)
      @name <=> other.name
    end

    def is_fact?
      true
    end

    def full_name
      @name
    end

    def to_s
      res = self.class.name + ": #{@name}\n"
      res << @comment.to_s
      res
    end
  end

  # PuppetResource holds a puppet resource
  # It is mapped to a HTMLPuppetResource for display
  # A resource is defined by its "normal" form Type[title]
  class PuppetResource < CodeObject
    attr_accessor :type, :title, :params

    def initialize(type, title, comment, params)
      super()
      @type = type
      @title = title
      @comment = comment
      @params = params
    end

    def <=>(other)
      full_name <=> other.full_name
    end

    def full_name
      @type + "[#{@title}]"
    end

    def name
      full_name
    end

    def to_s
      res = @type + "[#{@title}]\n"
      res << @comment.to_s
      res
>>>>>>> 1f3070c4
    end
  end
end<|MERGE_RESOLUTION|>--- conflicted
+++ resolved
@@ -2,238 +2,6 @@
 
 module RDoc
 
-<<<<<<< HEAD
-    # This modules contains various class that are used to hold information
-    # about the various Puppet language structures we found while parsing.
-    #
-    # Those will be mapped to their html counterparts which are defined in
-    # PuppetGenerator.
-
-    # PuppetTopLevel is a top level (usually a .pp/.rb file)
-    class PuppetTopLevel < TopLevel
-        attr_accessor :module_name, :global
-
-        # will contain all plugins
-        @@all_plugins = {}
-
-        # contains all cutoms facts
-        @@all_facts = {}
-
-        def initialize(toplevel)
-            super(toplevel.file_relative_name)
-        end
-
-        def self.all_plugins
-            @@all_plugins.values
-        end
-
-        def self.all_facts
-            @@all_facts.values
-        end
-    end
-
-    # PuppetModule holds a Puppet Module
-    # This is mapped to an HTMLPuppetModule
-    # it leverage the RDoc (ruby) module infrastructure
-    class PuppetModule < NormalModule
-        attr_accessor :facts, :plugins
-
-        def initialize(name,superclass=nil)
-            @facts = []
-            @plugins = []
-            super(name,superclass)
-        end
-
-        def initialize_classes_and_modules
-            super
-            @nodes = {}
-        end
-
-        def add_plugin(plugin)
-            add_to(@plugins, plugin)
-        end
-
-        def add_fact(fact)
-            add_to(@facts, fact)
-        end
-
-        def add_node(name,superclass)
-            cls = @nodes[name]
-            unless cls
-                cls = PuppetNode.new(name, superclass)
-                @nodes[name] = cls if !@done_documenting
-                cls.parent = self
-                cls.section = @current_section
-            end
-            cls
-        end
-
-        def each_fact
-            @facts.each {|c| yield c}
-        end
-
-        def each_plugin
-            @plugins.each {|c| yield c}
-        end
-
-        def each_node
-            @nodes.each {|c| yield c}
-        end
-
-        def nodes
-            @nodes.values
-        end
-    end
-
-    # PuppetClass holds a puppet class
-    # It is mapped to a HTMLPuppetClass for display
-    # It leverages RDoc (ruby) Class
-    class PuppetClass < ClassModule
-        attr_accessor :resource_list, :requires, :childs
-
-        def initialize(name, superclass)
-            super(name,superclass)
-            @resource_list = []
-            @requires = []
-            @childs = []
-        end
-
-        def add_resource(resource)
-            add_to(@resource_list, resource)
-        end
-
-        def is_module?
-            false
-        end
-
-        def superclass=(superclass)
-            @superclass = superclass
-        end
-
-        # we're (ab)using the RDoc require system here.
-        # we're adding a required Puppet class, overriding
-        # the RDoc add_require method which sees ruby required files.
-        def add_require(required)
-            add_to(@requires, required)
-        end
-
-        def add_child(child)
-            @childs << child
-        end
-    end
-
-    # PuppetNode holds a puppet node
-    # It is mapped to a HTMLPuppetNode for display
-    # A node is just a variation of a class
-    class PuppetNode < PuppetClass
-        def initialize(name, superclass)
-            super(name,superclass)
-        end
-
-        def is_module?
-            false
-        end
-    end
-
-    # Plugin holds a native puppet plugin (function,type...)
-    # It is mapped to a HTMLPuppetPlugin for display
-    class Plugin < Context
-        attr_accessor :name, :type
-
-        def initialize(name, type)
-            super()
-            @name = name
-            @type = type
-            @comment = ""
-        end
-
-        def <=>(other)
-            @name <=> other.name
-        end
-
-        def full_name
-            @name
-        end
-
-        def http_url(prefix)
-            path = full_name.split("::")
-            File.join(prefix, *path) + ".html"
-        end
-
-        def is_fact?
-            false
-        end
-
-        def to_s
-            res = self.class.name + ": " + @name + " (" + @type + ")\n"
-            res << @comment.to_s
-            res
-        end
-    end
-
-    # Fact holds a custom fact
-    # It is mapped to a HTMLPuppetPlugin for display
-    class Fact < Context
-        attr_accessor :name, :confine
-
-        def initialize(name, confine)
-            super()
-            @name = name
-            @confine = confine
-            @comment = ""
-        end
-
-        def <=>(other)
-            @name <=> other.name
-        end
-
-        def is_fact?
-            true
-        end
-
-        def full_name
-            @name
-        end
-
-        def to_s
-            res = self.class.name + ": " + @name + "\n"
-            res << @comment.to_s
-            res
-        end
-    end
-
-    # PuppetResource holds a puppet resource
-    # It is mapped to a HTMLPuppetResource for display
-    # A resource is defined by its "normal" form Type[title]
-    class PuppetResource < CodeObject
-        attr_accessor :type, :title, :params
-
-        def initialize(type, title, comment, params)
-            super()
-            @type = type
-            @title = title
-            @comment = comment
-            @params = params
-        end
-
-        def <=>(other)
-            full_name <=> other.full_name
-        end
-
-        def full_name
-            @type + "[" + @title + "]"
-        end
-
-        def name
-            full_name
-        end
-
-        def to_s
-            res = @type + "[" + @title + "]\n"
-            res << @comment.to_s
-            res
-        end
-=======
   # This modules contains various class that are used to hold information
   # about the various Puppet language structures we found while parsing.
   #
@@ -468,7 +236,6 @@
       res = @type + "[#{@title}]\n"
       res << @comment.to_s
       res
->>>>>>> 1f3070c4
     end
   end
 end