--- conflicted
+++ resolved
@@ -615,8 +615,6 @@
     </div>
 ENDIF:requires
 
-<<<<<<< HEAD
-=======
     <!-- if realizes -->
 IF:realizes
     <div id="realizes">
@@ -630,7 +628,6 @@
     </div>
 ENDIF:realizes
 
->>>>>>> 1f3070c4
 START:sections
     <div id="section">
 IF:sectitle
