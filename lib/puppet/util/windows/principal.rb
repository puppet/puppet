--- conflicted
+++ resolved
@@ -65,22 +65,14 @@
                 last_error = FFI.errno
 
                 if (success == FFI::WIN32_FALSE && last_error != ERROR_INSUFFICIENT_BUFFER)
-<<<<<<< HEAD
-                  raise Puppet::Util::Windows::Error.new(_('Failed to call LookupAccountNameW'), last_error)
-=======
                   raise Puppet::Util::Windows::Error.new(_('Failed to call LookupAccountNameW with account: %{account_name}') % { account_name: account_name}, last_error)
->>>>>>> f6338f83
                 end
 
                 FFI::MemoryPointer.new(:lpwstr, domain_length_ptr.read_dword) do |domain_ptr|
                   if LookupAccountNameW(system_name_ptr, account_name_ptr,
                       sid_ptr, sid_length_ptr,
                       domain_ptr, domain_length_ptr, name_use_enum_ptr) == FFI::WIN32_FALSE
-<<<<<<< HEAD
-                   raise Puppet::Util::Windows::Error.new(_('Failed to call LookupAccountNameW'))
-=======
                   raise Puppet::Util::Windows::Error.new(_('Failed to call LookupAccountNameW with account: %{account_name}') % { account_name: account_name} )
->>>>>>> f6338f83
                   end
 
                   # with a SID returned, loop back through lookup_account_sid to retrieve official name
@@ -125,22 +117,14 @@
                 last_error = FFI.errno
 
                 if (success == FFI::WIN32_FALSE && last_error != ERROR_INSUFFICIENT_BUFFER)
-<<<<<<< HEAD
-                  raise Puppet::Util::Windows::Error.new(_('Failed to call LookupAccountSidW'), last_error)
-=======
                   raise Puppet::Util::Windows::Error.new(_('Failed to call LookupAccountSidW with bytes: %{sid_bytes}') % { sid_bytes: sid_bytes}, last_error)
->>>>>>> f6338f83
                 end
 
                 FFI::MemoryPointer.new(:lpwstr, name_length_ptr.read_dword) do |name_ptr|
                   FFI::MemoryPointer.new(:lpwstr, domain_length_ptr.read_dword) do |domain_ptr|
                     if LookupAccountSidW(system_name_ptr, sid_ptr, name_ptr, name_length_ptr,
                         domain_ptr, domain_length_ptr, name_use_enum_ptr) == FFI::WIN32_FALSE
-<<<<<<< HEAD
-                     raise Puppet::Util::Windows::Error.new(_('Failed to call LookupAccountSidW'))
-=======
                      raise Puppet::Util::Windows::Error.new(_('Failed to call LookupAccountSidW with bytes: %{sid_bytes}') % { sid_bytes: sid_bytes} )
->>>>>>> f6338f83
                     end
 
                     return new(
