--- conflicted
+++ resolved
@@ -17,14 +17,6 @@
 require "puppet/util/zaml.rb"
 
 class Symbol
-<<<<<<< HEAD
-  def to_zaml(z)
-    z.emit("!ruby/sym ")
-    to_s.to_zaml(z)
-  end
-
-=======
->>>>>>> fd8343a2
   def <=> (other)
     self.to_s <=> other.to_s
   end unless method_defined? '<=>'
