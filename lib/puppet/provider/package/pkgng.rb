--- conflicted
+++ resolved
@@ -29,20 +29,14 @@
     @version_list = pkg(['version', '-voRL='])
   end
 
-<<<<<<< HEAD
   def self.get_latest_version(origin)
     latest_version = cached_version_list.lines.find { |l| l =~ /^#{origin} / }
     if latest_version
-      latest_version = latest_version.split(' ').last.split(')').first
-=======
-  def self.get_latest_version(origin, version_list)
-    if latest_version = version_list.lines.find { |l| l =~ /^#{origin} / }
       _name, compare, status = latest_version.chomp.split(' ', 3)
       if ['!', '?'].include?(compare)
         return nil
       end
       latest_version = status.split(' ').last.split(')').first
->>>>>>> 742384f2
       return latest_version
     end
     nil
