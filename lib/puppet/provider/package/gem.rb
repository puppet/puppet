--- conflicted
+++ resolved
@@ -112,16 +112,10 @@
   end
 
   def install(useversion = true)
-<<<<<<< HEAD
-    command = [command(:gemcmd), "install"]
-    command += install_options if resource[:install_options]
-    if Puppet::Util::Platform.windows?
-=======
     command_options = ["install"]
     command_options += install_options if resource[:install_options]
 
-    if Puppet.features.microsoft_windows?
->>>>>>> a598315d
+    if Puppet::Util::Platform.windows?
       version = resource[:ensure]
       command_options << "-v" << %Q["#{version}"] if (! resource[:ensure].is_a? Symbol) and useversion
     else
