require 'puppet/provider/package'
require 'uri'

# Ruby gems support.
Puppet::Type.type(:package).provide :gem, :parent => Puppet::Provider::Package do
  desc "Ruby Gem support.  If a URL is passed via `source`, then that URL is used as the
    remote gem repository; if a source is present but is not a valid URL, it will be
    interpreted as the path to a local gem file.  If source is not present at all,
    the gem will be installed from the default gem repositories."

  has_feature :versionable

  commands :gemcmd => "gem"

  def self.gemlist(options)
    gem_list_command = [command(:gemcmd), "list"]

    if options[:local]
      gem_list_command << "--local"
    else
      gem_list_command << "--remote"
    end

    if name = options[:justme]
      gem_list_command << name + "$"
    end

    begin
      list = execute(gem_list_command).lines.
<<<<<<< HEAD
        map    {|set| gemsplit(set) }.
        reject {|item| item.nil? }
=======
        map {|set| gemsplit(set) }.
        reject {|x| x.nil? }
>>>>>>> 71b09e92
    rescue Puppet::ExecutionFailure => detail
      raise Puppet::Error, "Could not list gems: #{detail}"
    end

    if options[:justme]
      return list.shift
    else
      return list
    end
  end

  def self.gemsplit(desc)
    # `gem list` when output console has a line like:
    # *** LOCAL GEMS ***
    # but when it's not to the console that line
    # and all blank lines are stripped
    # so we don't need to check for them

    if desc =~ /^(\S+)\s+\((.+)\)/
      name = $1
      versions = $2.split(/,\s*/)
      {
        :name     => name,
        :ensure   => versions,
        :provider => :gem
      }
    else
      Puppet.warning "Could not match #{desc}" unless desc.chomp.empty?
      nil
    end
  end

  def self.instances(justme = false)
    gemlist(:local => true).collect do |hash|
      new(hash)
    end
  end

  def install(useversion = true)
    command = [command(:gemcmd), "install"]
    command << "-v" << resource[:ensure] if (! resource[:ensure].is_a? Symbol) and useversion
    # Always include dependencies
    command << "--include-dependencies"

    if source = resource[:source]
      begin
        uri = URI.parse(source)
      rescue => detail
        fail "Invalid source '#{uri}': #{detail}"
      end

      case uri.scheme
      when nil
        # no URI scheme => interpret the source as a local file
        command << source
      when /file/i
        command << uri.path
      when 'puppet'
        # we don't support puppet:// URLs (yet)
        raise Puppet::Error.new("puppet:// URLs are not supported as gem sources")
      else
        # interpret it as a gem repository
        command << "--source" << "#{source}" << resource[:name]
      end
    else
      command << "--no-rdoc" << "--no-ri" << resource[:name]
    end

    output = execute(command)
    # Apparently some stupid gem versions don't exit non-0 on failure
    self.fail "Could not install: #{output.chomp}" if output.include?("ERROR")
  end

  def latest
    # This always gets the latest version available.
    hash = self.class.gemlist(:justme => resource[:name])

    hash[:ensure][0]
  end

  def query
    self.class.gemlist(:justme => resource[:name], :local => true)
  end

  def uninstall
    gemcmd "uninstall", "-x", "-a", resource[:name]
  end

  def update
    self.install(false)
  end
end<|MERGE_RESOLUTION|>--- conflicted
+++ resolved
@@ -27,13 +27,8 @@
 
     begin
       list = execute(gem_list_command).lines.
-<<<<<<< HEAD
-        map    {|set| gemsplit(set) }.
-        reject {|item| item.nil? }
-=======
         map {|set| gemsplit(set) }.
         reject {|x| x.nil? }
->>>>>>> 71b09e92
     rescue Puppet::ExecutionFailure => detail
       raise Puppet::Error, "Could not list gems: #{detail}"
     end
