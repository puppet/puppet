--- conflicted
+++ resolved
@@ -278,7 +278,6 @@
     join_options(@resource[:install_options])
   end
 
-<<<<<<< HEAD
   def insync?(is)
     return false unless is && is != :absent
     begin
@@ -298,11 +297,9 @@
 
     should_range.include?(is_version)
   end
-=======
+
   # Quoting is required if the path to the pip command contains spaces.
   # Required for execpipe() but not execute(), as execute() already does this.
->>>>>>> 7c0d2e85
-
   def self.quote(path)
     if path.include?(" ")
       "\"#{path}\""
