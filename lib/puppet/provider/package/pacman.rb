require 'puppet/provider/package'
require 'set'
require 'uri'

Puppet::Type.type(:package).provide :pacman, :parent => Puppet::Provider::Package do
  desc "Support for the Package Manager Utility (pacman) used in Archlinux.

  This provider supports the `install_options` attribute, which allows command-line flags to be passed to pacman.
  These options should be specified as a string (e.g. '--flag'), a hash (e.g. {'--flag' => 'value'}),
  or an array where each element is either a string or a hash."

  # If yaourt is installed, we can make use of it
  def self.yaourt?
    @yaourt ||= Puppet::FileSystem.exist?('/usr/bin/yaourt')
  end

  commands :pacman => "/usr/bin/pacman"
  # Yaourt is a common AUR helper which, if installed, we can use to query the AUR
  commands :yaourt => "/usr/bin/yaourt" if yaourt?

  confine     :operatingsystem => [:archlinux, :manjarolinux]
  defaultfor  :operatingsystem => [:archlinux, :manjarolinux]
  has_feature :install_options
  has_feature :uninstall_options
  has_feature :upgradeable
  has_feature :virtual_packages
  has_feature :user

  # Checks if a given name is a group
  def self.group?(name)
    begin
      !pacman("-Sg", name).empty?
    rescue Puppet::ExecutionFailure
      # pacman returns an expected non-zero exit code when the name is not a group
      false
    end
  end

  # Install a package using 'pacman', or 'yaourt' if available.
  # Installs quietly, without confirmation or progress bar, updates package
  # list from servers defined in pacman.conf.
  def install
    if @resource[:source]
      install_from_file
    else
      install_from_repo
    end

    unless self.query
      fail(_("Could not find package '%{name}'") % { name: @resource[:name] })
    end
  end

  # Fetch the list of packages and package groups that are currently installed on the system.
  # Only package groups that are fully installed are included. If a group adds packages over time, it will not
  # be considered as fully installed any more, and we would install the new packages on the next run.
  # If a group removes packages over time, nothing will happen. This is intended.
  def self.instances
    instances = []

    # Get the installed packages
    installed_packages = get_installed_packages
    installed_packages.sort_by { |k, _| k }.each do |package, version|
      instances << new(to_resource_hash(package, version))
    end

    # Get the installed groups
    get_installed_groups(installed_packages).each do |group, version|
      instances << new(to_resource_hash(group, version))
    end

    instances
  end

  # returns a hash package => version of installed packages
  def self.get_installed_packages
    begin
      packages = {}
      execpipe([command(:pacman), "-Q"]) do |pipe|
        # pacman -Q output is 'packagename version-rel'
        regex = %r{^(\S+)\s(\S+)}
        pipe.each_line do |line|
          if match = regex.match(line)
            packages[match.captures[0]] = match.captures[1]
          else
            warning(_("Failed to match line '%{line}'") % { line: line })
          end
        end
      end
      packages
    rescue Puppet::ExecutionFailure
      fail(_("Error getting installed packages"))
    end
  end

  # returns a hash of group => version of installed groups
  def self.get_installed_groups(installed_packages, filter = nil)
    groups = {}
    begin
      # Build a hash of group name => list of packages
      command = [command(:pacman), "-Sgg"]
      command << filter if filter
      execpipe(command) do |pipe|
        pipe.each_line do |line|
          name, package = line.split
          packages = (groups[name] ||= [])
          packages << package
        end
      end

      # Remove any group that doesn't have all its packages installed
      groups.delete_if do |_, packages|
        !packages.all? { |package| installed_packages[package] }
      end

      # Replace the list of packages with a version string consisting of packages that make up the group
      groups.each do |name, packages|
        groups[name] = packages.sort.map {|package| "#{package} #{installed_packages[package]}"}.join ', '
      end
    rescue Puppet::ExecutionFailure
      # pacman returns an expected non-zero exit code when the filter name is not a group
      raise unless filter
    end
    groups
  end

  # Because Archlinux is a rolling release based distro, installing a package
  # should always result in the newest release.
  def update
    # Install in pacman can be used for update, too
    self.install
  end

  # We rescue the main check from Pacman with a check on the AUR using yaourt, if installed
  def latest
    # Synchronize the database
    pacman "-Sy"

    resource_name = @resource[:name]

    # If target is a group, construct the group version
    return pacman("-Sp", "--print-format", "%n %v", resource_name).lines.map{ |line| line.chomp }.sort.join(', ') if self.class.group?(resource_name)

    # Start by querying with pacman first
    # If that fails, retry using yaourt against the AUR
    pacman_check = true
    begin
      if pacman_check
        output = pacman "-Sp", "--print-format", "%v", resource_name
        return output.chomp
      else
        output = yaourt "-Qma", resource_name
        output.split("\n").each do |line|
          return line.split[1].chomp if line =~ /^aur/
        end
      end
    rescue Puppet::ExecutionFailure
      if pacman_check and self.class.yaourt?
        pacman_check = false # now try the AUR
        retry
      else
        raise
      end
    end
  end

  # Queries information for a package or package group
  def query
    installed_packages = self.class.get_installed_packages
    resource_name = @resource[:name]

    # Check for the resource being a group
    version = self.class.get_installed_groups(installed_packages, resource_name)[resource_name]

    if version
      unless @resource.allow_virtual?
        warning(_("%{resource_name} is a group, but allow_virtual is false.") % { resource_name: resource_name })
        return nil
      end
    else
      version = installed_packages[resource_name]
    end

    # Return nil if no package or group found
    return nil unless version

    self.class.to_resource_hash(resource_name, version)
  end

  def self.to_resource_hash(name, version)
    {
      :name     => name,
      :ensure   => version,
      :provider => self.name
    }
  end

  # Removes a package from the system.
  def uninstall
    resource_name = @resource[:name]

    is_group = self.class.group?(resource_name)

    fail(_("Refusing to uninstall package group %{resource_name}, because allow_virtual is false.") % { resource_name: resource_name }) if is_group && !@resource.allow_virtual?

    cmd = %w{--noconfirm --noprogressbar}
    cmd += uninstall_options if @resource[:uninstall_options]
    cmd << "-R"
    cmd << '-s' if is_group
    cmd << resource_name

    if self.class.yaourt?
<<<<<<< HEAD
      Puppet::Util::Execution.execute([command(:yaourt)] + cmd, :uid => user, :failonfail => true, :combine => true)
=======
      yaourt(*cmd)
>>>>>>> bc1864e1
    else
      pacman(*cmd)
    end
  end

  private

  def install_options
    join_options(@resource[:install_options])
  end

  def uninstall_options
    join_options(@resource[:uninstall_options])
  end

  def user
    if @resource[:user] then
      @resource[:user]
    else
      'nobody'
    end
  end

  def install_from_file
    source = @resource[:source]
    begin
      source_uri = URI.parse source
    rescue => detail
      self.fail Puppet::Error, _("Invalid source '%{source}': %{detail}") % { source: source, detail: detail }, detail
    end

    source = case source_uri.scheme
    when nil then source
    when /https?/i then source
    when /ftp/i then source
    when /file/i then source_uri.path
    when /puppet/i
      fail _("puppet:// URL is not supported by pacman")
    else
      fail _("Source %{source} is not supported by pacman") % { source: source }
    end
    pacman "--noconfirm", "--noprogressbar", "-Sy"
    pacman "--noconfirm", "--noprogressbar", "-U", source
  end

  def install_from_repo
    resource_name = @resource[:name]

    # Refuse to install if not allowing virtual packages and the resource is a group
    fail(_("Refusing to install package group %{resource_name}, because allow_virtual is false.") % { resource_name: resource_name }) if self.class.group?(resource_name) && !@resource.allow_virtual?

    cmd = %w{--noconfirm --needed --noprogressbar}
    cmd += install_options if @resource[:install_options]
    cmd << "-Sy" << resource_name

    if self.class.yaourt?
<<<<<<< HEAD
      Puppet::Util::Execution.execute([command(:yaourt)] + cmd, :uid => user, :failonfail => true, :combine => true)
=======
      yaourt(*cmd)
>>>>>>> bc1864e1
    else
      pacman(*cmd)
    end
  end

end<|MERGE_RESOLUTION|>--- conflicted
+++ resolved
@@ -210,11 +210,7 @@
     cmd << resource_name
 
     if self.class.yaourt?
-<<<<<<< HEAD
       Puppet::Util::Execution.execute([command(:yaourt)] + cmd, :uid => user, :failonfail => true, :combine => true)
-=======
-      yaourt(*cmd)
->>>>>>> bc1864e1
     else
       pacman(*cmd)
     end
@@ -271,11 +267,7 @@
     cmd << "-Sy" << resource_name
 
     if self.class.yaourt?
-<<<<<<< HEAD
       Puppet::Util::Execution.execute([command(:yaourt)] + cmd, :uid => user, :failonfail => true, :combine => true)
-=======
-      yaourt(*cmd)
->>>>>>> bc1864e1
     else
       pacman(*cmd)
     end
