# standard module for determining whether a given hostname or IP has access to
# the requested resource

require 'ipaddr'
require 'puppet/util/logging'

module Puppet
  class AuthStoreError < Puppet::Error; end
  class AuthorizationError < Puppet::Error; end

  class Network::AuthStore
    include Puppet::Util::Logging

    # Mark a given pattern as allowed.
    def allow(pattern)
      # a simple way to allow anyone at all to connect
      if pattern == "*"
        @globalallow = true
      else
        store(:allow, pattern)
      end

      nil
    end

    # Is a given combination of name and ip address allowed?  If either input
    # is non-nil, then both inputs must be provided.  If neither input
    # is provided, then the authstore is considered local and defaults to "true".
    def allowed?(name, ip)
      if name or ip
        # This is probably unnecessary, and can cause some weirdnesses in
        # cases where we're operating over localhost but don't have a real
        # IP defined.
        raise Puppet::DevError, "Name and IP must be passed to 'allowed?'" unless name and ip
        # else, we're networked and such
      else
        # we're local
        return true
      end

      # yay insecure overrides
      return true if globalallow?

      if decl = declarations.find { |d| d.match?(name, ip) }
        return decl.result
      end

      info "defaulting to no access for #{name}"
      false
    end

    # Deny a given pattern.
    def deny(pattern)
      store(:deny, pattern)
    end

    # Is global allow enabled?
    def globalallow?
      @globalallow
    end

    # does this auth store has any rules?
    def empty?
      @globalallow.nil? && @declarations.size == 0
    end

    def initialize
      @globalallow = nil
      @declarations = []
    end

    def to_s
      "authstore"
    end

    def interpolate(match)
      Thread.current[:declarations] = @declarations.collect { |ace| ace.interpolate(match) }.sort
    end

    def reset_interpolation
      Thread.current[:declarations] = nil
    end

    private

    # returns our ACEs list, but if we have a modification of it
    # in our current thread, let's return it
    # this is used if we want to override the this purely immutable list
    # by a modified version in a multithread safe way.
    def declarations
      Thread.current[:declarations] || @declarations
    end

    # Store the results of a pattern into our hash.  Basically just
    # converts the pattern and sticks it into the hash.
    def store(type, pattern)
      @declarations << Declaration.new(type, pattern)
      @declarations.sort!

      nil
    end

<<<<<<< HEAD
        # A single declaration.  Stores the info for a given declaration,
        # provides the methods for determining whether a declaration matches,
        # and handles sorting the declarations appropriately.
        class Declaration
            include Puppet::Util
            include Comparable

            # The type of declaration: either :allow or :deny
            attr_reader :type

            # The name: :ip or :domain
            attr_accessor :name

            # The pattern we're matching against.  Can be an IPAddr instance,
            # or an array of strings, resulting from reversing a hostname
            # or domain name.
            attr_reader :pattern

            # The length.  Only used for iprange and domain.
            attr_accessor :length

            # Sort the declarations most specific first.
            def <=>(other)
                compare(exact?, other.exact?) || 
                compare(ip?, other.ip?)  ||
                ((length != other.length) &&  (other.length <=> length)) ||
                compare(deny?, other.deny?) ||
                ( ip? ? pattern.to_s <=> other.pattern.to_s : pattern <=> other.pattern)
            end

            def deny?
                type == :deny
            end

            def exact?
                @exact == :exact
            end

            def initialize(type, pattern)
                self.type = type
                self.pattern = pattern
            end

            # Are we an IP type?
            def ip?
                name == :ip
            end

            # Does this declaration match the name/ip combo?
            def match?(name, ip)
                ip? ? pattern.include?(IPAddr.new(ip)) : matchname?(name)
            end

            # Set the pattern appropriately.  Also sets the name and length.
            def pattern=(pattern)
                parse(pattern)
                @orig = pattern
            end

            # Mapping a type of statement into a return value.
            def result
                type == :allow
            end

            def to_s
                "#{type}: #{pattern}"
            end

            # Set the declaration type.  Either :allow or :deny.
            def type=(type)
                type = symbolize(type)
                unless [:allow, :deny].include?(type)
                    raise ArgumentError, "Invalid declaration type %s" % type
                end
                @type = type
            end

            # interpolate a pattern to replace any
            # backreferences by the given match
            # for instance if our pattern is $1.puppetlabs.com
            # and we're called with a MatchData whose capture 1 is puppet
            # we'll return a pattern of puppet.puppetlabs.com
            def interpolate(match)
                clone = dup
                clone.pattern = clone.pattern.reverse.collect do |p|
                    p.gsub(/\$(\d)/) { |m| match[$1.to_i] }
                end.join(".")
                clone
            end

            private

            # Returns nil if both values are true or both are false, returns
            # -1 if the first is true, and 1 if the second is true.  Used
            # in the <=> operator.
            def compare(me, them)
                (me and them) ? nil : me ? -1 : them ? 1 : nil
            end

            # Does the name match our pattern?
            def matchname?(name)
                name = munge_name(name)
                (pattern == name) or (not exact? and pattern.zip(name).all? { |p,n| p == n })
            end

            # Convert the name to a common pattern.
            def munge_name(name)
                # LAK:NOTE http://snurl.com/21zf8  [groups_google_com]
                # Change to name.downcase.split(".",-1).reverse for FQDN support
                name.downcase.split(".").reverse
            end

            # Parse our input pattern and figure out what kind of allowal
            # statement it is.  The output of this is used for later matching.
            Octet = '(\d|[1-9]\d|1\d\d|2[0-4]\d|25[0-5])'
            IPv4 = "#{Octet}\.#{Octet}\.#{Octet}\.#{Octet}"
            IPv6_full    = "_:_:_:_:_:_:_:_|_:_:_:_:_:_::_?|_:_:_:_:_::((_:)?_)?|_:_:_:_::((_:){0,2}_)?|_:_:_::((_:){0,3}_)?|_:_::((_:){0,4}_)?|_::((_:){0,5}_)?|::((_:){0,6}_)?"
            IPv6_partial = "_:_:_:_:_:_:|_:_:_:_::(_:)?|_:_::(_:){0,2}|_::(_:){0,3}"
            # It should be:
            #     IP = "#{IPv4}|#{IPv6_full}|(#{IPv6_partial}#{IPv4})".gsub(/_/,'([0-9a-fA-F]{1,4})').gsub(/\(/,'(?:')
            # but ruby's ipaddr lib doesn't support the hybrid format
            IP = "#{IPv4}|#{IPv6_full}".gsub(/_/,'([0-9a-fA-F]{1,4})').gsub(/\(/,'(?:')
            def parse(value)
                @name,@exact,@length,@pattern = *case value
                when /^(?:#{IP})\/(\d+)$/                                   # 12.34.56.78/24, a001:b002::efff/120, c444:1000:2000::9:192.168.0.1/112
                    [:ip,:inexact,$1.to_i,IPAddr.new(value)]
                when /^(#{IP})$/                                          # 10.20.30.40, 
                    [:ip,:exact,nil,IPAddr.new(value)]
                when /^(#{Octet}\.){1,3}\*$/                              # an ip address with a '*' at the end
                    segments = value.split(".")[0..-2]
                    bits = 8*segments.length
                    [:ip,:inexact,bits,IPAddr.new((segments+[0,0,0])[0,4].join(".") + "/#{bits}")]
                when /^(\w[-\w]*\.)+[-\w]+$/                              # a full hostname
                    # Change to /^(\w[-\w]*\.)+[-\w]+\.?$/ for FQDN support
                    [:domain,:exact,nil,munge_name(value)]
                when /^\*(\.(\w[-\w]*)){1,}$/                             # *.domain.com
                    host_sans_star = munge_name(value)[0..-2]
                    [:domain,:inexact,host_sans_star.length,host_sans_star]
                when /\$\d+/                                              # a backreference pattern ala $1.puppetlabs.com or 192.168.0.$1 or $1.$2
                    [:dynamic,:exact,nil,munge_name(value)]
                when /^\w[-.@\w]*$/                                       # ? Just like a host name but allow '@'s and ending '.'s
                    [:opaque,:exact,nil,[value]]
                else
                    raise AuthStoreError, "Invalid pattern %s" % value
                end
            end
=======
    # A single declaration.  Stores the info for a given declaration,
    # provides the methods for determining whether a declaration matches,
    # and handles sorting the declarations appropriately.
    class Declaration
      include Puppet::Util
      include Comparable

      # The type of declaration: either :allow or :deny
      attr_reader :type

      # The name: :ip or :domain
      attr_accessor :name

      # The pattern we're matching against.  Can be an IPAddr instance,
      # or an array of strings, resulting from reversing a hostname
      # or domain name.
      attr_reader :pattern

      # The length.  Only used for iprange and domain.
      attr_accessor :length

      # Sort the declarations most specific first.
      def <=>(other)
        compare(exact?, other.exact?) ||
        compare(ip?, other.ip?)  ||
        ((length != other.length) &&  (other.length <=> length)) ||
        compare(deny?, other.deny?) ||
        ( ip? ? pattern.to_s <=> other.pattern.to_s : pattern <=> other.pattern)
      end

      def deny?
        type == :deny
      end

      def exact?
        @exact == :exact
      end

      def initialize(type, pattern)
        self.type = type
        self.pattern = pattern
      end

      # Are we an IP type?
      def ip?
        name == :ip
      end

      # Does this declaration match the name/ip combo?
      def match?(name, ip)
        ip? ? pattern.include?(IPAddr.new(ip)) : matchname?(name)
      end

      # Set the pattern appropriately.  Also sets the name and length.
      def pattern=(pattern)
        parse(pattern)
        @orig = pattern
      end

      # Mapping a type of statement into a return value.
      def result
        type == :allow
      end

      def to_s
        "#{type}: #{pattern}"
      end

      # Set the declaration type.  Either :allow or :deny.
      def type=(type)
        type = symbolize(type)
        raise ArgumentError, "Invalid declaration type #{type}" unless [:allow, :deny].include?(type)
        @type = type
      end

      # interpolate a pattern to replace any
      # backreferences by the given match
      # for instance if our pattern is $1.reductivelabs.com
      # and we're called with a MatchData whose capture 1 is puppet
      # we'll return a pattern of puppet.reductivelabs.com
      def interpolate(match)
        clone = dup
        clone.pattern = clone.pattern.reverse.collect do |p|
          p.gsub(/\$(\d)/) { |m| match[$1.to_i] }
        end.join(".")
        clone
      end

      private

      # Returns nil if both values are true or both are false, returns
      # -1 if the first is true, and 1 if the second is true.  Used
      # in the <=> operator.
      def compare(me, them)
        (me and them) ? nil : me ? -1 : them ? 1 : nil
      end

      # Does the name match our pattern?
      def matchname?(name)
        name = munge_name(name)
        (pattern == name) or (not exact? and pattern.zip(name).all? { |p,n| p == n })
      end

      # Convert the name to a common pattern.
      def munge_name(name)
        # LAK:NOTE http://snurl.com/21zf8  [groups_google_com]
        # Change to name.downcase.split(".",-1).reverse for FQDN support
        name.downcase.split(".").reverse
      end

      # Parse our input pattern and figure out what kind of allowal
      # statement it is.  The output of this is used for later matching.
      Octet = '(\d|[1-9]\d|1\d\d|2[0-4]\d|25[0-5])'
      IPv4 = "#{Octet}\.#{Octet}\.#{Octet}\.#{Octet}"
      IPv6_full    = "_:_:_:_:_:_:_:_|_:_:_:_:_:_::_?|_:_:_:_:_::((_:)?_)?|_:_:_:_::((_:){0,2}_)?|_:_:_::((_:){0,3}_)?|_:_::((_:){0,4}_)?|_::((_:){0,5}_)?|::((_:){0,6}_)?"
      IPv6_partial = "_:_:_:_:_:_:|_:_:_:_::(_:)?|_:_::(_:){0,2}|_::(_:){0,3}"
      # It should be:
      #     IP = "#{IPv4}|#{IPv6_full}|(#{IPv6_partial}#{IPv4})".gsub(/_/,'([0-9a-fA-F]{1,4})').gsub(/\(/,'(?:')
      # but ruby's ipaddr lib doesn't support the hybrid format
      IP = "#{IPv4}|#{IPv6_full}".gsub(/_/,'([0-9a-fA-F]{1,4})').gsub(/\(/,'(?:')
      def parse(value)
        @name,@exact,@length,@pattern = *case value
        when /^(?:#{IP})\/(\d+)$/                                   # 12.34.56.78/24, a001:b002::efff/120, c444:1000:2000::9:192.168.0.1/112
          [:ip,:inexact,$1.to_i,IPAddr.new(value)]
        when /^(#{IP})$/                                          # 10.20.30.40,
          [:ip,:exact,nil,IPAddr.new(value)]
        when /^(#{Octet}\.){1,3}\*$/                              # an ip address with a '*' at the end
          segments = value.split(".")[0..-2]
          bits = 8*segments.length
          [:ip,:inexact,bits,IPAddr.new((segments+[0,0,0])[0,4].join(".") + "/#{bits}")]
        when /^(\w[-\w]*\.)+[-\w]+$/                              # a full hostname
          # Change to /^(\w[-\w]*\.)+[-\w]+\.?$/ for FQDN support
          [:domain,:exact,nil,munge_name(value)]
        when /^\*(\.(\w[-\w]*)){1,}$/                             # *.domain.com
          host_sans_star = munge_name(value)[0..-2]
          [:domain,:inexact,host_sans_star.length,host_sans_star]
        when /\$\d+/                                              # a backreference pattern ala $1.reductivelabs.com or 192.168.0.$1 or $1.$2
          [:dynamic,:exact,nil,munge_name(value)]
        when /^\w[-.@\w]*$/                                       # ? Just like a host name but allow '@'s and ending '.'s
          [:opaque,:exact,nil,[value]]
        else
          raise AuthStoreError, "Invalid pattern #{value}"
>>>>>>> 8747479d
        end
      end
    end
  end
end
<|MERGE_RESOLUTION|>--- conflicted
+++ resolved
@@ -100,154 +100,6 @@
       nil
     end
 
-<<<<<<< HEAD
-        # A single declaration.  Stores the info for a given declaration,
-        # provides the methods for determining whether a declaration matches,
-        # and handles sorting the declarations appropriately.
-        class Declaration
-            include Puppet::Util
-            include Comparable
-
-            # The type of declaration: either :allow or :deny
-            attr_reader :type
-
-            # The name: :ip or :domain
-            attr_accessor :name
-
-            # The pattern we're matching against.  Can be an IPAddr instance,
-            # or an array of strings, resulting from reversing a hostname
-            # or domain name.
-            attr_reader :pattern
-
-            # The length.  Only used for iprange and domain.
-            attr_accessor :length
-
-            # Sort the declarations most specific first.
-            def <=>(other)
-                compare(exact?, other.exact?) || 
-                compare(ip?, other.ip?)  ||
-                ((length != other.length) &&  (other.length <=> length)) ||
-                compare(deny?, other.deny?) ||
-                ( ip? ? pattern.to_s <=> other.pattern.to_s : pattern <=> other.pattern)
-            end
-
-            def deny?
-                type == :deny
-            end
-
-            def exact?
-                @exact == :exact
-            end
-
-            def initialize(type, pattern)
-                self.type = type
-                self.pattern = pattern
-            end
-
-            # Are we an IP type?
-            def ip?
-                name == :ip
-            end
-
-            # Does this declaration match the name/ip combo?
-            def match?(name, ip)
-                ip? ? pattern.include?(IPAddr.new(ip)) : matchname?(name)
-            end
-
-            # Set the pattern appropriately.  Also sets the name and length.
-            def pattern=(pattern)
-                parse(pattern)
-                @orig = pattern
-            end
-
-            # Mapping a type of statement into a return value.
-            def result
-                type == :allow
-            end
-
-            def to_s
-                "#{type}: #{pattern}"
-            end
-
-            # Set the declaration type.  Either :allow or :deny.
-            def type=(type)
-                type = symbolize(type)
-                unless [:allow, :deny].include?(type)
-                    raise ArgumentError, "Invalid declaration type %s" % type
-                end
-                @type = type
-            end
-
-            # interpolate a pattern to replace any
-            # backreferences by the given match
-            # for instance if our pattern is $1.puppetlabs.com
-            # and we're called with a MatchData whose capture 1 is puppet
-            # we'll return a pattern of puppet.puppetlabs.com
-            def interpolate(match)
-                clone = dup
-                clone.pattern = clone.pattern.reverse.collect do |p|
-                    p.gsub(/\$(\d)/) { |m| match[$1.to_i] }
-                end.join(".")
-                clone
-            end
-
-            private
-
-            # Returns nil if both values are true or both are false, returns
-            # -1 if the first is true, and 1 if the second is true.  Used
-            # in the <=> operator.
-            def compare(me, them)
-                (me and them) ? nil : me ? -1 : them ? 1 : nil
-            end
-
-            # Does the name match our pattern?
-            def matchname?(name)
-                name = munge_name(name)
-                (pattern == name) or (not exact? and pattern.zip(name).all? { |p,n| p == n })
-            end
-
-            # Convert the name to a common pattern.
-            def munge_name(name)
-                # LAK:NOTE http://snurl.com/21zf8  [groups_google_com]
-                # Change to name.downcase.split(".",-1).reverse for FQDN support
-                name.downcase.split(".").reverse
-            end
-
-            # Parse our input pattern and figure out what kind of allowal
-            # statement it is.  The output of this is used for later matching.
-            Octet = '(\d|[1-9]\d|1\d\d|2[0-4]\d|25[0-5])'
-            IPv4 = "#{Octet}\.#{Octet}\.#{Octet}\.#{Octet}"
-            IPv6_full    = "_:_:_:_:_:_:_:_|_:_:_:_:_:_::_?|_:_:_:_:_::((_:)?_)?|_:_:_:_::((_:){0,2}_)?|_:_:_::((_:){0,3}_)?|_:_::((_:){0,4}_)?|_::((_:){0,5}_)?|::((_:){0,6}_)?"
-            IPv6_partial = "_:_:_:_:_:_:|_:_:_:_::(_:)?|_:_::(_:){0,2}|_::(_:){0,3}"
-            # It should be:
-            #     IP = "#{IPv4}|#{IPv6_full}|(#{IPv6_partial}#{IPv4})".gsub(/_/,'([0-9a-fA-F]{1,4})').gsub(/\(/,'(?:')
-            # but ruby's ipaddr lib doesn't support the hybrid format
-            IP = "#{IPv4}|#{IPv6_full}".gsub(/_/,'([0-9a-fA-F]{1,4})').gsub(/\(/,'(?:')
-            def parse(value)
-                @name,@exact,@length,@pattern = *case value
-                when /^(?:#{IP})\/(\d+)$/                                   # 12.34.56.78/24, a001:b002::efff/120, c444:1000:2000::9:192.168.0.1/112
-                    [:ip,:inexact,$1.to_i,IPAddr.new(value)]
-                when /^(#{IP})$/                                          # 10.20.30.40, 
-                    [:ip,:exact,nil,IPAddr.new(value)]
-                when /^(#{Octet}\.){1,3}\*$/                              # an ip address with a '*' at the end
-                    segments = value.split(".")[0..-2]
-                    bits = 8*segments.length
-                    [:ip,:inexact,bits,IPAddr.new((segments+[0,0,0])[0,4].join(".") + "/#{bits}")]
-                when /^(\w[-\w]*\.)+[-\w]+$/                              # a full hostname
-                    # Change to /^(\w[-\w]*\.)+[-\w]+\.?$/ for FQDN support
-                    [:domain,:exact,nil,munge_name(value)]
-                when /^\*(\.(\w[-\w]*)){1,}$/                             # *.domain.com
-                    host_sans_star = munge_name(value)[0..-2]
-                    [:domain,:inexact,host_sans_star.length,host_sans_star]
-                when /\$\d+/                                              # a backreference pattern ala $1.puppetlabs.com or 192.168.0.$1 or $1.$2
-                    [:dynamic,:exact,nil,munge_name(value)]
-                when /^\w[-.@\w]*$/                                       # ? Just like a host name but allow '@'s and ending '.'s
-                    [:opaque,:exact,nil,[value]]
-                else
-                    raise AuthStoreError, "Invalid pattern %s" % value
-                end
-            end
-=======
     # A single declaration.  Stores the info for a given declaration,
     # provides the methods for determining whether a declaration matches,
     # and handles sorting the declarations appropriately.
@@ -390,7 +242,6 @@
           [:opaque,:exact,nil,[value]]
         else
           raise AuthStoreError, "Invalid pattern #{value}"
->>>>>>> 8747479d
         end
       end
     end
