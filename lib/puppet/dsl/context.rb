--- conflicted
+++ resolved
@@ -218,22 +218,14 @@
             create_resource name, *a, &b
           end
 
-<<<<<<< HEAD
-          send name, *args, &block
-=======
           __send__ name, *args, &block
->>>>>>> b4c77d22
         elsif @proxy.is_function? name
           # Creating cached version of a method for future use
           define_singleton_method name do |*a|
             call_function name, *a
           end
 
-<<<<<<< HEAD
-          send name, *args
-=======
           __send__ name, *args
->>>>>>> b4c77d22
         else
           super
         end
