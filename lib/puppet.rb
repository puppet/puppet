require 'puppet/version'

# Try to load rubygems.  Hey rubygems, I hate you.
begin
  require 'rubygems'
rescue LoadError
end

# see the bottom of the file for further inclusions
require 'facter'
require 'puppet/error'
require 'puppet/util'
require 'puppet/util/autoload'
require 'puppet/settings'
require 'puppet/util/feature'
require 'puppet/util/suidmanager'
require 'puppet/util/run_mode'

#------------------------------------------------------------
# the top-level module
#
# all this really does is dictate how the whole system behaves, through
# preferences for things like debugging
#
# it's also a place to find top-level commands like 'debug'

module Puppet
  class << self
    include Puppet::Util
    attr_reader :features
    attr_writer :name
  end

  # the hash that determines how our system behaves
  @@settings = Puppet::Settings.new

  # The services running in this process.
  @services ||= []

  require 'puppet/util/logging'

  extend Puppet::Util::Logging

  # The feature collection
  @features = Puppet::Util::Feature.new('puppet/feature')

  # Load the base features.
  require 'puppet/feature/base'

  # Store a new default value.
  def self.define_settings(section, hash)
    @@settings.define_settings(section, hash)
  end

  # configuration parameter access and stuff
  def self.[](param)
    if param == :debug
      return Puppet::Util::Log.level == :debug
    else
      return @@settings[param]
    end
  end

  # configuration parameter access and stuff
  def self.[]=(param,value)
    @@settings[param] = value
  end

  def self.clear
    @@settings.clear
  end

  def self.debug=(value)
    if value
      Puppet::Util::Log.level=(:debug)
    else
      Puppet::Util::Log.level=(:notice)
    end
  end

  def self.settings
    @@settings
  end


  def self.run_mode
    # This sucks (the existence of this method); there are a lot of places in our code that branch based the value of
    # "run mode", but there used to be some really confusing code paths that made it almost impossible to determine
    # when during the lifecycle of a puppet application run the value would be set properly.  A lot of the lifecycle
    # stuff has been cleaned up now, but it still seems frightening that we rely so heavily on this value.
    #
    # I'd like to see about getting rid of the concept of "run_mode" entirely, but there are just too many places in
    # the code that call this method at the moment... so I've settled for isolating it inside of the Settings class
    # (rather than using a global variable, as we did previously...).  Would be good to revisit this at some point.
    #
    # --cprice 2012-03-16
    Puppet::Util::RunMode[@@settings.run_mode]
  end

  # Load all of the configuration parameters.
  require 'puppet/defaults'

  def self.genmanifest
    if Puppet[:genmanifest]
      puts Puppet.settings.to_manifest
      exit(0)
    end
  end

  # Parse the config file for this process.
  def self.parse_config()
    Puppet.deprecation_warning("Puppet.parse_config is deprecated; please use Faces API (which will handle settings and state management for you), or (less desirable) call Puppet.initialize_settings")
    Puppet.initialize_settings
  end

  # Initialize puppet's settings.  This is intended only for use by external tools that are not
  #  built off of the Faces API or the Puppet::Util::Application class.  It may also be used
  #  to initialize state so that a Face may be used programatically, rather than as a stand-alone
  #  command-line tool.
  #
  # Note that this API may be subject to change in the future.
  def self.initialize_settings()
    do_initialize_settings_for_run_mode(:user)
  end

  # Initialize puppet's settings for a specified run_mode.  This
  def self.initialize_settings_for_run_mode(run_mode)
    Puppet.deprecation_warning("initialize_settings_for_run_mode may be removed in a future release, as may run_mode itself")
    do_initialize_settings_for_run_mode(run_mode)
  end

  # private helper method to provide the implementation details of initializing for a run mode,
  #  but allowing us to control where the deprecation warning is issued
  def self.do_initialize_settings_for_run_mode(run_mode)
    Puppet.settings.initialize_global_settings
    run_mode = Puppet::Util::RunMode[run_mode]
    Puppet.settings.initialize_app_defaults(Puppet::Settings.app_defaults_for_run_mode(run_mode))
  end
  private_class_method :do_initialize_settings_for_run_mode

  # Create a new type.  Just proxy to the Type class.  The mirroring query
  # code was deprecated in 2008, but this is still in heavy use.  I suppose
  # this can count as a soft deprecation for the next dev. --daniel 2011-04-12
  def self.newtype(name, options = {}, &block)
    Puppet::Type.newtype(name, options, &block)
  end
<<<<<<< HEAD

  # We don't want to continue if Facter is not around, or isn't feature
  # compliant
  
  # MLEN:FIXME temporarily disable this for Travis CI
  #raise Puppet::Error, "Unsatifisied Facter dependency" unless Puppet.features.facter?
=======
>>>>>>> bbb2ba4a
end

# This feels weird to me; I would really like for us to get to a state where there is never a "require" statement
#  anywhere besides the very top of a file.  That would not be possible at the moment without a great deal of
#  effort, but I think we should strive for it and revisit this at some point.  --cprice 2012-03-16

require 'puppet/type'
require 'puppet/parser'
require 'puppet/resource'
require 'puppet/network'
require 'puppet/ssl'
require 'puppet/module'
require 'puppet/data_binding'
require 'puppet/util/storage'
require 'puppet/status'
require 'puppet/file_bucket/file'<|MERGE_RESOLUTION|>--- conflicted
+++ resolved
@@ -144,15 +144,6 @@
   def self.newtype(name, options = {}, &block)
     Puppet::Type.newtype(name, options, &block)
   end
-<<<<<<< HEAD
-
-  # We don't want to continue if Facter is not around, or isn't feature
-  # compliant
-  
-  # MLEN:FIXME temporarily disable this for Travis CI
-  #raise Puppet::Error, "Unsatifisied Facter dependency" unless Puppet.features.facter?
-=======
->>>>>>> bbb2ba4a
 end
 
 # This feels weird to me; I would really like for us to get to a state where there is never a "require" statement
