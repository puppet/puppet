<<<<<<< HEAD
    The environment is now available as a variable in the manifests.

    Fixed #1017 -- environment-specific modulepath is no longer ignored.

=======
    Fixed #997 -- virtual defined types are no longer evaluated.
    NOTE: This introduces a behaviour change, in that you previously
    could realize a resource within a virtual defined resource, and now
    you must realize the entire defined resource, rather than just
    the contained resource.

    Fixed #1030 - class and definition evaluation has been significantly
    refactored, fixing this problem and making the whole interplay
    between the classes, definitions, and nodes, and the Compile class much
    cleaner.

    Exec resources must now have unique names.  This is easily accomplished by
    just specifying a unique name with whatever (unique or otherwise) command
    you need.

    Fixed #989 -- missing CRL files are correctly ignored, and the
    value should be set to 'false' to explicitly not look for these
    files.

    Fixed #1017 -- environment-specific modulepath is no longer ignored.

    Fixing #794 -- consolidating the gentoo configuration files.

    Fixing #976 -- both the full name of qualified classes and
    the class parts are now added as tags.  I've also
    created a Tagging module that we should push throughout
    the rest of the system that uses tags.

    Fixing #995 -- puppetd no longer dies at startup if the server
    is not running.

    Fixing #977 -- the rundir is again set to 1777.

>>>>>>> 3af68278
    Fixed #971 -- classes can once again be included multiple
    times.

    Added builtin support for Nagios types using
    Naginator to parse and generate the files.

0.24.1
    Updated vim filetype detection. (#900 and #963)

    Default resources like schedules no longer conflict with
    managed resources. (#965)

    Removing the ability to disable http keep-alive, since
    it didn't really work anyway and it should no longer
    be necessary.

    Refactored http keep-alive so it actually works again.
    This should be sufficient enough that we no longer need the
    ability to disable keep-alive.  There is now a central
    module responsible for managing HTTP instances, along with
    all certificates in those instances.

    Fixed a backward compatibility issue when running 0.23.x
    clients against 0.24.0 servers -- relationships would
    consistently not work. (#967)

    Closing existing http connections when opening a new one,
    and closing all connections after each run. (#961)

    Removed warning about deprecated explicit plugins mounts.

0.24.0 (misspiggy)
    Modifying the behaviour of the certdnsnames setting.  It now defaults
    to an empty string, and will only be used if it is set to something
    else.  If it is set, then the host's FQDN will also be added as
    an alias.  The default behaviour is now to add 'puppet' and
    'puppet.$domain' as DNS aliases when the name for the cert being
    signed is equal to the signing machine's name, which will only
    be the case for CA servers.  This should result in servers always
    having the alias set up and no one else, but you can still override
    the aliases if you want.

    External node support now requires that you set the 'node_terminus'
    setting to 'exec'.  See the IndirectionReference on the wiki for more
    information.

    http_enable_post_connection_check added as a configuration
    option for puppetd.  This defaults to true, which validates the server
    SSL certificate against the requested host name in new versions of ruby.
    See #896 for more information.

    Mounts no longer remount swap filesystems.

    Slightly modifying how services manage their list of paths
    (and adding documention for it).  Services now default
    to the paths specified by the provider classes.

    Removed 'type' as a valid attribute for services, since it's been
    deprecated since the creation of providers.

    Removed 'running' as a valid attribute for services, since it's
    been deprecated since February 2006.

    Added modified patch by Matt Palmer which adds a 'plugins' mount,
    fixing #891.  See PluginsInModules on the wiki for information on
    usage.

    Empty dbserver and dbpassword settings will now be ignored when
    initializing Rails connections (patch by womble).

    Configuration settings can now be blank (patch by womble).

    Added calls to endpwent/endgrent when searching for user and group IDs,
    which fixes #791.

    Obviated 'target' in interfaces, as all file paths were automatically
    calculated anyway.  The parameter is still there, but it's
    not used and just generates a warning.

    Fixing some of the problems with interface management on Red Hat.
    Puppet now uses the :netmask property and does not try to set
    the bootproto (#762).

    You now must specify an environment and you are required to specify
    the valid environments for your site. (#911) 

    Certificates now always specify a subjectAltName, but it defaults
    to '*', meaning that it doesn't require DNS names to match.  You
    can override that behaviour by specifying a value for
    'certdnsnames', which will then require that hostname as a match (#896).

    Relationship metaparams (:notify, :require, :subscribe, and
    :before) now stack when they are collecting metaparam values
    from their containers (#446).  For instance, if a resource
    inside a definition has a value set for 'require', and you call
    the definition with 'require', the resource gets both requires,
    where before it would only retain its initial value.

    Changed the behavior of --debug to include Mongrel client
    debugging information.  Mongrel output will be written to
    the terminal only, not to the puppet debug log.  This should
    help anyone working with reverse HTTP SSL proxies. (#905)

    Fixed #800 -- invalid configurations are no longer
    cached.  This was done partially by adding a relationship
    validation step once the entire configuration is created,
    but it also required the previously-mentioned changes
    to how the configuration retrieval process works.

    Removed some functionality from the Master client,
    since the local functionality has been replaced
    with the Indirector already, and rearranging how configuration
    retrieval is done to fix ordering and caching bugs.

    The node scope is now above all other scopes besides
    the 'main' scope, which should help make its variables
    visible to other classes, assuming those classes were
    not included in the node's parent.

    Replaced GRATR::Digraph with Puppet::SimpleGraph as
    the base class for Puppet's graphing.  Functionality
    should be equivalent but with dramatically better
    performance.

    The --use-nodes and --no-nodes options are now obsolete.
    Puppet automatically detects when nodes are defined, and if
    they are defined it will require that a node be found,
    else it will not look for a node nor will it fail if it
    fails to find one.

    Fixed #832. Added the '--no-daemonize' option to puppetd and
    puppetmasterd.  NOTE: The default behavior of 'verbose' and
    'debug' no longer cause puppetd and puppetmasterd to not
    daemonize.

    Added k5login type. (#759)

    Fixed CA race condition. (#693)

    Added shortname support to config.rb and refactored addargs

0.23.2
    Fixed the problem in cron jobs where environment settings
    tended to multiple. (#749)

    Collection of resources now correctly only collects exported
    resources again.  This was broken in 0.23.0. (#731)

    'gen_config' now generates a configuration with
    all parameters under a heading that matches the
    process name, rather than keeping section headings.

    Refactored how the parser and interpreter relate,
    so parsing is now effectively an atomic process (thus
    fixing #314 and #729).  This makes the interpreter less
    prone to error and less prone to show the error to the
    clients.  Note that this means that if a configuration
    fails to parse, then the previous, parseable configuration
    will be used instead, so the client will not know that
    the configuration failed to parse.

    Added support for managing interfaces, thanks to work
    by Paul Rose.

    Fixed #652, thanks to a patch by emerose; --fqdn again
    works with puppetd.

    Added an extra check to the Mongrel support so that
    Apache can be used with optional cert checking, instead
    of mandatory, thus allowing Mongrel to function as the CA.
    This is thanks to work done by Marcin Owsiany.

0.23.1 (beaker)
    You can now specify relationships to classes, which work
    exactly like relationships to defined types:
        require => Class[myclass]
    This works with qualified classes, too.

    You can now do simple queries in a collection of
    exported resources.  You still cannot do multi-condition queries,
    though. (#703)

    puppetca now exits with a non-zero code if it cannot
    find any host certificates to clean. (Patch by Dean
    Wilson.)

    Fully-qualified resources can now have defaults. (#589)

    Resource references can now be fully-qualified names,
    meaning you can list definitions with a namespace as
    dependencies.  (#468)

    Files modified using a FileType instance, as ParsedFile
    does, will now automatically get backed up to the filebucket
    named "puppet".

    Added a 'maillist' type for managing mailing lists.

    Added a 'mailalias' type for managing mail aliases.

    Added patch by Valentin Vidic that adds the '+>' syntax to
    resources, so parameter values can be added to.

    The configuration client now pulls libraries down to $libdir,
    and all autoloading is done from there with full support
    for any reloadable file, such as types and providers. (#621)
    Note that this is not backward compatible -- if you're using
    pluginsync right now, you'll need to disable it on your clients
    until you can upgrade them.

    The Rails log level can now be set via (shockingly!) the
    'rails_loglevel' parameter (#710).  Note that this isn't
    exactly the feature asked for, but I could not find a
    way to directly copy ActiveRecord's concept of an environment.

    External node sources can now return undefined classes (#687). 

    Puppet clients now have http proxy support (#701).

    The parser now throws an error when a resource reference
    is created for an unknown type.  Also, resource references
    look up defined types and translate their type accordingly. (#706)

    Hostnames can now be double quoted.

    Adding module autoloading (#596) -- you can now 'include' classes
    from modules without ever needing to specifically load them.

    Class names and node names now conflict (#620).

0.23.0
    Modified the fileserver to cache file information, so that
    each file isn't being read on every connection.  Also,
    added londo's patch from #678 to avoid reading entire files
    into memory.

    Fixed environment handling in the crontab provider (#669).

    Added patch by trombik in #572, supporting old-style
    freebsd init scripts with '.sh' endings.

    Added fink package provider (#642), as provided by 'do'.

    Marked the dpkg package provider as versionable (#647).

    Applied patches by trombik to fix FreeBSD ports (#624 and #628).

    Fixed the CA server so that it refuses to send back a certificate
    whose public key doesn't match the CSR.  Instead, it tells the
    user to run 'puppetca --clean'.

    Invalid certificates are no longer written to disk (#578).

    Added a package provider (appdmg) able to install .app packages
    on .dmg files on OS X (#641).

    Applied the patch from #667 to hopefully kill the client hanging
    problems (permanently, this time).

    Fixed functions so that they accept most other rvalues as valid values
    (#548).

    COMPATIBILITY ALERT:
    Significantly reworked external node support, in a way that's NOT
    backward-compatible:

        Only ONE node source can be used -- you can use LDAP, code, or
        an external node program, but not more than one.
    
        LDAP node support has two changes:  First, the "ldapattrs" attribute is
        now used for setting the attributes to retrieve from the server (in
        addition to required attriutes), and second, all retrieved attributes
        are set as variables in the top scope.  This means you can set attributes
        on your LDAP nodes and they will automatically appear as variables
        in your configurations.

        External node support has been completely rewritten.  These programs must
        now generate a YAML dump of a hash, with "classes" and "parameters" keys.
        The classes should be an array, and the parameters should be a hash.  The
        external node program has no support for parent nodes -- the script must
        handle that on its own.

    Reworked the database schema used to store configurations with the
    storeconfigs option.  
    
    Replaced the obsolete RRD ruby library with the maintained
    RubyRRDtool library (which requires rrdtool2) (#659).

    The Portage package provider now calls eix-update automatically
    when eix's database is absent or out of sync (#666).

    Mounts now correctly handle existing fstabs with no pass or dump values
    (#550).

    Mounts now default to 0 for pass and dump (#112).

    Added urpmi support (#592).

    Finishing up the type => provider interface work.  Basically, package
    providers now return lists of provider instances.  In the proces,
    I rewrote the interface between package types and providers, and also
    enabled prefetching on all packages.  This should significantly speed
    up most package operations.

    Hopefully fixing the file descriptor/open port problems, with patches
    from Valentin Vidic.

    Significantly reworked the type => provider interface with respect to
    listing existing provider instances.  The class method on both
    class heirarchies has been renamed to 'instances', to start.  Providers
    are now expected to return provider instances, instead of creating
    resources, and the resource's 'instances' method is expected to
    find the matching resource, if any, and set the resource's
    provider appropriately.  This *significantly* reduces the reliance on
    effectively global state (resource references in the resource classes).
    This global state will go away soon.

    Along with this change, the 'prefetch' class method on providers now
    accepts the list of resources for prefetching.  This again reduces
    reliance on global state, and makes the execution path much easier
    to follow.

    Fixed #532 -- reparsing config files now longer throws an exception.

    Added some warnings and logs to the service type so
    users will be encouraged to specify either "ensure"
    or "enabled" and added debugging to indicate why
    restarting is skipped when it is.

    Changed the location of the classes.txt to the state
    directory.

    Added better error reporting on unmatched brackets.

    Moved puppetd and puppetmasterd to sbin in svn and fixed install.rb
    to copy them into sbin on the local system appropriately.  (#323)

    Added a splay option (#501).  It's disabled when running under
    --test in puppetd.  The value is random but cached.  It defaults
    to the runinterval but can be tuned with --splaylimit

    Changing the notify type so that it always uses
    the loglevel.

    Fixing #568 - nodes can inherit from quoted node names.

    Tags (and thus definitions and classes) can now be a single
    character. (#566)

    Added an 'undef' keyword (#629), which will evaluate to ""
    within strings but when used as a resource parameter value
    will cause that parameter to be evaluated as undefined.

    Changed the topological sort algorithm (#507) so it will always
    fail on cycles.

    Added a 'dynamicfacts' configuration option; any facts in that
    comma-separated list will be ignored when comparing facts to 
    see if they have changed and thus whether a recompile is necessary.

    Renamed some poorly named internal variables:
        @models in providers are now either @resource or
        @resource_type (#605).

        @children is no longer used except by components (#606).

        @parent is now @resource within parameters (#607).

    The old variables are still set for backward compatibility.

    Significantly reworking configuration parsing.  Executables all now
    look for 'puppet.conf' (#206), although they will parse the old-style
    configuration files if they are present, although they throw a deprecation
    warning.  Also, file parameters (owner, mode, group) are now set on the
    same line as the parameter, in brackets. (#422)

    Added transaction summaries (available with the --summarize option),
    useful for getting a quick idea of what happened in a transaction.
    Currently only useful on the client or with the puppet interpreter.

    Changed the interal workings for retrieve and removed the :is attribute
    from Property.  The retrieve methods now return the current value of
    the property for the system.

    Removed acts_as_taggable from the rails models.

0.22.4
    Execs now autorequire the user they run as, as long as the user
    is specified by name. (#430)

    Files on the local machine but not on the remote server during
    a source copy are now purged if purge => true. (#594)

    Providers can now specify that some commands are optional (#585).
    Also, the 'command' method returns nil on missing commands,
    rather than throwing an error, so the presence of commands
    be tested.

    The 'useradd' provider for Users can now manage passwords.
    No other providers can, at this point.

    Parameters can now declare a dependency on specific
    features, and parameters that require missing features
    will not be instantiated.  This is most useful for
    properties.

    FileParsing classes can now use instance_eval to add
    many methods at once to a record type.

    Modules no longer return directories in the list of found
    manifests (#588).

    The crontab provider now defaults to root when there is no
    USER set in the environment.

    Puppetd once again correctly responds to HUP.

    Added a syntax for referring to variables defined in
    other classes (e.g., $puppet::server).

    STDIN, STDOUT, STDERR are now redirected to /dev/null in
    service providers descending from base.

    Certificates are now valid starting one day before they are
    created, to help handle small amounts of clock skew.

    Files are no longer considered out of sync if some properties
    are out of sync but they have no properties that can create
    the file.

0.22.3
    Fixed backward compatibility for logs and metrics from older clients.

    Fixed the location of the authconfig parameters so there aren't
    loading order issues.

    Enabling attribute validation on the providers that subclass
    'nameservice', so we can verify that an integer is passed to
    UID and GID.

    Added a stand-alone filebucket client, named 'filebucket'.

    Fixed the new nested paths for filebuckets; the entire md5 sum was
    not being stored.

    Fixing #553; -M is no longer added when home directories are being
    managed on Red Hat.

0.22.2 (grover)
    Users can now manage their home directories, using the managehome
    parameter, partially using patches provided by Tim Stoop and
    Matt Palmer. (#432)

    Added 'ralsh' (formerly x2puppet) to the svn tree.  When possible it
    should be added to the packages.

    The 'notify' type now defaults to its message being the same as its name.

    Reopening $stdin to read from /dev/null during execution, in hopes that
    init scripts will stop hanging.

    Changed the 'servername' fact set on the server to use the server's fqdn,
    instead of the short-name.

    Changing the location of the configuration cache.  It now defaults to being
    in the state directory, rather than in the configuration directory.

    All parameter instances are stored in a single @parameters instance variable
    hash within resource type instances.  We used to use separate hashes for
    each parameter type.

    Added the concept of provider features.  Eventually these should be able
    to express the full range of provider functionality, but for now they can
    test a provider to see what methods it has set and determine what features it
    provides as a result.  These features are integrated into the doc generation
    system so that you get feature documentation automatically.

    Switched apt/aptitide to using "apt-cache policy" instead of "apt-cache showpkg"
    for determining the latest available version. (#487)

    FileBuckets now use a deeply nested structure for storing files, so
    you do not end up with hundreds or thousands of files in the same
    directory. (#447)

    Facts are now cached in the state file, and when they change the configuration
    is always recompiled. (#519)

    Added 'ignoreimport' setting for use in commit hooks.  This causes the
    parser to ignore import statements so a single file can be parse-checked.  (#544)

    Import statements can now specify multiple comma-separated arguments.

    Definitions now support both 'name' and 'title', just like any other
    resource type. (#539)

    Added a generate() command, which sets values to the result of an external
    command. (#541)

    Added a file() command to read in files with no interpolation.  The first
    found file has its content returned.

    puppetd now exits if no cert is present in onetime mode. (#533)

    The client configuration cache can be safely removed and the client
    will correctly realize the client is not in sync.

    Resources can now be freely deleted, thus fixing many problems introduced
    when deletion of required resources was forbidden when purging was introduced.
    Only resources being purged will not be deleted.

    Facts and plugins now download even in noop mode (#540).

    Resources in noop mode now log when they would have responded to an event (#542).

    Refactored cron support entirely.  Cron now uses providers, and there
    is a single 'crontab' provider that handles user crontabs.  While this
    refactor does not include providers for /etc/crontab or cron.d, it should
    now be straightforward to write those providers.

    Changed the parameter sorting so that the provider parameter comes
    right after name, so the provider is available when the other parameters
    and properties are being created.

    Redid some of the internals of the ParsedFile provider base class.
    It now passes a FileRecord around instead of a hash.

    Fixing a bug related to link recursion that caused link directories
    to always be considered out of sync.

    The bind address for puppetmasterd can now be specified with 
    --bindaddress.

    Added (probably experimental) mongrel support.  At this point you're
    still responsible for starting each individual process, and you have to
    set up a proxy in front of it.

    Redesigned the 'network' tree to support multiple web servers, including
    refactoring most of the structural code so it's much clearer and more
    reusable now.

    Set up the CA client to default to ca_server and ca_port, so you can
    easily run a separate CA.

    Supporting hosts with no domain name, thanks to a patch from
    Dennis Jacobfeuerborn.

    Added an 'ignorecache' option to tell puppetd to force a recompile, thanks to
    a patch by Chris McEniry.

    Made up2date the default for RHEL < 4 and yum the default for the rest.

    The yum provider now supports versions.

    Case statements correctly match when multiple values are provided,
    thanks to a patch by David Schmitt.

    Functions can now be called with no arguments.

    String escapes parse correctly in all cases now, thanks to a patch by
    cstorey.

    Subclasses again search parent classes for defaults.

    You can now purge apt and dpkg packages.

    When doing file recursion, 'ensure' only affects the top-level directory.

    States have been renamed to Properties.

0.22.1 (kermit) -- Mostly a bugfix release
    Compile times now persist between restarts of puppetd.

    Timeouts have been added to many parts of Puppet, reducing the likelihood
    if it hanging forever on broken scripts or servers.

    All of the documentation and recipes have been moved to the wiki by Peter
    Abrahamsen and Ben Kite has moved the FAQ to the wiki.

    Explicit relationships now override automatic relationships, allowing you
    to manually specify deletion order when removing resources.

    Resources with dependencies can now be deleted as long as all of their
    dependencies are also being deleted.

    Namespaces for both classes and definitions now work much more consistently.
    You should now be able to specify a class or definition with a namespace
    everywhere you would normally expect to be able to specify one without.

    Downcasing of facts can be selectively disabled.

    Cyclic dependency graphs are now checked for and forbidden.

    The netinfo mounts provider was commented out, because it really doesn't
    work at all.  Stupid NetInfo stores mount information with the device as
    the key, which doesn't work with my current NetInfo code.

    Otherwise, lots and lots of bugfixes.  Check the tickets associated with the
    'kermit' milestone.

0.22.0
    Integrated the GRATR graph library into Puppet, for handling resource
    relationships.

    Lots of bug-fixes (see bugs tickets associated with the 'minor' milestone).

    Added new 'resources' metatype, which currently only includes the ability
    to purge unmanaged resources.

    Added better ability to generate new resource objects during transactions
    (using 'generate' and 'eval_generate' methods).

    Rewrote all Rails support with a much better database design.  Export/collect
    now works, although the database is incompatible with previous versions.

    Removed downcasing of facts and made most of the language case-insensitive.

    Added support for printing the graphs built during transactions.

    Reworked how paths are built for logging.

    Switched all providers to directly executing commands instead of going through
    a subshell, which removes the need to quote or escape arguments.

0.20.1
    Mostly a bug-fix release, with the most important fix being the
    multiple-definition error.

    Completely rewrote the ParsedFile system; each provider is now much
    shorter and much more maintainable.  However, fundamental problems
    were found with the 'port' type, so it was disabled.  Also, added
    a NetInfo provider for 'host' and an experimental NetInfo provider
    for 'mount'.

    Made the RRDGraph report *much* better and added reference
    generation for reports and functions.

0.20.0
    Significantly refactored the parser.  Resource overrides now consistently
    work anywhere in a class hierarchy.

    The language was also modified somewhat.  The previous export/collect syntax
    is now used for handling virtual objects, and export/collect (which is still
    experimental) now uses double sigils (@@ and <<| |>>).

    Resource references (e.g., File["/etc/passwd"]) now have to be capitalized,
    in fitting in with capitalizing type operations.

    As usual, lots of other smaller fixes, but most of the work was in the language.

0.19.3
    Fixing a bug in server/master.rb that causes the hostname
    not to be available in locally-executed manifests.

0.19.2
    Fixing a few smaller bugs, notably in the reports system.

    Refreshed objects now generate an event, which can result in further
    refreshes of other objects.

0.19.1
    Fixing two critical bugs:  User management works again and cron jobs are
    no longer added to all user accounts.

0.19.0
    Added provider support.

    Added support for %h, %H, and %d expansion in fileserver.conf.

    Added Certificate Revocation support.

    Made dynamic loading pervasive -- nearly every aspect of Puppet will now
    automatically load new instances (e.g., types, providers, and reports).

    Added support for automatic distribution of facts and plugins (custom types).

0.18.4
    Another bug-fix release.  The most import bug fixed is that
    cronjobs again work even with initially empty crontabs.

0.18.3
    Mostly a bug-fix release; fixed small bugs in the functionality added in
    0.18.2.

0.18.2
    Added templating support.

    Added reporting.

    Added gem and blastwave packaging support.

0.18.1
    Added signal handlers for HUP, so both client and server deal correctly with it.

    Added signal handler for USR1, which triggers a run on the client.

    As usual, fixed many bugs.

    Significant fixes to puppetrun -- it should behave much more correctly now.

    Added "fail" function which throws a syntax error if it's encountered.

    Added plugin downloading from the central server to the client.  It must be
    enabled with --pluginsync.

    Added support for FreeBSD's special "@daily" cron schedules.

    Correctly handling spaces in file sources.

    Moved documentation into svn tree.
    
0.18.0
    Added support for a "default" node.

    When multiple nodes are specified, they must now be comma-separated (this
    introduces a language incompatibility).

    Failed dependencies cause dependent objects within the same transaction
    not to run.

    Many updates to puppetrun

    Many bug fixes

    Function names are no longer reserved words.

    Links can now replace files.

0.17.2
    Added "puppetrun" application and associated runner server and client classes.

    Fixed cron support so it better supports valid values and environment settings.

0.17.1
    Fixing a bug requiring rails on all Debian boxes

    Fixing a couple of other small bugs

0.17.0
    Adding ActiveRecord integration on the server

    Adding export/collect functionality

    Fixing many bugs

0.16.5
    Fixing a critical bug in importing classes from other files

    Fixing nodename handling to actually allow dashes

0.16.4
    Fixing a critical bug in puppetd when acquiring a certificate for the first
    time

0.16.3
    Some significant bug fixes

    Modified puppetd so that it can now function as an agent independent
    of a puppetmasterd process, e.g., using the PuppetShow web application.

0.16.2
    Modified some of the AST classes so that class names, definition names, and
    node names are all set within the code being evaluated, so 'tagged(name)' returns
    true while evaluating 'name', for instance.

    Added '--clean' argument to puppetca to remove all traces of a given
    client.

0.16.1
    Added 'tagged' and 'defined' functions.

    Moved all functions to a general framework that makes it very easy to add new
    functions.

0.16.0
    Added 'tag' keyword/function.

    Added FreeBSD Ports support

    Added 'pelement' server for sending or receiving Puppet objects, although
    none of the executables use it yet.

0.15.3
    Fixed many bugs in :exec, including adding support for arrays of checks

    Added autoloading for types and service variants (e.g., you can now
    just create a new type in the appropriate location and use it in Puppet,
    without modifying the core Puppet libs).

0.15.2
    Added darwinport, Apple .pkg, and freebsd package types
    Added 'mount type
    Host facts are now set at the top scope (Bug #103)
    Added -e (inline exection) flag to 'puppet' executable
    Many small bug fixes

0.15.1
    Fixed 'yum' installs so that they successfully upgrade packages.
    Fixed puppetmasterd.conf file so group settings take.

0.15.0
    Upped the minor release because the File server is incompatible with 0.14,
        because it now handles links.

    The 'symlink' type is deprecated (but still present), in favor of using
        files with the 'target' parameter.

    Unset variables no longer throw an error, they just return an empty string

    You can now specify tags to restrict which objects run during a given run.

    You can also specify to skip running against the cached copy when there's
    a failure, which is useful for testing new configurations.

    RPMs and Sun packages can now install, as long as they specify a package
        location, and they'll automatically upgrade if you point them to a new
        file with an upgrade.
    Multiple bug fixes.


0.14.1
    Fixed a couple of small logging bugs
    Fixed a bug with handling group ownership of links

0.14.0
    Added some ability to selectively manage symlinks when doing file management
    Many bug fixes
    Variables can now be used as the test values in case statements and selectors
    Bumping a minor release number because 0.13.4 introduced a protocol
        incompatibility and should have had a minor rev bump

0.13.6
    Many, many small bug fixes
    FreeBSD user/group support has been added
    The configuration system has been rewritten so that daemons can now generate
        and repair the files and directories they need. (Fixed bug #68.)
    Fixed the element override issues; now only subclasses can override values.

0.13.5
    Fixed packages so types can be specified
    Added 'enable' state to services, although it does not work everywhere yet

0.13.4
    A few important bug fixes, mostly in the parser.

0.13.3
    Changed transactions to be one-stage instead of two
    Changed all types to use self[:name] instead of self.name, to support
        the symbolic naming implemented in 0.13.1

0.13.2
    Changed package[answerfile] to package[adminfile], and added package[responsefile]
    Fixed a bunch of internal functions to behave more consistently and usefully

0.13.1
    Fixed RPM spec files to create puppet user and group (lutter)
    Fixed crontab reading and writing (luke)
    Added symbolic naming in the language (luke)

0.13.0
    Added support for configuration files.
    Even more bug fixes, including the infamous 'frozen object' bug, which was a
        problem with 'waitforcert'.
    David Lutterkort got RPM into good shape.

0.12.0
    Added Scheduling, and many bug fixes, of course.

0.11.2
    Fixed bugs related to specifying arrays of requirements
    Fixed a key bug in retrieving checksums
    Fixed lots of usability bugs
    Added 'fail' methods that automatically add file and line info when possible,
    and converted many errors to use that method

0.11.1
    Fixed bug with recursive copying with 'ignore' set.
    Added OpenBSD package support.

0.11.0
    Added 'ensure' state to many elements.
    Modified puppetdoc to correctly handle indentation and such.
    Significantly rewrote much of the builtin documentation to take advantage
        of the new features in puppetdoc, including many examples.

0.10.2
    Added SMF support
    Added autorequire functionality, with specific support for exec and file
        Exec elements autorequire any mentioned files, including the scripts,
        along with their CWDs.
        Files autorequire any parent directories.
    Added 'alias' metaparam.
    Fixed dependencies so they don't depend on file order.

0.10.1
    Added Solaris package support and changed puppetmasterd to run as
    a non-root user.

0.10.0
    Significant refactoring of how types, states, and parameters work, including
    breaking out parameters into a separate class.  This refactoring did not
    introduce much new functionality, but made extension of Puppet significantly
    easier

    Also, fixed the bug with 'waitforcert' in puppetd.

0.9.4
    Small fix to wrap the StatusServer class in the checks for required classes.
    
0.9.3
    Fixed some significant bugs in cron job management.

0.9.2
    Second Public Beta

0.9.0
    First Public Beta<|MERGE_RESOLUTION|>--- conflicted
+++ resolved
@@ -1,9 +1,5 @@
-<<<<<<< HEAD
     The environment is now available as a variable in the manifests.
 
-    Fixed #1017 -- environment-specific modulepath is no longer ignored.
-
-=======
     Fixed #997 -- virtual defined types are no longer evaluated.
     NOTE: This introduces a behaviour change, in that you previously
     could realize a resource within a virtual defined resource, and now
@@ -37,7 +33,6 @@
 
     Fixing #977 -- the rundir is again set to 1777.
 
->>>>>>> 3af68278
     Fixed #971 -- classes can once again be included multiple
     times.
 
