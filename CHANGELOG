--- conflicted
+++ resolved
@@ -1,4 +1,3 @@
-<<<<<<< HEAD
 0.25.?
     Fixing #1168 for REST -- all ssl classes downcase their names.
     This is a much cleaner fix than the xmlrpc version, thankfully. :)
@@ -8,8 +7,6 @@
     whether we should even use a CRL.  This way we aren't trying to
     set file paths to 'false' to disable the CRL.
 
-0.24.?
-=======
 0.24.5
     Added message referencing ReductveLabs build library
 
@@ -25,7 +22,6 @@
 
     Fixed #1226 - gems can now specify source repositories.
 
->>>>>>> edf99c50
     Fixed #1232 - the rundir no longer specifies a user/group,
     and there are now client- and server-specific yaml directories.
 
