--- conflicted
+++ resolved
@@ -5,13 +5,8 @@
 %global confdir conf/redhat
 
 Name:           puppet
-<<<<<<< HEAD
 Version:        3.0.0
 Release:        0.1rc3%{?dist}
-=======
-Version:        2.7.15
-Release:        0.1rc4%{?dist}
->>>>>>> fb4c64b6
 #Release:        1%{?dist}
 Summary:        A network tool for managing many disparate systems
 License:        ASL 2.0
@@ -271,22 +266,20 @@
 rm -rf %{buildroot}
 
 %changelog
-<<<<<<< HEAD
 * Fri Jun 01 2012 Matthaus Litteken <matthaus@puppetlabs.com> - 3.0.0-0.1rc3
-* Puppet 3.0.0rc3 Release
-
-* Tue May 22 2012 Matthaus Litteken <matthaus@puppetlabs.com> - 3.0.0-0.1rc2
-* Puppet 3.0.0rc2 Release
-
-* Thu May 17 2012 Matthaus Litteken <matthaus@puppetlabs.com> - 3.0.0-0.1rc1
-* Puppet 3.0.0rc1 Release
-=======
-* Fri Jun 1 2012 Matthaus Litteken <matthaus@puppetlabs.com> - 2.7.15-0.1rc4
+- Puppet 3.0.0rc3 Release
+
+* Fri Jun 01 2012 Matthaus Litteken <matthaus@puppetlabs.com> - 2.7.15-0.1rc4
 - Update for 2.7.15rc4
->>>>>>> fb4c64b6
 
 * Tue May 29 2012 Moses Mendoza <moses@puppetlabs.com> - 2.7.15-0.1rc3
 - Update for 2.7.15rc3
+
+* Tue May 22 2012 Matthaus Litteken <matthaus@puppetlabs.com> - 3.0.0-0.1rc2
+- Puppet 3.0.0rc2 Release
+
+* Thu May 17 2012 Matthaus Litteken <matthaus@puppetlabs.com> - 3.0.0-0.1rc1
+- Puppet 3.0.0rc1 Release
 
 * Wed May 16 2012 Moses Mendoza <moses@puppetlabs.com> - 2.7.15-0.1rc2
 - Update for 2.7.15rc2
