--- conflicted
+++ resolved
@@ -267,26 +267,13 @@
 rm -rf %{buildroot}
 
 %changelog
-<<<<<<< HEAD
+* Wed Jun 06 2012 Matthaus Litteken <matthaus@puppetlabs.com> - 2.7.16-0.1rc1
+- Update for 2.7.16rc1, added generated manpages
+
 * Fri Jun 01 2012 Matthaus Litteken <matthaus@puppetlabs.com> - 3.0.0-0.1rc3
 - Puppet 3.0.0rc3 Release
 
 * Fri Jun 01 2012 Matthaus Litteken <matthaus@puppetlabs.com> - 2.7.15-0.1rc4
-=======
-* Wed Jun 06 2012 Matthaus Litteken <matthaus@puppetlabs.com> - 2.7.16-0.1rc1
-- Update for 2.7.16rc1, added generated manpages
-
-* Fri Jun 01 2012 Matthaus Litteken <matthaus@puppetlabs.com> - 3.0.0-0.1rc3
-* Puppet 3.0.0rc3 Release
-
-* Tue May 22 2012 Matthaus Litteken <matthaus@puppetlabs.com> - 3.0.0-0.1rc2
-* Puppet 3.0.0rc2 Release
-
-* Thu May 17 2012 Matthaus Litteken <matthaus@puppetlabs.com> - 3.0.0-0.1rc1
-* Puppet 3.0.0rc1 Release
-
-* Fri Jun 1 2012 Matthaus Litteken <matthaus@puppetlabs.com> - 2.7.15-0.1rc4
->>>>>>> 911e2d4b
 - Update for 2.7.15rc4
 
 * Tue May 29 2012 Moses Mendoza <moses@puppetlabs.com> - 2.7.15-0.1rc3
