--- conflicted
+++ resolved
@@ -235,11 +235,7 @@
     expect(Puppet::FileSystem.exist?(path)).not_to be_truthy
   end
 
-<<<<<<< HEAD
-  it "one failed refresh should propagate its failure to dependent refreshes" do
-=======
   it "failed refresh should result in dependent refreshes being skipped" do
->>>>>>> e465464b
     path = tmpfile("path")
     newfile = tmpfile("file")
       file = Puppet::Type.type(:file).new(
