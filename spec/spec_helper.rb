--- conflicted
+++ resolved
@@ -21,11 +21,7 @@
 require 'puppettest'
 require 'puppettest/runnable_test'
 require 'mocha'
-<<<<<<< HEAD
-#gem 'rspec', '>=1.2.2'
-=======
 gem 'rspec', '>=1.2.9'
->>>>>>> 2fe2029e
 require 'spec/autorun'
 
 # So everyone else doesn't have to include this base constant.
