# NOTE: a lot of the stuff in this file is duplicated in the "puppet_spec_helper" in the project
#  puppetlabs_spec_helper.  We should probably eat our own dog food and get rid of most of this from here,
#  and have the puppet core itself use puppetlabs_spec_helper

dir = File.expand_path(File.dirname(__FILE__))
$LOAD_PATH.unshift File.join(dir, 'lib')

# Don't want puppet getting the command line arguments for rake or autotest
ARGV.clear

begin
  require 'rubygems'
rescue LoadError
end

require 'puppet'
gem 'rspec', '>=2.0.0'
require 'rspec/expectations'

# So everyone else doesn't have to include this base constant.
module PuppetSpec
  FIXTURE_DIR = File.join(dir = File.expand_path(File.dirname(__FILE__)), "fixtures") unless defined?(FIXTURE_DIR)
end

require 'pathname'
require 'tmpdir'
require 'fileutils'

require 'puppet_spec/verbose'
require 'puppet_spec/files'
require 'puppet_spec/settings'
require 'puppet_spec/fixtures'
require 'puppet_spec/matchers'
require 'puppet_spec/database'
require 'monkey_patches/alias_should_to_must'
require 'monkey_patches/publicize_methods'
require 'puppet/test/test_helper'

Pathname.glob("#{dir}/shared_contexts/*.rb") do |file|
  require file.relative_path_from(Pathname.new(dir))
end

Pathname.glob("#{dir}/shared_behaviours/**/*.rb") do |behaviour|
  require behaviour.relative_path_from(Pathname.new(dir))
end

RSpec.configure do |config|
  include PuppetSpec::Fixtures

  config.mock_with :mocha

  tmpdir = Dir.mktmpdir("rspecrun")
  oldtmpdir = Dir.tmpdir()
  ENV['TMPDIR'] = tmpdir

  if Puppet::Util::Platform.windows?
    config.output_stream = $stdout
    config.error_stream = $stderr
    config.formatters.each { |f| f.instance_variable_set(:@output, $stdout) }
  end

  config.before :all do
    Puppet::Test::TestHelper.before_all_tests()
  end

  config.after :all do
    Puppet::Test::TestHelper.after_all_tests()
  end

  config.before :each do
    # Disabling garbage collection inside each test, and only running it at
    # the end of each block, gives us an ~ 15 percent speedup, and more on
    # some platforms *cough* windows *cough* that are a little slower.
    GC.disable

    # REVISIT: I think this conceals other bad tests, but I don't have time to
    # fully diagnose those right now.  When you read this, please come tell me
    # I suck for letting this float. --daniel 2011-04-21
    Signal.stubs(:trap)


    # TODO: in a more sane world, we'd move this logging redirection into our TestHelper class.
    #  Without doing so, external projects will all have to roll their own solution for
    #  redirecting logging, and for validating expected log messages.  However, because the
    #  current implementation of this involves creating an instance variable "@logs" on
    #  EVERY SINGLE TEST CLASS, and because there are over 1300 tests that are written to expect
    #  this instance variable to be available--we can't easily solve this problem right now.
    #
    # redirecting logging away from console, because otherwise the test output will be
    #  obscured by all of the log output
    @logs = []
    Puppet::Util::Log.newdestination(Puppet::Test::LogCollector.new(@logs))

    @log_level = Puppet::Util::Log.level

    Puppet::Test::TestHelper.before_each_test()

  end

  config.after :each do
    Puppet::Test::TestHelper.after_each_test()

    # TODO: would like to move this into puppetlabs_spec_helper, but there are namespace issues at the moment.
    PuppetSpec::Files.cleanup

    # TODO: this should be abstracted in the future--see comments above the '@logs' block in the
    #  "before" code above.
    #
    # clean up after the logging changes that we made before each test.
    @logs.clear
    Puppet::Util::Log.close_all
    Puppet::Util::Log.level = @log_level

    # This will perform a GC between tests, but only if actually required.  We
    # experimented with forcing a GC run, and that was less efficient than
    # just letting it run all the time.
    GC.enable
  end

  config.after :suite do
<<<<<<< HEAD
    # Log the spec order to a file, but only if the LOG_SPEC_ORDER environment variable is
    #  set.  This should be enabled on Jenkins runs, as it can be used with Nick L.'s bisect
    #  script to help identify and debug order-dependent spec failures.
    if ENV['LOG_SPEC_ORDER']
      File.open("./spec_order.txt", "w") do |logfile|
        config.instance_variable_get(:@files_to_run).each { |f| logfile.puts f }
      end
    end
=======
    # Clean up switch of TMPDIR, don't know if needed after this, so needs to reset it
    # to old before removing it
    ENV['TMPDIR'] = oldtmpdir
    FileUtils.rm_rf(tmpdir) if File.exists?(tmpdir) && tmpdir.to_s.start_with?(oldtmpdir)
>>>>>>> 8941d675
  end
end<|MERGE_RESOLUTION|>--- conflicted
+++ resolved
@@ -118,7 +118,6 @@
   end
 
   config.after :suite do
-<<<<<<< HEAD
     # Log the spec order to a file, but only if the LOG_SPEC_ORDER environment variable is
     #  set.  This should be enabled on Jenkins runs, as it can be used with Nick L.'s bisect
     #  script to help identify and debug order-dependent spec failures.
@@ -127,11 +126,9 @@
         config.instance_variable_get(:@files_to_run).each { |f| logfile.puts f }
       end
     end
-=======
     # Clean up switch of TMPDIR, don't know if needed after this, so needs to reset it
     # to old before removing it
     ENV['TMPDIR'] = oldtmpdir
     FileUtils.rm_rf(tmpdir) if File.exists?(tmpdir) && tmpdir.to_s.start_with?(oldtmpdir)
->>>>>>> 8941d675
   end
 end