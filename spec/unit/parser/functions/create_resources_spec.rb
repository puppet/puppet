require 'puppet'
require 'spec_helper'

describe 'function for dynamically creating resources' do

  def get_scope
    @topscope = Puppet::Parser::Scope.new
    # This is necessary so we don't try to use the compiler to discover our parent.
    @topscope.parent = nil
    @scope = Puppet::Parser::Scope.new
    @scope.compiler = Puppet::Parser::Compiler.new(Puppet::Node.new("floppy", :environment => 'production'))
    @scope.parent = @topscope
    @compiler = @scope.compiler
  end
  before :each do
    get_scope
    Puppet::Parser::Functions.function(:create_resources)
  end

  it "should exist" do
    Puppet::Parser::Functions.function(:create_resources).should == "function_create_resources"
  end

  it 'should require two or three arguments' do
    expect { @scope.function_create_resources(['foo']) }.should raise_error(ArgumentError, 'create_resources(): wrong number of arguments (1; must be 2 or 3)')
    expect { @scope.function_create_resources(['foo', 'bar', 'blah', 'baz']) }.should raise_error(ArgumentError, 'create_resources(): wrong number of arguments (4; must be 2 or 3)')
  end

  describe 'when creating native types' do
    before :each do
      Puppet[:code]='notify{test:}'
      get_scope
      @scope.resource=Puppet::Parser::Resource.new('class', 't', :scope => @scope)
    end

    it 'empty hash should not cause resources to be added' do
      @scope.function_create_resources(['file', {}])
      @compiler.catalog.resources.size == 1
    end
    it 'should be able to add' do
      @scope.function_create_resources(['file', {'/etc/foo'=>{'ensure'=>'present'}}])
      @compiler.catalog.resource(:file, "/etc/foo")['ensure'].should == 'present'
    end
    it 'should accept multiple types' do
      type_hash = {}
      type_hash['foo'] = {'message' => 'one'}
      type_hash['bar'] = {'message' => 'two'}
      @scope.function_create_resources(['notify', type_hash])
      @compiler.catalog.resource(:notify, "foo")['message'].should == 'one'
      @compiler.catalog.resource(:notify, "bar")['message'].should == 'two'
    end
    it 'should fail to add non-existing type' do
      expect { @scope.function_create_resources(['create-resource-foo', {}]) }.should raise_error(ArgumentError, 'could not create resource of unknown type create-resource-foo')
    end
    it 'should be able to add edges' do
      @scope.function_create_resources(['notify', {'foo'=>{'require' => 'Notify[test]'}}])
      @scope.compiler.compile
      rg = @scope.compiler.catalog.to_ral.relationship_graph
      test  = rg.vertices.find { |v| v.title == 'test' }
      foo   = rg.vertices.find { |v| v.title == 'foo' }
      test.should be
      foo.should be
      rg.path_between(test,foo).should be
    end
    it 'should account for default values' do
      @scope.function_create_resources(['file', {'/etc/foo'=>{'ensure'=>'present'}, '/etc/baz'=>{'group'=>'food'}}, {'group' => 'bar'}])
      @compiler.catalog.resource(:file, "/etc/foo")['group'].should == 'bar'
      @compiler.catalog.resource(:file, "/etc/baz")['group'].should == 'food'
    end
  end
  describe 'when dynamically creating resource types' do
    before :each do 
      Puppet[:code]=
'define foocreateresource($one){notify{$name: message => $one}}
notify{test:}
'
      get_scope
      @scope.resource=Puppet::Parser::Resource.new('class', 't', :scope => @scope)
      Puppet::Parser::Functions.function(:create_resources)
    end
    it 'should be able to create defined resoure types' do
      @scope.function_create_resources(['foocreateresource', {'blah'=>{'one'=>'two'}}])
      # still have to compile for this to work...
      # I am not sure if this constraint ruins the tests
      @scope.compiler.compile
      @compiler.catalog.resource(:notify, "blah")['message'].should == 'two'
    end
    it 'should fail if defines are missing params' do
<<<<<<< HEAD
      @scope.function_create_resources(['foo', {'blah'=>{}}])
      lambda { @scope.compiler.compile }.should raise_error(Puppet::ParseError, /Must pass one to Foo\[blah\]/)
=======
      @scope.function_create_resources(['foocreateresource', {'blah'=>{}}])
      expect { @scope.compiler.compile }.should raise_error(Puppet::ParseError, 'Must pass one to Foocreateresource[blah] at line 1')
>>>>>>> b01088d1
    end
    it 'should be able to add multiple defines' do
      hash = {}
      hash['blah'] = {'one' => 'two'}
      hash['blaz'] = {'one' => 'three'}
      @scope.function_create_resources(['foocreateresource', hash])
      # still have to compile for this to work...
      # I am not sure if this constraint ruins the tests
      @scope.compiler.compile
      @compiler.catalog.resource(:notify, "blah")['message'].should == 'two'
      @compiler.catalog.resource(:notify, "blaz")['message'].should == 'three'
    end
    it 'should be able to add edges' do
      @scope.function_create_resources(['foocreateresource', {'blah'=>{'one'=>'two', 'require' => 'Notify[test]'}}])
      @scope.compiler.compile
      rg = @scope.compiler.catalog.to_ral.relationship_graph
      test = rg.vertices.find { |v| v.title == 'test' }
      blah = rg.vertices.find { |v| v.title == 'blah' }
      test.should be
      blah.should be
      # (Yoda speak like we do)
      rg.path_between(test,blah).should be
      @compiler.catalog.resource(:notify, "blah")['message'].should == 'two'
    end
    it 'should account for default values' do
      @scope.function_create_resources(['foocreateresource', {'blah'=>{}}, {'one' => 'two'}])
      @scope.compiler.compile
      @compiler.catalog.resource(:notify, "blah")['message'].should == 'two'
    end
  end
  describe 'when creating classes' do
    before :each do
      Puppet[:code]=
'class bar($one){notify{test: message => $one}}
notify{tester:}
'
      get_scope
      @scope.resource=Puppet::Parser::Resource.new('class', 't', :scope => @scope)
      Puppet::Parser::Functions.function(:create_resources)
    end
    it 'should be able to create classes' do
      @scope.function_create_resources(['class', {'bar'=>{'one'=>'two'}}])
      @scope.compiler.compile
      @compiler.catalog.resource(:notify, "test")['message'].should == 'two'
      @compiler.catalog.resource(:class, "bar").should_not be_nil
    end
    it 'should fail to create non-existing classes' do
      expect { @scope.function_create_resources(['class', {'blah'=>{'one'=>'two'}}]) }.should raise_error(ArgumentError ,'could not find hostclass blah')
    end
    it 'should be able to add edges' do
      @scope.function_create_resources(['class', {'bar'=>{'one'=>'two', 'require' => 'Notify[tester]'}}])
      @scope.compiler.compile
      rg = @scope.compiler.catalog.to_ral.relationship_graph
      test   = rg.vertices.find { |v| v.title == 'test' }
      tester = rg.vertices.find { |v| v.title == 'tester' }
      test.should be
      tester.should be
      rg.path_between(tester,test).should be
    end
    it 'should account for default values' do
      @scope.function_create_resources(['class', {'bar'=>{}}, {'one' => 'two'}])
      @scope.compiler.compile
      @compiler.catalog.resource(:notify, "test")['message'].should == 'two'
      @compiler.catalog.resource(:class, "bar").should_not be_nil
    end
  end
end<|MERGE_RESOLUTION|>--- conflicted
+++ resolved
@@ -86,13 +86,8 @@
       @compiler.catalog.resource(:notify, "blah")['message'].should == 'two'
     end
     it 'should fail if defines are missing params' do
-<<<<<<< HEAD
-      @scope.function_create_resources(['foo', {'blah'=>{}}])
-      lambda { @scope.compiler.compile }.should raise_error(Puppet::ParseError, /Must pass one to Foo\[blah\]/)
-=======
       @scope.function_create_resources(['foocreateresource', {'blah'=>{}}])
-      expect { @scope.compiler.compile }.should raise_error(Puppet::ParseError, 'Must pass one to Foocreateresource[blah] at line 1')
->>>>>>> b01088d1
+      expect { @scope.compiler.compile }.should raise_error(Puppet::ParseError, 'Must pass one to Foocreateresource[blah]')
     end
     it 'should be able to add multiple defines' do
       hash = {}
