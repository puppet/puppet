require 'puppet'
require 'spec_helper'
require 'puppet_spec/compiler'

describe 'function for dynamically creating resources' do
  include PuppetSpec::Compiler

  before :each do
    node      = Puppet::Node.new("floppy", :environment => 'production')
    @compiler = Puppet::Parser::Compiler.new(node)
    @scope    = Puppet::Parser::Scope.new(@compiler)
    @topscope = @scope.compiler.topscope
    @scope.parent = @topscope
    Puppet::Parser::Functions.function(:create_resources)
  end

  it "should exist" do
    Puppet::Parser::Functions.function(:create_resources).should == "function_create_resources"
  end

  it 'should require two or three arguments' do
    expect { @scope.function_create_resources(['foo']) }.to raise_error(ArgumentError, 'create_resources(): wrong number of arguments (1; must be 2 or 3)')
    expect { @scope.function_create_resources(['foo', 'bar', 'blah', 'baz']) }.to raise_error(ArgumentError, 'create_resources(): wrong number of arguments (4; must be 2 or 3)')
  end

  describe 'when the caller does not supply a name parameter' do
    it 'should set a default resource name equal to the resource title' do
      Puppet::Parser::Resource.any_instance.expects(:set_parameter).with(:name, 'test').once
      @scope.function_create_resources(['notify', {'test'=>{}}])
    end
  end

  describe 'when the caller supplies a name parameter' do
    it 'should set the resource name to the value provided' do
      Puppet::Parser::Resource.any_instance.expects(:set_parameter).with(:name, 'user_supplied').once
      Puppet::Parser::Resource.any_instance.expects(:set_parameter).with(:name, 'test').never
      @scope.function_create_resources(['notify', {'test'=>{'name' => 'user_supplied'}}])
    end
  end

  describe 'when creating native types' do
    it 'empty hash should not cause resources to be added' do
      noop_catalog = compile_to_catalog("create_resources('file', {})")
      empty_catalog = compile_to_catalog("")
      noop_catalog.resources.size.should == empty_catalog.resources.size
    end

    it 'should be able to add' do
      catalog = compile_to_catalog("create_resources('file', {'/etc/foo'=>{'ensure'=>'present'}})")
      catalog.resource(:file, "/etc/foo")['ensure'].should == 'present'
    end

    it 'should accept multiple types' do
      catalog = compile_to_catalog("create_resources('notify', {'foo'=>{'message'=>'one'}, 'bar'=>{'message'=>'two'}})")
      catalog.resource(:notify, "foo")['message'].should == 'one'
      catalog.resource(:notify, "bar")['message'].should == 'two'
    end

    it 'should fail to add non-existing type' do
      expect { @scope.function_create_resources(['create-resource-foo', {}]) }.to raise_error(ArgumentError, 'could not create resource of unknown type create-resource-foo')
    end

    it 'should be able to add edges' do
      catalog = compile_to_catalog("notify { test: }\n create_resources('notify', {'foo'=>{'require'=>'Notify[test]'}})")
      rg = catalog.to_ral.relationship_graph
      test  = rg.vertices.find { |v| v.title == 'test' }
      foo   = rg.vertices.find { |v| v.title == 'foo' }
      test.must be
      foo.must be
      rg.path_between(test,foo).should be
    end

    it 'should account for default values' do
      catalog = compile_to_catalog("create_resources('file', {'/etc/foo'=>{'ensure'=>'present'}, '/etc/baz'=>{'group'=>'food'}}, {'group' => 'bar'})")
      catalog.resource(:file, "/etc/foo")['group'].should == 'bar'
      catalog.resource(:file, "/etc/baz")['group'].should == 'food'
    end
  end
  describe 'when dynamically creating resource types' do
    it 'should be able to create defined resoure types' do
      catalog = compile_to_catalog(<<-MANIFEST)
        define foocreateresource($one) {
          notify { $name: message => $one }
        }
        
        create_resources('foocreateresource', {'blah'=>{'one'=>'two'}})
      MANIFEST
      catalog.resource(:notify, "blah")['message'].should == 'two'
    end

    it 'should fail if defines are missing params' do
      expect {
        compile_to_catalog(<<-MANIFEST)
          define foocreateresource($one) {
            notify { $name: message => $one }
          }
          
          create_resources('foocreateresource', {'blah'=>{}})
        MANIFEST
<<<<<<< HEAD
      }.should raise_error(Puppet::Error, 'Must pass one to Foocreateresource[blah] on node foonode')
=======
      }.to raise_error(Puppet::Error, 'Must pass one to Foocreateresource[blah] at line 1 on node foonode')
>>>>>>> 3710c2d8
    end

    it 'should be able to add multiple defines' do
      catalog = compile_to_catalog(<<-MANIFEST)
        define foocreateresource($one) {
          notify { $name: message => $one }
        }
        
        create_resources('foocreateresource', {'blah'=>{'one'=>'two'}, 'blaz'=>{'one'=>'three'}})
      MANIFEST

      catalog.resource(:notify, "blah")['message'].should == 'two'
      catalog.resource(:notify, "blaz")['message'].should == 'three'
    end

    it 'should be able to add edges' do
      catalog = compile_to_catalog(<<-MANIFEST)
        define foocreateresource($one) {
          notify { $name: message => $one }
        }

        notify { test: }
        
        create_resources('foocreateresource', {'blah'=>{'one'=>'two', 'require' => 'Notify[test]'}})
      MANIFEST

      rg = catalog.to_ral.relationship_graph
      test = rg.vertices.find { |v| v.title == 'test' }
      blah = rg.vertices.find { |v| v.title == 'blah' }
      test.must be
      blah.must be
      rg.path_between(test,blah).should be
      catalog.resource(:notify, "blah")['message'].should == 'two'
    end

    it 'should account for default values' do
      catalog = compile_to_catalog(<<-MANIFEST)
        define foocreateresource($one) {
          notify { $name: message => $one }
        }

        create_resources('foocreateresource', {'blah'=>{}}, {'one' => 'two'})
      MANIFEST

      catalog.resource(:notify, "blah")['message'].should == 'two'
    end
  end

  describe 'when creating classes' do
    it 'should be able to create classes' do
      catalog = compile_to_catalog(<<-MANIFEST)
        class bar($one) {
          notify { test: message => $one }
        }

        create_resources('class', {'bar'=>{'one'=>'two'}})
      MANIFEST

      catalog.resource(:notify, "test")['message'].should == 'two'
      catalog.resource(:class, "bar").should_not be_nil
    end

    it 'should fail to create non-existing classes' do
      expect {
        compile_to_catalog(<<-MANIFEST)
          create_resources('class', {'blah'=>{'one'=>'two'}})
        MANIFEST
      }.to raise_error(Puppet::Error ,'could not find hostclass blah at line 1 on node foonode')
    end

    it 'should be able to add edges' do
      catalog = compile_to_catalog(<<-MANIFEST)
        class bar($one) {
          notify { test: message => $one }
        }

        notify { tester: }

        create_resources('class', {'bar'=>{'one'=>'two', 'require' => 'Notify[tester]'}})
      MANIFEST

      rg = catalog.to_ral.relationship_graph
      test   = rg.vertices.find { |v| v.title == 'test' }
      tester = rg.vertices.find { |v| v.title == 'tester' }
      test.must be
      tester.must be
      rg.path_between(tester,test).should be
    end

    it 'should account for default values' do
      catalog = compile_to_catalog(<<-MANIFEST)
        class bar($one) {
          notify { test: message => $one }
        }

        create_resources('class', {'bar'=>{}}, {'one' => 'two'})
      MANIFEST

      catalog.resource(:notify, "test")['message'].should == 'two'
      catalog.resource(:class, "bar").should_not be_nil
    end
  end
end<|MERGE_RESOLUTION|>--- conflicted
+++ resolved
@@ -97,11 +97,7 @@
           
           create_resources('foocreateresource', {'blah'=>{}})
         MANIFEST
-<<<<<<< HEAD
-      }.should raise_error(Puppet::Error, 'Must pass one to Foocreateresource[blah] on node foonode')
-=======
-      }.to raise_error(Puppet::Error, 'Must pass one to Foocreateresource[blah] at line 1 on node foonode')
->>>>>>> 3710c2d8
+      }.to raise_error(Puppet::Error, 'Must pass one to Foocreateresource[blah] on node foonode')
     end
 
     it 'should be able to add multiple defines' do
