#! /usr/bin/env ruby
require 'spec_helper'

require 'puppet/indirector/yaml'

describe Puppet::Indirector::Yaml do
  include PuppetSpec::Files

  before(:all) do
    class Puppet::YamlTestModel
      extend Puppet::Indirector
      indirects :yaml_test_model
      attr_reader :name

      def initialize(name)
        @name = name
      end
    end

    class Puppet::YamlTestModel::Yaml < Puppet::Indirector::Yaml; end

    Puppet::YamlTestModel.indirection.terminus_class = :yaml
  end

  after(:all) do
    Puppet::YamlTestModel.indirection.delete
    Puppet.send(:remove_const, :YamlTestModel)
  end

  let(:model) { Puppet::YamlTestModel }
  let(:subject) { model.new(:me) }
  let(:indirection) { model.indirection }
  let(:terminus) { indirection.terminus(:yaml) }

  let(:dir) { tmpdir("yaml_indirector") }
  let(:indirection_dir) { File.join(dir, indirection.name.to_s) }
  let(:serverdir) { File.expand_path("/server/yaml/dir") }
  let(:clientdir) { File.expand_path("/client/yaml/dir") }

  before :each do
    Puppet[:clientyamldir] = dir
    Puppet.run_mode.stubs(:master?).returns false
  end

  describe "when choosing file location" do
    it "should use the server_datadir if the run_mode is master" do
      Puppet.run_mode.stubs(:master?).returns true
      Puppet[:yamldir] = serverdir
      expect(terminus.path(:me)).to match(/^#{serverdir}/)
    end

    it "should use the client yamldir if the run_mode is not master" do
      Puppet.run_mode.stubs(:master?).returns false
      Puppet[:clientyamldir] = clientdir
      expect(terminus.path(:me)).to match(/^#{clientdir}/)
    end

    it "should use the extension if one is specified" do
      Puppet.run_mode.stubs(:master?).returns true
      Puppet[:yamldir] = serverdir
      expect(terminus.path(:me,'.farfignewton')).to match(%r{\.farfignewton$})
    end

    it "should assume an extension of .yaml if none is specified" do
      Puppet.run_mode.stubs(:master?).returns true
      Puppet[:yamldir] = serverdir
      expect(terminus.path(:me)).to match(%r{\.yaml$})
    end

    it "should store all files in a single file root set in the Puppet defaults" do
      expect(terminus.path(:me)).to match(%r{^#{dir}})
    end

    it "should use the terminus name for choosing the subdirectory" do
      expect(terminus.path(:me)).to match(%r{^#{dir}/yaml_test_model})
    end

    it "should use the object's name to determine the file name" do
      expect(terminus.path(:me)).to match(%r{me.yaml$})
    end

    ['../foo', '..\\foo', './../foo', '.\\..\\foo',
     '/foo', '//foo', '\\foo', '\\\\goo',
     "test\0/../bar", "test\0\\..\\bar",
     "..\\/bar", "/tmp/bar", "/tmp\\bar", "tmp\\bar",
     " / bar", " /../ bar", " \\..\\ bar",
     "c:\\foo", "c:/foo", "\\\\?\\UNC\\bar", "\\\\foo\\bar",
     "\\\\?\\c:\\foo", "//?/UNC/bar", "//foo/bar",
     "//?/c:/foo",
    ].each do |input|
      it "should resist directory traversal attacks (#{input.inspect})" do
        expect { terminus.path(input) }.to raise_error(ArgumentError)
      end
    end
  end

  describe "when storing objects as YAML" do
    it "should only store objects that respond to :name" do
      request = indirection.request(:save, "testing", Object.new)
      expect { terminus.save(request) }.to raise_error(ArgumentError)
    end
  end

  describe "when retrieving YAML" do
    it "should read YAML in from disk and convert it to Ruby objects" do
      terminus.save(indirection.request(:save, "testing", subject))
      yaml = terminus.find(indirection.request(:find, "testing", nil))
      expect(yaml.name).to eq(:me)
    end

    it "should fail coherently when the stored YAML is invalid" do
      terminus.save(indirection.request(:save, "testing", subject))
      # overwrite file
      File.open(terminus.path('testing'), "w") do |file|
        file.puts "{ invalid"
      end

      expect {
        terminus.find(indirection.request(:find, "testing", nil))
      }.to raise_error(Puppet::Error, /Could not parse YAML data/)
    end
  end

  describe "when searching" do
    before :each do
      Puppet[:clientyamldir] = dir
    end

    def dir_containing_instances(instances)
      Dir.mkdir(indirection_dir)
      instances.each do |hash|
        File.open(File.join(indirection_dir, "#{hash['name']}.yaml"), 'wb') do |f|
          f.write(YAML.dump(hash))
        end
      end
    end

    it "should return an array of fact instances with one instance for each file when globbing *" do
<<<<<<< HEAD
      one = { 'name' => 'one', 'values' => { 'foo' => 'bar' } }
      two = { 'name' => 'two', 'values' => { 'foo' => 'baz' } }
      dir_containing_instances([one, two])

      request = indirection.request(:search, "*", nil)
      expect(terminus.search(request)).to eq([one, two])
=======
      @request = stub 'request', :key => "*", :instance => @subject
      @one = mock 'one'
      @two = mock 'two'
      @store.expects(:path).with(@request.key,'').returns :glob
      Dir.expects(:glob).with(:glob).returns(%w{one.yaml two.yaml})
      YAML.expects(:load_file).with("one.yaml").returns @one;
      YAML.expects(:load_file).with("two.yaml").returns @two;
      expect(@store.search(@request)).to contain_exactly(@one, @two)
>>>>>>> 58358963
    end

    it "should return an array containing a single instance of fact when globbing 'one*'" do
      one = { 'name' => 'one', 'values' => { 'foo' => 'bar' } }
      two = { 'name' => 'two', 'values' => { 'foo' => 'baz' } }
      dir_containing_instances([one, two])

      request = indirection.request(:search, "one*", nil)
      expect(terminus.search(request)).to eq([one])
    end

    it "should return an empty array when the glob doesn't match anything" do
      one = { 'name' => 'one', 'values' => { 'foo' => 'bar' } }
      dir_containing_instances([one])

      request = indirection.request(:search, "f*ilglobcanfail*", nil)
      expect(terminus.search(request)).to eq([])
    end

    describe "when destroying" do
      let(:path) { File.join(indirection_dir, "one.yaml") }

      before :each do
        Puppet[:clientyamldir] = dir

        one = { 'name' => 'one', 'values' => { 'foo' => 'bar' } }
        dir_containing_instances([one])
      end

      it "should unlink the right yaml file if it exists" do
        request = indirection.request(:destroy, "one", nil)
        terminus.destroy(request)

        expect(Puppet::FileSystem).to_not exist(path)
      end

      it "should not unlink the yaml file if it does not exists" do
        request = indirection.request(:destroy, "doesntexist", nil)
        terminus.destroy(request)

        expect(Puppet::FileSystem).to exist(path)
      end
    end
  end
end<|MERGE_RESOLUTION|>--- conflicted
+++ resolved
@@ -136,23 +136,12 @@
     end
 
     it "should return an array of fact instances with one instance for each file when globbing *" do
-<<<<<<< HEAD
       one = { 'name' => 'one', 'values' => { 'foo' => 'bar' } }
       two = { 'name' => 'two', 'values' => { 'foo' => 'baz' } }
       dir_containing_instances([one, two])
 
       request = indirection.request(:search, "*", nil)
-      expect(terminus.search(request)).to eq([one, two])
-=======
-      @request = stub 'request', :key => "*", :instance => @subject
-      @one = mock 'one'
-      @two = mock 'two'
-      @store.expects(:path).with(@request.key,'').returns :glob
-      Dir.expects(:glob).with(:glob).returns(%w{one.yaml two.yaml})
-      YAML.expects(:load_file).with("one.yaml").returns @one;
-      YAML.expects(:load_file).with("two.yaml").returns @two;
-      expect(@store.search(@request)).to contain_exactly(@one, @two)
->>>>>>> 58358963
+      expect(terminus.search(request)).to contain_exactly(one, two)
     end
 
     it "should return an array containing a single instance of fact when globbing 'one*'" do
