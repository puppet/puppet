require 'spec_helper'
require 'puppet/pops'
require 'puppet_spec/compiler'

module Puppet::Pops
module Types
describe 'The Object Type' do
  include PuppetSpec::Compiler

  let(:parser) { TypeParser.singleton }
  let(:pp_parser) { Parser::EvaluatingParser.new }
  let(:loader) { Loaders.find_loader(nil) }
  let(:factory) { TypeFactory }

  around(:each) do |example|
    Puppet.override(:loaders => Loaders.new(Puppet::Node::Environment.create(:testing, []))) do
      example.run
    end
  end

  def type_object_t(name, body_string)
<<<<<<< HEAD
    object = PObjectType.new(name, pp_parser.parse_string("{#{body_string}}").body)
    loader.set_entry(Loader::TypedName.new(:type, name.downcase), object)
=======
    object = PObjectType.new(name, pp_parser.parse_string("{#{body_string}}").current.body)
    loader.set_entry(Loader::TypedName.new(:type, name), object)
>>>>>>> 9fb6464b
    object
  end

  def parse_object(name, body_string)
    type_object_t(name, body_string)
    parser.parse(name, loader)
  end

  context 'when dealing with attributes' do
    it 'raises an error when the attribute type is not a type' do
      obj = <<-OBJECT
        attributes => {
          a => 23
        }
      OBJECT
      expect { parse_object('MyObject', obj) }.to raise_error(TypeAssertionError,
        /attribute MyObject\[a\] has wrong type, expects a Type value, got Integer/)
    end

    it 'raises an error if the type is missing' do
      obj = <<-OBJECT
        attributes => {
          a => { kind => derived }
        }
      OBJECT
      expect { parse_object('MyObject', obj) }.to raise_error(TypeAssertionError,
        /expects a value for key 'type'/)
    end

    it 'raises an error when value is of incompatible type' do
      obj = <<-OBJECT
        attributes => {
          a => { type => Integer, value => 'three' }
        }
      OBJECT
      expect { parse_object('MyObject', obj) }.to raise_error(TypeAssertionError,
        /attribute MyObject\[a\] value has wrong type, expects an Integer value, got String/)
    end

    it 'raises an error if the kind is invalid' do
      obj = <<-OBJECT
        attributes => {
          a => { type => String, kind => derivd }
        }
      OBJECT
      expect { parse_object('MyObject', obj) }.to raise_error(TypeAssertionError,
        /expects a match for Enum\['constant', 'derived', 'given_or_derived', 'reference'\], got 'derivd'/)
    end

    it 'stores value in attribute' do
      tp = parse_object('MyObject', <<-OBJECT)
        attributes => {
          a => { type => Integer, value => 3 }
        }
      OBJECT
      attr = tp['a']
      expect(attr).to be_a(PObjectType::PAttribute)
      expect(attr.value).to eql(3)
    end

    it 'attribute with defined value responds true to value?' do
      tp = parse_object('MyObject', <<-OBJECT)
        attributes => {
          a => { type => Integer, value => 3 }
        }
      OBJECT
      attr = tp['a']
      expect(attr.value?).to be_truthy
    end

    it 'attribute without defined value responds false to value?' do
      tp = parse_object('MyObject', <<-OBJECT)
        attributes => {
          a => Integer
        }
      OBJECT
      attr = tp['a']
      expect(attr.value?).to be_falsey
    end

    it 'attribute without defined value but optional type responds true to value?' do
      tp = parse_object('MyObject', <<-OBJECT)
        attributes => {
          a => Optional[Integer]
        }
      OBJECT
      attr = tp['a']
      expect(attr.value?).to be_truthy
      expect(attr.value).to be_nil
    end

    it 'raises an error when value is requested from an attribute that has no value' do
      tp = parse_object('MyObject', <<-OBJECT)
        attributes => {
          a => Integer
        }
      OBJECT
      expect { tp['a'].value }.to raise_error(Puppet::Error, 'attribute MyObject[a] has no value')
    end

    context 'that are constants' do
      it 'sets final => true' do
        tp = parse_object('MyObject', <<-OBJECT)
          attributes => {
            a => {
              type => Integer,
              kind => constant,
              value => 3
            }
          }
        OBJECT
        expect(tp['a'].final?).to be_truthy
      end

      it 'raises an error when no value is declared' do
        obj = <<-OBJECT
          attributes => {
            a => {
              type => Integer,
              kind => constant
            }
          }
        OBJECT
        expect { parse_object('MyObject', obj) }.to raise_error(Puppet::ParseError,
          "attribute MyObject[a] of kind 'constant' requires a value")
      end

      it 'raises an error when final => false' do
        obj = <<-OBJECT
          attributes => {
            a => {
              type => Integer,
              kind => constant,
              final => false
            }
          }
        OBJECT
        expect { parse_object('MyObject', obj) }.to raise_error(Puppet::ParseError,
          "attribute MyObject[a] of kind 'constant' cannot be combined with final => false")
      end
    end
  end

  context 'when dealing with functions' do
    it 'raises an error unless the function type is a Type[Callable]' do
      obj = <<-OBJECT
        functions => {
          a => String
        }
      OBJECT
      expect { parse_object('MyObject', obj) }.to raise_error(TypeAssertionError,
        /function MyObject\[a\] has wrong type, expects a Type\[Callable\] value, got Type\[String\]/)
    end

    it 'raises an error when a function has the same name as an attribute' do
      obj = <<-OBJECT
        attributes => {
          a => Integer
        },
        functions => {
          a => Callable
        }
      OBJECT
      expect { parse_object('MyObject', obj) }.to raise_error(Puppet::ParseError,
        'function MyObject[a] conflicts with attribute with the same name')
    end
  end

  context 'when dealing with overrides' do
    it 'can redefine inherited member to assignable type' do
      parent = <<-OBJECT
        attributes => {
          a => Integer
        }
      OBJECT
      obj = <<-OBJECT
        parent => MyObject,
        attributes => {
          a => { type => Integer[0,10], override => true }
        }
      OBJECT
      parse_object('MyObject', parent)
      tp = parse_object('MyDerivedObject', obj)
      expect(tp['a'].type).to eql(PIntegerType.new(0,10))
    end

    it 'raises an error when an attribute overrides a function' do
      parent = <<-OBJECT
        attributes => {
          a => Integer
        }
      OBJECT
      obj = <<-OBJECT
        parent => MyObject,
        functions => {
          a => { type => Callable, override => true }
        }
      OBJECT
      parse_object('MyObject', parent)
      expect { parse_object('MyDerivedObject', obj) }.to raise_error(Puppet::ParseError,
        'function MyDerivedObject[a] attempts to override attribute MyObject[a]')
    end

    it 'raises an error when the a function overrides an attribute' do
      parent = <<-OBJECT
        functions => {
          a => Callable
        }
      OBJECT
      obj = <<-OBJECT
        parent => MyObject,
        attributes => {
          a => { type => Integer, override => true }
        }
      OBJECT
      parse_object('MyObject', parent)
      expect { parse_object('MyDerivedObject', obj) }.to raise_error(Puppet::ParseError,
        'attribute MyDerivedObject[a] attempts to override function MyObject[a]')
    end

    it 'raises an error on attempts to redefine inherited member to unassignable type' do
      parent = <<-OBJECT
        attributes => {
          a => Integer
        }
      OBJECT
      obj = <<-OBJECT
        parent => MyObject,
        attributes => {
          a => { type => String, override => true }
        }
      OBJECT
      parse_object('MyObject', parent)
      expect { parse_object('MyDerivedObject', obj) }.to raise_error(Puppet::ParseError,
        'attribute MyDerivedObject[a] attempts to override attribute MyObject[a] with a type that does not match')
    end

    it 'raises an error when an attribute overrides a final attribute' do
      parent = <<-OBJECT
        attributes => {
          a => { type => Integer, final => true }
        }
      OBJECT
      obj = <<-OBJECT
        parent => MyObject,
        attributes => {
          a => { type => Integer, override => true }
        }
      OBJECT
      parse_object('MyObject', parent)
      expect { parse_object('MyDerivedObject', obj) }.to raise_error(Puppet::ParseError,
        'attribute MyDerivedObject[a] attempts to override final attribute MyObject[a]')
    end

    it 'raises an error when an overriding attribute is not declared with override => true' do
      parent = <<-OBJECT
        attributes => {
          a => Integer
        }
      OBJECT
      obj = <<-OBJECT
        parent => MyObject,
        attributes => {
          a => Integer
        }
      OBJECT
      parse_object('MyObject', parent)
      expect { parse_object('MyDerivedObject', obj) }.to raise_error(Puppet::ParseError,
        'attribute MyDerivedObject[a] attempts to override attribute MyObject[a] without having override => true')
    end

    it 'raises an error when an attribute declared with override => true does not override' do
      parent = <<-OBJECT
        attributes => {
          a => Integer
        }
      OBJECT
      obj = <<-OBJECT
        parent => MyObject,
        attributes => {
          b => { type => Integer, override => true }
        }
      OBJECT
      parse_object('MyObject', parent)
      expect { parse_object('MyDerivedObject', obj) }.to raise_error(Puppet::ParseError,
        "expected attribute MyDerivedObject[b] to override an inherited attribute, but no such attribute was found")
    end
  end

  context 'when dealing with equality' do
    it 'the attributes can be declared as an array of names' do
      obj = <<-OBJECT
        attributes => {
          a => Integer,
          b => Integer
        },
        equality => [a,b]
      OBJECT
      tp = parse_object('MyObject', obj)
      expect(tp.equality).to eq(['a','b'])
      expect(tp.equality_attributes.keys).to eq(['a','b'])
    end

    it 'a single [<name>] can be declared as <name>' do
      obj = <<-OBJECT
        attributes => {
          a => Integer,
          b => Integer
        },
        equality => a
      OBJECT
      tp = parse_object('MyObject', obj)
      expect(tp.equality).to eq(['a'])
    end

    it 'includes all non-constant attributes by default' do
      obj = <<-OBJECT
        attributes => {
          a => Integer,
          b => { type => Integer, kind => constant, value => 3 },
          c => Integer
        }
      OBJECT
      tp = parse_object('MyObject', obj)
      expect(tp.equality).to be_nil
      expect(tp.equality_attributes.keys).to eq(['a','c'])
    end

    it 'equality_include_type is true by default' do
      obj = <<-OBJECT
        attributes => {
          a => Integer
         },
        equality => a
      OBJECT
      expect(parse_object('MyObject', obj).equality_include_type?).to be_truthy
    end

    it 'will allow an empty list of attributes' do
      obj = <<-OBJECT
        attributes => {
          a => Integer,
          b => Integer
        },
        equality => []
      OBJECT
      tp = parse_object('MyObject', obj)
      expect(tp.equality).to be_empty
      expect(tp.equality_attributes).to be_empty
    end

    it 'will extend default equality in parent' do
      parent = <<-OBJECT
        attributes => {
          a => Integer,
          b => Integer
        }
      OBJECT
      obj = <<-OBJECT
        parent => MyObject,
        attributes => {
          c => Integer,
          d => Integer
        }
      OBJECT
      parse_object('MyObject', parent)
      tp = parse_object('MyDerivedObject', obj)
      expect(tp.equality).to be_nil
      expect(tp.equality_attributes.keys).to eq(['a','b','c','d'])
    end

    it 'extends equality declared in parent' do
      parent = <<-OBJECT
        attributes => {
          a => Integer,
          b => Integer
        },
        equality => a
      OBJECT
      obj = <<-OBJECT
        parent => MyObject,
        attributes => {
          c => Integer,
          d => Integer
        }
      OBJECT
      parse_object('MyObject', parent)
      tp = parse_object('MyDerivedObject', obj)
      expect(tp.equality).to be_nil
      expect(tp.equality_attributes.keys).to eq(['a','c','d'])
    end

    it 'parent defined attributes can be included in equality if not already included by a parent' do
      parent = <<-OBJECT
        attributes => {
          a => Integer,
          b => Integer
        },
        equality => a
      OBJECT
      obj = <<-OBJECT
        parent => MyObject,
        attributes => {
          c => Integer,
          d => Integer
        },
        equality => [b,c]
      OBJECT
      parse_object('MyObject', parent)
      tp = parse_object('MyDerivedObject', obj)
      expect(tp.equality).to eq(['b','c'])
      expect(tp.equality_attributes.keys).to eq(['a','b','c'])
    end

    it 'raises an error when attempting to extend default equality in parent' do
      parent = <<-OBJECT
        attributes => {
          a => Integer,
          b => Integer
        }
      OBJECT
      obj = <<-OBJECT
        parent => MyObject,
        attributes => {
          c => Integer,
          d => Integer
        },
        equality => a
      OBJECT
      parse_object('MyObject', parent)
      expect { parse_object('MyDerivedObject', obj) }.to raise_error(Puppet::ParseError,
        "MyDerivedObject equality is referencing attribute MyObject[a] which is included in equality of MyObject")
    end

    it 'raises an error when equality references a constant attribute' do
      obj = <<-OBJECT
        attributes => {
          a => Integer,
          b => { type => Integer, kind => constant, value => 3 }
        },
        equality => [a,b]
      OBJECT
      expect { parse_object('MyObject', obj) }.to raise_error(Puppet::ParseError,
        'MyObject equality is referencing constant attribute MyObject[b]. Reference to constant is not allowed in equality')
    end

    it 'raises an error when equality references a function' do
      obj = <<-OBJECT
        attributes => {
          a => Integer,
        },
        functions => {
          b => Callable
        },
        equality => [a,b]
      OBJECT
      expect { parse_object('MyObject', obj) }.to raise_error(Puppet::ParseError,
        'MyObject equality is referencing function MyObject[b]. Only attribute references are allowed')
    end

    it 'raises an error when equality references a non existent attributes' do
      obj = <<-OBJECT
        attributes => {
          a => Integer
        },
        equality => [a,b]
      OBJECT
      expect { parse_object('MyObject', obj) }.to raise_error(Puppet::ParseError,
        "MyObject equality is referencing non existent attribute 'b'")
    end

    it 'raises an error when equality_include_type = false and attributes are provided' do
      obj = <<-OBJECT
        attributes => {
          a => Integer
        },
        equality => a,
        equality_include_type => false
      OBJECT
      expect { parse_object('MyObject', obj) }.to raise_error(Puppet::ParseError,
        'equality_include_type = false cannot be combined with non empty equality specification')
    end
  end

  it 'raises an error when initialization hash contains invalid keys' do
    obj = <<-OBJECT
      attribrutes => {
        a => Integer
      }
    OBJECT
    expect { parse_object('MyObject', obj) }.to raise_error(TypeAssertionError, /object initializer has wrong type, unrecognized key 'attribrutes'/)
  end

  it 'raises an error when attribute contains invalid keys' do
    obj = <<-OBJECT
      attributes => {
        a => { type => Integer, knid => constant }
      }
    OBJECT
    expect { parse_object('MyObject', obj) }.to raise_error(TypeAssertionError, /initializer for attribute MyObject\[a\] has wrong type, unrecognized key 'knid'/)
  end

  context 'when inheriting from a another Object type' do
    let(:parent) { <<-OBJECT }
      attributes => {
        a => Integer
      },
      functions => {
        b => Callable
      }
    OBJECT

    let(:derived) { <<-OBJECT }
      parent => MyObject,
      attributes => {
        c => String,
        d => Boolean
      }
    OBJECT

    it 'includes the inherited type and its members' do
      parse_object('MyObject', parent)
      t = parse_object('MyDerivedObject', derived)
      members = t.members.values
      expect{ |b| members.each {|m| m.name.tap(&b) }}.to yield_successive_args('c', 'd')
      expect{ |b| members.each {|m| m.type.simple_name.tap(&b) }}.to yield_successive_args('String', 'Boolean')
      members = t.members(true).values
      expect{ |b| members.each {|m| m.name.tap(&b) }}.to yield_successive_args('a', 'b', 'c', 'd')
      expect{ |b| members.each {|m| m.type.simple_name.tap(&b) }}.to(yield_successive_args('Integer', 'Callable', 'String', 'Boolean'))
    end

    it 'is assignable to its inherited type' do
      p = parse_object('MyObject', parent)
      t = parse_object('MyDerivedObject', derived)
      expect(p).to be_assignable(t)
    end

    it 'does not consider inherited type to be assignable' do
      p = parse_object('MyObject', parent)
      d = parse_object('MyDerivedObject', derived)
      expect(d).not_to be_assignable(p)
    end

    it 'ruby access operator can retrieve parent member' do
      p = parse_object('MyObject', parent)
      d = parse_object('MyDerivedObject', derived)
      expect(d['b'].container).to equal(p)
    end

    context 'that in turn inherits another Object type' do
      let(:derived2) { <<-OBJECT }
        parent => MyDerivedObject,
        attributes => {
          e => String,
          f => Boolean
        }
      OBJECT

      it 'is assignable to all inherited types' do
        p = parse_object('MyObject', parent)
        d1 = parse_object('MyDerivedObject', derived)
        d2 = parse_object('MyDerivedObject2', derived2)
        expect(p).to be_assignable(d2)
        expect(d1).to be_assignable(d2)
      end

      it 'does not consider any of the inherited types to be assignable' do
        p = parse_object('MyObject', parent)
        d1 = parse_object('MyDerivedObject', derived)
        d2 = parse_object('MyDerivedObject2', derived2)
        expect(d2).not_to be_assignable(p)
        expect(d2).not_to be_assignable(d1)
      end
    end
  end

  context 'when producing an i12n_type' do
    it 'produces a struct of all attributes that are not derived or constant' do
      t = parse_object('MyObject', <<-OBJECT)
        attributes => {
          a => { type => Integer },
          b => { type => Integer, kind => given_or_derived },
          c => { type => Integer, kind => derived },
          d => { type => Integer, kind => constant, value => 4 }
        }
      OBJECT
      expect(t.i12n_type).to eql(factory.struct({
        'a' => factory.integer,
        'b' => factory.integer
      }))
    end

    it 'produces a struct where optional entires are denoted with an optional key' do
      t = parse_object('MyObject', <<-OBJECT)
        attributes => {
          a => { type => Integer },
          b => { type => Integer, value => 4 }
        }
      OBJECT
      expect(t.i12n_type).to eql(factory.struct({
        'a' => factory.integer,
        factory.optional('b') => factory.integer
      }))
    end

    it 'produces a struct that includes parameters from parent type' do
      t1 = parse_object('MyObject', <<-OBJECT)
        attributes => {
          a => { type => Integer }
        }
      OBJECT
      t2 = parse_object('MyDerivedObject', <<-OBJECT)
        parent => MyObject,
        attributes => {
          b => { type => Integer }
        }
      OBJECT
      expect(t1.i12n_type).to eql(factory.struct({ 'a' => factory.integer }))
      expect(t2.i12n_type).to eql(factory.struct({ 'a' => factory.integer, 'b' => factory.integer }))
    end

    it 'produces a struct that reflects overrides made in derived type' do
      t1 = parse_object('MyObject', <<-OBJECT)
        attributes => {
          a => { type => Integer },
          b => { type => Integer }
        }
      OBJECT
      t2 = parse_object('MyDerivedObject', <<-OBJECT)
        parent => MyObject,
        attributes => {
          b => { type => Integer, override => true, value => 5 }
        }
      OBJECT
      expect(t1.i12n_type).to eql(factory.struct({ 'a' => factory.integer, 'b' => factory.integer }))
      expect(t2.i12n_type).to eql(factory.struct({ 'a' => factory.integer, factory.optional('b') => factory.integer }))
    end
  end

  context 'with attributes and parameters of its own type' do
    it 'resolves an attribute type' do
      t = parse_object('MyObject', <<-OBJECT)
        attributes => {
          a => MyObject
        }
      OBJECT
      expect(t['a'].type).to equal(t)
    end

    it 'resolves a parameter type' do
      t = parse_object('MyObject', <<-OBJECT)
        functions => {
          a => Callable[MyObject]
        }
      OBJECT
      expect(t['a'].type).to eql(PCallableType.new(PTupleType.new([t])))
    end
  end

  context 'when using the initialization hash' do
    it 'produced hash that contains features using short form (type instead of detailed hash when only type is declared)' do
      obj = t = parse_object('MyObject', <<-OBJECT)
        attributes => {
          a => { type => Integer }
        }
      OBJECT
      expect(obj.to_s).to eql("Object[{name => 'MyObject', attributes => {'a' => Integer}}]")
    end

    it 'produced hash that does not include defaults' do
      obj = t = parse_object('MyObject', <<-OBJECT)
        attributes => {
          a => { type => Integer, value => 23, kind => constant, final => true },
        },
        equality_include_type => true
      OBJECT
      expect(obj.to_s).to eql("Object[{name => 'MyObject', attributes => {'a' => {type => Integer, kind => constant, value => 23}}}]")
    end

    it 'can create an equal copy from produced hash' do
      obj = t = parse_object('MyObject', <<-OBJECT)
        attributes => {
          a => { type => Struct[{x => Integer, y => Integer}], value => {x => 4, y => 9}, kind => constant },
          b => Integer
        },
        functions => {
          x => Callable[MyObject,Integer]
        },
        equality => [b]
      OBJECT
      obj2 = PObjectType.new(obj._pcore_init_hash)
      expect(obj).to eql(obj2)
    end
  end

  context 'when stringifying created instances' do
    it 'outputs a Puppet constructor using the initializer hash' do
      code = <<-CODE
      type Spec::MyObject = Object[{attributes => { a => Integer }}]
      type Spec::MySecondObject = Object[{parent => Spec::MyObject, attributes => { b => String }}]
      notice(Spec::MySecondObject(42, 'Meaning of life'))
      CODE
      expect(eval_and_collect_notices(code)).to eql(["Spec::MySecondObject({'a' => 42, 'b' => 'Meaning of life'})"])
    end
  end

  context 'when used from Ruby' do
    it 'can create an instance without scope using positional arguments' do
      parse_object('MyObject', <<-OBJECT)
        attributes => {
          a => { type => Integer }
        }
      OBJECT

      t = Puppet::Pops::Types::TypeParser.singleton.parse('MyObject', Puppet::Pops::Loaders.find_loader(nil))
      instance = t.create(32)
      expect(instance.a).to eql(32)
    end

    it 'can create an instance without scope using initialization hash' do
      parse_object('MyObject', <<-OBJECT)
        attributes => {
          a => { type => Integer }
        }
      OBJECT

      t = Puppet::Pops::Types::TypeParser.singleton.parse('MyObject', Puppet::Pops::Loaders.find_loader(nil))
      instance = t.from_hash('a' => 32)
      expect(instance.a).to eql(32)
    end
  end

  context 'when used in Puppet expressions' do
    it 'two anonymous empty objects are equal' do
      code = <<-CODE
      $x = Object[{}]
      $y = Object[{}]
      notice($x == $y)
      CODE
      expect(eval_and_collect_notices(code)).to eql(['true'])
    end

    it 'two objects where one object inherits another object are different' do
      code = <<-CODE
      type MyFirstObject = Object[{}]
      type MySecondObject = Object[{ parent => MyFirstObject }]
      notice(MyFirstObject == MySecondObject)
      CODE
      expect(eval_and_collect_notices(code)).to eql(['false'])
    end

    it 'two anonymous objects that inherits the same parent are equal' do
      code = <<-CODE
      type MyFirstObject = Object[{}]
      $x = Object[{ parent => MyFirstObject }]
      $y = Object[{ parent => MyFirstObject }]
      notice($x == $y)
      CODE
      expect(eval_and_collect_notices(code)).to eql(['true'])
    end

    it 'declared Object type is assignable to default Object type' do
      code = <<-CODE
      type MyObject = Object[{ attributes => { a => Integer }}]
      notice(MyObject < Object)
      notice(MyObject <= Object)
      CODE
      expect(eval_and_collect_notices(code)).to eql(['true', 'true'])
    end

    it 'default Object type not is assignable to declared Object type' do
      code = <<-CODE
      type MyObject = Object[{ attributes => { a => Integer }}]
      notice(Object < MyObject)
      notice(Object <= MyObject)
      CODE
      expect(eval_and_collect_notices(code)).to eql(['false', 'false'])
    end

    it 'default Object type is assignable to itself' do
      code = <<-CODE
      notice(Object < Object)
      notice(Object <= Object)
      notice(Object > Object)
      notice(Object >= Object)
      CODE
      expect(eval_and_collect_notices(code)).to eql(['false', 'true', 'false', 'true'])
    end

    it 'an object type is an instance of an object type type' do
      code = <<-CODE
      type MyObject = Object[{ attributes => { a => Integer }}]
      notice(MyObject =~ Type[MyObject])
      CODE
      expect(eval_and_collect_notices(code)).to eql(['true'])
    end

    it 'an object that inherits another object is an instance of the type of its parent' do
      code = <<-CODE
      type MyFirstObject = Object[{}]
      type MySecondObject = Object[{ parent => MyFirstObject }]
      notice(MySecondObject =~ Type[MyFirstObject])
      CODE
      expect(eval_and_collect_notices(code)).to eql(['true'])
    end

    it 'a named object is not added to the loader unless a type <name> = <definition> is made' do
      code = <<-CODE
      $x = Object[{ name => 'MyFirstObject' }]
      notice($x == MyFirstObject)
      CODE
      expect { eval_and_collect_notices(code) }.to raise_error(Puppet::Error, /Resource type not found: MyFirstObject/)
    end

    it 'a type alias on a named object overrides the name' do
      code = <<-CODE
      type MyObject = Object[{ name => 'MyFirstObject', attributes => { a => { type => Integer, final => true }}}]
      type MySecondObject = Object[{ parent => MyObject, attributes => { a => { type => Integer[10], override => true }}}]
      notice(MySecondObject =~ Type)
      CODE
      expect { eval_and_collect_notices(code) }.to raise_error(Puppet::Error,
        /attribute MySecondObject\[a\] attempts to override final attribute MyObject\[a\]/)
    end

    it 'can inherit from an aliased type' do
      code = <<-CODE
      type MyObject = Object[{ name => 'MyFirstObject', attributes => { a => Integer }}]
      type MyObjectAlias = MyObject
      type MySecondObject = Object[{ parent => MyObjectAlias, attributes => { b => String }}]
      notice(MySecondObject < MyObjectAlias)
      notice(MySecondObject < MyObject)
      CODE
      expect(eval_and_collect_notices(code)).to eql(['true', 'true'])
    end

    it 'detects equality duplication when inherited from an aliased type' do
      code = <<-CODE
      type MyObject = Object[{ name => 'MyFirstObject', attributes => { a => Integer }}]
      type MyObjectAlias = MyObject
      type MySecondObject = Object[{ parent => MyObjectAlias, attributes => { b => String }, equality => a}]
      notice(MySecondObject < MyObject)
      CODE
      expect { eval_and_collect_notices(code) }.to raise_error(Puppet::Error,
        /MySecondObject equality is referencing attribute MyObject\[a\] which is included in equality of MyObject/)
    end

    it 'raises an error when object when circular inheritance is detected' do
      code = <<-CODE
      type MyFirstObject = Object[{
        parent => MySecondObject
      }]
      type MySecondObject = Object[{
        parent => MyFirstObject
      }]
      notice(MySecondObject =~ Type[MyFirstObject])
      CODE
      expect { eval_and_collect_notices(code) }.to raise_error(Puppet::Error, /inherits from itself/)
    end

    it 'notices the expanded string form expected content' do
      code = <<-CODE
      type MyFirstObject = Object[{
        attributes => {
          first_a => Integer,
          first_b => { type => String, kind => constant, value => 'the first constant' },
          first_c => { type => String, final => true, kind => derived },
          first_d => { type => String, kind => given_or_derived },
          first_e => { type => String }
        },
        functions => {
          first_x => Callable[Integer],
          first_y => Callable[String]
        },
        equality => first_a
      }]
      type MySecondObject = Object[{
        parent => MyFirstObject,
        attributes => {
          second_a => Integer,
          second_b => { type => String, kind => constant, value => 'the second constant' },
          first_e => { type => Enum[foo,fee,fum], final => true, override => true, value => 'fee' }
        },
        functions => {
          second_x => Callable[Integer],
          second_y => Callable[String]
        },
        equality => second_a
      }]
      notice(MyFirstObject)
      notice(MySecondObject)
      CODE
      expect(eval_and_collect_notices(code)).to eql([
        "Object[{"+
          "name => 'MyFirstObject', "+
          "attributes => {"+
          "'first_a' => Integer, "+
          "'first_b' => {type => String, kind => constant, value => 'the first constant'}, "+
          "'first_c' => {type => String, final => true, kind => derived}, "+
          "'first_d' => {type => String, kind => given_or_derived}, "+
          "'first_e' => String"+
          "}, "+
          "functions => {"+
          "'first_x' => Callable[Integer], "+
          "'first_y' => Callable[String]"+
          "}, "+
          "equality => ['first_a']"+
          "}]",
        "Object[{"+
          "name => 'MySecondObject', "+
          "parent => MyFirstObject, "+
          "attributes => {"+
          "'second_a' => Integer, "+
          "'second_b' => {type => String, kind => constant, value => 'the second constant'}, "+
          "'first_e' => {type => Enum['fee', 'foo', 'fum'], final => true, override => true, value => 'fee'}"+
          "}, "+
          "functions => {"+
          "'second_x' => Callable[Integer], "+
          "'second_y' => Callable[String]"+
          "}, "+
          "equality => ['second_a']"+
          "}]"
        ])
    end
  end

  context "when used with function 'new'" do
    context 'with ordered parameters' do
      it 'creates an instance with initialized attributes' do
        code = <<-CODE
        type MyFirstObject = Object[{
          attributes => {
            a => Integer,
            b => String
          }
        }]
        $obj = MyFirstObject.new(3, 'hi')
        notice($obj.a)
        notice($obj.b)
        CODE
        expect(eval_and_collect_notices(code)).to eql(['3', 'hi'])
      end

      it 'creates an instance with default attribute values' do
        code = <<-CODE
        type MyFirstObject = Object[{
          attributes => {
            a => { type => String, value => 'the default' }
          }
        }]
        $obj = MyFirstObject.new
        notice($obj.a)
        CODE
        expect(eval_and_collect_notices(code)).to eql(['the default'])
      end

      it 'creates an instance with constant attributes' do
        code = <<-CODE
        type MyFirstObject = Object[{
          attributes => {
            a => { type => String, kind => constant, value => 'the constant' }
          }
        }]
        $obj = MyFirstObject.new
        notice($obj.a)
        CODE
        expect(eval_and_collect_notices(code)).to eql(['the constant'])
      end

      it 'creates an instance with overridden attribute defaults' do
        code = <<-CODE
        type MyFirstObject = Object[{
          attributes => {
            a => { type => String, value => 'the default' }
          }
        }]
        $obj = MyFirstObject.new('not default')
        notice($obj.a)
        CODE
        expect(eval_and_collect_notices(code)).to eql(['not default'])
      end

      it 'fails on an attempt to provide a constant attribute value' do
        code = <<-CODE
        type MyFirstObject = Object[{
          attributes => {
            a => { type => String, kind => constant, value => 'the constant' }
          }
        }]
        $obj = MyFirstObject.new('not constant')
        notice($obj.a)
        CODE
        expect { eval_and_collect_notices(code) }.to raise_error(Puppet::Error, /expects no arguments/)
      end

      it 'fails when a required key is missing' do
        code = <<-CODE
        type MyFirstObject = Object[{
          attributes => {
            a => String
          }
        }]
        $obj = MyFirstObject.new
        notice($obj.a)
        CODE
        expect { eval_and_collect_notices(code) }.to raise_error(Puppet::Error, /expects 1 argument, got none/)
      end

      it 'creates a derived instance with initialized attributes' do
        code = <<-CODE
        type MyFirstObject = Object[{
          attributes => {
            a => Integer,
            b => { type => String, kind => constant, value => 'the first constant' },
            c => String
          }
        }]
        type MySecondObject = Object[{
          parent => MyFirstObject,
          attributes => {
            d => { type => Integer, value => 34 }
          }
        }]
        $obj = MySecondObject.new(3, 'hi')
        notice($obj.a)
        notice($obj.b)
        notice($obj.c)
        notice($obj.d)
        CODE
        expect(eval_and_collect_notices(code)).to eql(['3', 'the first constant', 'hi', '34'])
      end
    end

    context 'with named parameters' do
      it 'creates an instance with initialized attributes' do
        code = <<-CODE
        type MyFirstObject = Object[{
          attributes => {
            a => Integer,
            b => String
          }
        }]
        $obj = MyFirstObject.new({b => 'hi', a => 3})
        notice($obj.a)
        notice($obj.b)
        CODE
        expect(eval_and_collect_notices(code)).to eql(['3', 'hi'])
      end

      it 'creates an instance with default attribute values' do
        code = <<-CODE
        type MyFirstObject = Object[{
          attributes => {
            a => { type => String, value => 'the default' }
          }
        }]
        $obj = MyFirstObject.new({})
        notice($obj.a)
        CODE
        expect(eval_and_collect_notices(code)).to eql(['the default'])
      end

      it 'creates an instance with constant attributes' do
        code = <<-CODE
        type MyFirstObject = Object[{
          attributes => {
            a => { type => String, kind => constant, value => 'the constant' }
          }
        }]
        $obj = MyFirstObject.new({})
        notice($obj.a)
        CODE
        expect(eval_and_collect_notices(code)).to eql(['the constant'])
      end

      it 'creates an instance with overridden attribute defaults' do
        code = <<-CODE
        type MyFirstObject = Object[{
          attributes => {
            a => { type => String, value => 'the default' }
          }
        }]
        $obj = MyFirstObject.new({a => 'not default'})
        notice($obj.a)
        CODE
        expect(eval_and_collect_notices(code)).to eql(['not default'])
      end

      it 'fails on an attempt to provide a constant attribute value' do
        code = <<-CODE
        type MyFirstObject = Object[{
          attributes => {
            a => { type => String, kind => constant, value => 'the constant' }
          }
        }]
        $obj = MyFirstObject.new({a => 'not constant'})
        notice($obj.a)
        CODE
        expect { eval_and_collect_notices(code) }.to raise_error(Puppet::Error, /unrecognized key 'a'/)
      end

      it 'fails when a required key is missing' do
        code = <<-CODE
        type MyFirstObject = Object[{
          attributes => {
            a => String
          }
        }]
        $obj = MyFirstObject.new({})
        notice($obj.a)
        CODE
        expect { eval_and_collect_notices(code) }.to raise_error(Puppet::Error, /expects size to be 1, got 0/)
      end

      it 'creates a derived instance with initialized attributes' do
        code = <<-CODE
        type MyFirstObject = Object[{
          attributes => {
            a => Integer,
            b => { type => String, kind => constant, value => 'the first constant' },
            c => String
          }
        }]
        type MySecondObject = Object[{
          parent => MyFirstObject,
          attributes => {
            d => { type => Integer, value => 34 }
          }
        }]
        $obj = MySecondObject.new({c => 'hi', a => 3})
        notice($obj.a)
        notice($obj.b)
        notice($obj.c)
        notice($obj.d)
        CODE
        expect(eval_and_collect_notices(code)).to eql(['3', 'the first constant', 'hi', '34'])
      end
    end
  end

  context 'is assigned to all PAnyType classes such that' do
    include_context 'types_setup'

    def find_parent(tc, parent_name)
      p = tc._pcore_type
      while p.is_a?(PObjectType) && p.name != parent_name
        p = p.parent
      end
      expect(p).to be_a(PObjectType), "did not find #{parent_name} in parent chain of #{tc.name}"
      p
    end

    it 'the class has a _pcore_type method' do
      all_types.each do |tc|
        expect(tc).to respond_to(:_pcore_type).with(0).arguments
      end
    end

    it 'the _pcore_type method returns a PObjectType instance' do
      all_types.each do |tc|
        expect(tc._pcore_type).to be_a(PObjectType)
      end
    end

    it 'the instance returned by _pcore_type is a descendant from Pcore::AnyType' do
      all_types.each { |tc| expect(find_parent(tc, 'Pcore::AnyType').name).to eq('Pcore::AnyType') }
    end

    it 'PScalarType classes _pcore_type returns a descendant from Pcore::ScalarType' do
      scalar_types.each { |tc| expect(find_parent(tc, 'Pcore::ScalarType').name).to eq('Pcore::ScalarType') }
    end

    it 'PNumericType classes _pcore_type returns a descendant from Pcore::NumberType' do
      numeric_types.each { |tc| expect(find_parent(tc, 'Pcore::NumericType').name).to eq('Pcore::NumericType') }
    end

    it 'PCollectionType classes _pcore_type returns a descendant from Pcore::CollectionType' do
      coll_descendants = collection_types - [PTupleType, PStructType]
      coll_descendants.each { |tc| expect(find_parent(tc, 'Pcore::CollectionType').name).to eq('Pcore::CollectionType') }
    end
  end

  context 'when dealing with annotations' do
    let(:annotation) { <<-PUPPET }
      type MyAdapter = Object[{
        parent => Annotation,
        attributes => {
          id => Integer,
          value => String[1]
        }
      }]
    PUPPET

    it 'the Annotation type can be used as parent' do
      code = <<-PUPPET
        #{annotation}
        notice(MyAdapter < Annotation)
      PUPPET
      expect(eval_and_collect_notices(code)).to eql(['true'])
    end

    it 'an annotation can be added to an Object type' do
      code = <<-PUPPET
        #{annotation}
        type MyObject = Object[{
          annotations => {
            MyAdapter => { 'id' => 2, 'value' => 'annotation value' }
          }
        }]
        notice(MyObject)
      PUPPET
      expect(eval_and_collect_notices(code)).to eql([
        "Object[{annotations => {MyAdapter => {'id' => 2, 'value' => 'annotation value'}}, name => 'MyObject'}]"])
    end

    it 'other types can not be used as annotations' do
      code = <<-PUPPET
        type NotAnAnnotation = Object[{}]
        type MyObject = Object[{
          annotations => {
            NotAnAnnotation => {}
          }
        }]
        notice(MyObject)
      PUPPET
      expect{eval_and_collect_notices(code)}.to raise_error(/entry 'annotations' expects a value of type Undef or Hash/)
    end
  end
end
end
end<|MERGE_RESOLUTION|>--- conflicted
+++ resolved
@@ -19,13 +19,8 @@
   end
 
   def type_object_t(name, body_string)
-<<<<<<< HEAD
     object = PObjectType.new(name, pp_parser.parse_string("{#{body_string}}").body)
-    loader.set_entry(Loader::TypedName.new(:type, name.downcase), object)
-=======
-    object = PObjectType.new(name, pp_parser.parse_string("{#{body_string}}").current.body)
     loader.set_entry(Loader::TypedName.new(:type, name), object)
->>>>>>> 9fb6464b
     object
   end
 
