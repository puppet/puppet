require 'spec_helper'
require 'puppet/pops'

module Puppet::Pops
module Types
describe TypeParser do
  extend RSpec::Matchers::DSL

  let(:parser) { TypeParser.singleton }
  let(:types)  { TypeFactory }
  it "rejects a puppet expression" do
    expect { parser.parse("1 + 1") }.to raise_error(Puppet::ParseError, /The expression <1 \+ 1> is not a valid type specification/)
  end

  it "rejects a empty type specification" do
    expect { parser.parse("") }.to raise_error(Puppet::ParseError, /The expression <> is not a valid type specification/)
  end

  it "rejects an invalid type simple type" do
    expect { parser.parse("notAType") }.to raise_error(Puppet::ParseError, /The expression <notAType> is not a valid type specification/)
  end

  it "rejects an unknown parameterized type" do
    expect { parser.parse("notAType[Integer]") }.to raise_error(Puppet::ParseError,
      /The expression <notAType\[Integer\]> is not a valid type specification/)
  end

  it "rejects an unknown type parameter" do
    expect { parser.parse("Array[notAType]") }.to raise_error(Puppet::ParseError,
      /The expression <Array\[notAType\]> is not a valid type specification/)
  end

  it "rejects an unknown type parameter in a variant" do
    expect { parser.parse("Variant[Integer,'not a type']") }.to raise_error(Puppet::ParseError,
      /The expression <Variant\[Integer,'not a type'\]> is not a valid type specification/)
  end

  [
    'Any', 'Data', 'CatalogEntry', 'Scalar', 'Undef', 'Numeric', 'Default'
  ].each do |name|
    it "does not support parameterizing unparameterized type <#{name}>" do
      expect { parser.parse("#{name}[Integer]") }.to raise_unparameterized_error_for(name)
    end
  end

  it "parses a simple, unparameterized type into the type object" do
    expect(the_type_parsed_from(types.any)).to be_the_type(types.any)
    expect(the_type_parsed_from(types.integer)).to be_the_type(types.integer)
    expect(the_type_parsed_from(types.float)).to be_the_type(types.float)
    expect(the_type_parsed_from(types.string)).to be_the_type(types.string)
    expect(the_type_parsed_from(types.boolean)).to be_the_type(types.boolean)
    expect(the_type_parsed_from(types.pattern)).to be_the_type(types.pattern)
    expect(the_type_parsed_from(types.data)).to be_the_type(types.data)
    expect(the_type_parsed_from(types.catalog_entry)).to be_the_type(types.catalog_entry)
    expect(the_type_parsed_from(types.collection)).to be_the_type(types.collection)
    expect(the_type_parsed_from(types.tuple)).to be_the_type(types.tuple)
    expect(the_type_parsed_from(types.struct)).to be_the_type(types.struct)
    expect(the_type_parsed_from(types.optional)).to be_the_type(types.optional)
    expect(the_type_parsed_from(types.default)).to be_the_type(types.default)
  end

  it "interprets an unparameterized Array as an Array of Any" do
    expect(parser.parse("Array")).to be_the_type(types.array_of_any)
  end

  it "interprets an unparameterized Hash as a Hash of Any, Any" do
    expect(parser.parse("Hash")).to be_the_type(types.hash_of_any)
  end

  it "interprets a parameterized Array[0, 0] as an empty hash with no key and value type" do
    expect(parser.parse("Array[0, 0]")).to be_the_type(types.array_of(types.default, types.range(0, 0)))
  end

  it "interprets a parameterized Hash[0, 0] as an empty hash with no key and value type" do
    expect(parser.parse("Hash[0, 0]")).to be_the_type(types.hash_of(types.default, types.default, types.range(0, 0)))
  end

  it "interprets a parameterized Hash[t] as a Hash of Scalar to t" do
    expect(parser.parse("Hash[Scalar, Integer]")).to be_the_type(types.hash_of(types.integer))
  end

  it 'interprets an Boolean with a true parameter to represent boolean true' do
    expect(parser.parse('Boolean[true]')).to be_the_type(types.boolean(true))
  end

  it 'interprets an Boolean with a false parameter to represent boolean false' do
    expect(parser.parse('Boolean[false]')).to be_the_type(types.boolean(false))
  end

  it 'does not accept non-boolean parameters' do
    expect{parser.parse('Boolean["false"]')}.to raise_error(/Boolean parameter must be true or false/)
  end

  it 'interprets an Integer with one parameter to have unbounded upper range' do
    expect(parser.parse('Integer[0]')).to eq(parser.parse('Integer[0,default]'))
  end

  it 'interprets a Float with one parameter to have unbounded upper range' do
    expect(parser.parse('Float[0]')).to eq(parser.parse('Float[0,default]'))
  end

  it "parses a parameterized type into the type object" do
    parameterized_array = types.array_of(types.integer)
    parameterized_hash = types.hash_of(types.integer, types.boolean)

    expect(the_type_parsed_from(parameterized_array)).to be_the_type(parameterized_array)
    expect(the_type_parsed_from(parameterized_hash)).to be_the_type(parameterized_hash)
  end

  it "parses a size constrained collection using capped range" do
    parameterized_array = types.array_of(types.integer, types.range(1,2))
    parameterized_hash = types.hash_of(types.integer, types.boolean, types.range(1,2))

    expect(the_type_parsed_from(parameterized_array)).to be_the_type(parameterized_array)
    expect(the_type_parsed_from(parameterized_hash)).to be_the_type(parameterized_hash)
  end

  it "parses a size constrained collection with open range" do
    parameterized_array = types.array_of(types.integer, types.range(1, :default))
    parameterized_hash = types.hash_of(types.integer, types.boolean, types.range(1, :default))

    expect(the_type_parsed_from(parameterized_array)).to be_the_type(parameterized_array)
    expect(the_type_parsed_from(parameterized_hash)).to be_the_type(parameterized_hash)
  end

  it "parses optional type" do
    opt_t = types.optional(Integer)
    expect(the_type_parsed_from(opt_t)).to be_the_type(opt_t)
  end

  it "parses timespan type" do
    timespan_t = types.timespan
    expect(the_type_parsed_from(timespan_t)).to be_the_type(timespan_t)
  end

  it "parses timestamp type" do
    timestamp_t = types.timestamp
    expect(the_type_parsed_from(timestamp_t)).to be_the_type(timestamp_t)
  end

  it "parses tuple type" do
    tuple_t = types.tuple([Integer, String])
    expect(the_type_parsed_from(tuple_t)).to be_the_type(tuple_t)
  end

  it "parses tuple type with occurrence constraint" do
    tuple_t = types.tuple([Integer, String], types.range(2, 5))
    expect(the_type_parsed_from(tuple_t)).to be_the_type(tuple_t)
  end

  it "parses struct type" do
    struct_t = types.struct({'a'=>Integer, 'b'=>String})
    expect(the_type_parsed_from(struct_t)).to be_the_type(struct_t)
  end

  describe "handles parsing of patterns and regexp" do
    { 'Pattern[/([a-z]+)([1-9]+)/]'        => [:pattern, [/([a-z]+)([1-9]+)/]],
      'Pattern["([a-z]+)([1-9]+)"]'        => [:pattern, [/([a-z]+)([1-9]+)/]],
      'Regexp[/([a-z]+)([1-9]+)/]'         => [:regexp,  [/([a-z]+)([1-9]+)/]],
      'Pattern[/x9/, /([a-z]+)([1-9]+)/]'  => [:pattern, [/x9/, /([a-z]+)([1-9]+)/]],
    }.each do |source, type|
      it "such that the source '#{source}' yields the type #{type.to_s}" do
        expect(parser.parse(source)).to be_the_type(TypeFactory.send(type[0], *type[1]))
      end
    end
  end

  it "rejects an collection spec with the wrong number of parameters" do
    expect { parser.parse("Array[Integer, 1,2,3]") }.to raise_the_parameter_error("Array", "1 to 3", 4)
    expect { parser.parse("Hash[Integer, Integer, 1,2,3]") }.to raise_the_parameter_error("Hash", "2 to 4", 5)
  end

  context 'with scope context and loader' do
    let!(:scope) { {} }
<<<<<<< HEAD
    let(:loader) { mock }
=======
    let(:loader) { double() }
>>>>>>> c4b0f889

    before :each do
      expect(Adapters::LoaderAdapter).to receive(:loader_for_model_object).and_return(loader)
    end

    it 'interprets anything that is not found by the loader to be a type reference' do
      expect(loader).to receive(:load).with(:type, 'nonesuch').and_return(nil)
      expect(parser.parse('Nonesuch', scope)).to be_the_type(types.type_reference('Nonesuch'))
    end

    it 'interprets anything that is found by the loader to be what the loader found' do
      expect(loader).to receive(:load).with(:type, 'file').and_return(types.resource('File'))
      expect(parser.parse('File', scope)).to be_the_type(types.resource('File'))
    end

    it "parses a resource type with title" do
      expect(loader).to receive(:load).with(:type, 'file').and_return(types.resource('File'))
      expect(parser.parse("File['/tmp/foo']", scope)).to be_the_type(types.resource('file', '/tmp/foo'))
    end

    it "parses a resource type using 'Resource[type]' form" do
      expect(loader).to receive(:load).with(:type, 'file').and_return(types.resource('File'))
      expect(parser.parse("Resource[File]", scope)).to be_the_type(types.resource('file'))
    end

    it "parses a resource type with title using 'Resource[type, title]'" do
      expect(loader).to receive(:load).with(:type, 'file').and_return(nil)
      expect(parser.parse("Resource[File, '/tmp/foo']", scope)).to be_the_type(types.resource('file', '/tmp/foo'))
    end

    it "parses a resource type with title using 'Resource[Type[title]]'" do
      expect(loader).to receive(:load).with(:type, 'nonesuch').and_return(nil)
      expect(parser.parse("Resource[Nonesuch['fife']]", scope)).to be_the_type(types.resource('nonesuch', 'fife'))
    end
  end

  context 'with loader context' do
    let(:loader) { Puppet::Pops::Loader::BaseLoader.new(nil, "type_parser_unit_test_loader") }

    it 'interprets anything that is not found by the loader to be a type reference' do
      expect(loader).to receive(:load).with(:type, 'nonesuch').and_return(nil)
      expect(parser.parse('Nonesuch', loader)).to be_the_type(types.type_reference('Nonesuch'))
    end

    it 'interprets anything that is found by the loader to be what the loader found' do
      expect(loader).to receive(:load).with(:type, 'file').and_return(types.resource('File'))
      expect(parser.parse('File', loader)).to be_the_type(types.resource('file'))
    end

    it "parses a resource type with title" do
      expect(loader).to receive(:load).with(:type, 'file').and_return(types.resource('File'))
      expect(parser.parse("File['/tmp/foo']", loader)).to be_the_type(types.resource('file', '/tmp/foo'))
    end

    it "parses a resource type using 'Resource[type]' form" do
      expect(loader).to receive(:load).with(:type, 'file').and_return(types.resource('File'))
      expect(parser.parse("Resource[File]", loader)).to be_the_type(types.resource('file'))
    end

    it "parses a resource type with title using 'Resource[type, title]'" do
      expect(loader).to receive(:load).with(:type, 'file').and_return(types.resource('File'))
      expect(parser.parse("Resource[File, '/tmp/foo']", loader)).to be_the_type(types.resource('file', '/tmp/foo'))
    end
  end

  context 'without a scope' do
    it "interprets anything that is not a built in type to be a type reference" do
      expect(parser.parse('TestType')).to eq(types.type_reference('TestType'))
    end

    it "interprets anything that is not a built in type with parameterers to be type reference with parameters" do
      expect(parser.parse("TestType['/tmp/foo']")).to eq(types.type_reference("TestType['/tmp/foo']"))
    end
  end

  it "parses a host class type" do
    expect(parser.parse("Class")).to be_the_type(types.host_class())
  end

  it "parses a parameterized host class type" do
    expect(parser.parse("Class[foo::bar]")).to be_the_type(types.host_class('foo::bar'))
  end

  it 'parses an integer range' do
   expect(parser.parse("Integer[1,2]")).to be_the_type(types.range(1,2))
  end

  it 'parses a negative integer range' do
    expect(parser.parse("Integer[-3,-1]")).to be_the_type(types.range(-3,-1))
  end

  it 'parses a float range' do
   expect(parser.parse("Float[1.0,2.0]")).to be_the_type(types.float_range(1.0,2.0))
  end

  it 'parses a collection size range' do
   expect(parser.parse("Collection[1,2]")).to be_the_type(types.collection(types.range(1,2)))
  end

  it 'parses a timespan type' do
    expect(parser.parse("Timespan")).to be_the_type(types.timespan)
  end

  it 'parses a timespan type with a lower bound' do
    expect(parser.parse("Timespan[{hours => 3}]")).to be_the_type(types.timespan({'hours' => 3}))
  end

  it 'parses a timespan type with an upper bound' do
    expect(parser.parse("Timespan[default, {hours => 9}]")).to be_the_type(types.timespan(nil, {'hours' => 9}))
  end

  it 'parses a timespan type with both lower and upper bounds' do
    expect(parser.parse("Timespan[{hours => 3}, {hours => 9}]")).to be_the_type(types.timespan({'hours' => 3}, {'hours' => 9}))
  end

  it 'parses a timestamp type' do
    expect(parser.parse("Timestamp")).to be_the_type(types.timestamp)
  end

  it 'parses a timestamp type with a lower bound' do
    expect(parser.parse("Timestamp['2014-12-12T13:14:15 CET']")).to be_the_type(types.timestamp('2014-12-12T13:14:15 CET'))
  end

  it 'parses a timestamp type with an upper bound' do
    expect(parser.parse("Timestamp[default, '2014-12-12T13:14:15 CET']")).to be_the_type(types.timestamp(nil, '2014-12-12T13:14:15 CET'))
  end

  it 'parses a timestamp type with both lower and upper bounds' do
    expect(parser.parse("Timestamp['2014-12-12T13:14:15 CET', '2016-08-23T17:50:00 CET']")).to be_the_type(types.timestamp('2014-12-12T13:14:15 CET', '2016-08-23T17:50:00 CET'))
  end

  it 'parses a type type' do
    expect(parser.parse("Type[Integer]")).to be_the_type(types.type_type(types.integer))
  end

  it 'parses a ruby type' do
    expect(parser.parse("Runtime[ruby, 'Integer']")).to be_the_type(types.ruby_type('Integer'))
  end

  it 'parses a callable type' do
    t = parser.parse("Callable")
    expect(t).to be_the_type(types.all_callables())
    expect(t.return_type).to be_nil
  end

  it 'parses a parameterized callable type' do
    t = parser.parse("Callable[String, Integer]")
    expect(t).to be_the_type(types.callable(String, Integer))
    expect(t.return_type).to be_nil
  end

  it 'parses a parameterized callable type with min/max' do
    t = parser.parse("Callable[String, Integer, 1, default]")
    expect(t).to be_the_type(types.callable(String, Integer, 1, :default))
    expect(t.return_type).to be_nil
  end

  it 'parses a parameterized callable type with block' do
    t = parser.parse("Callable[String, Callable[Boolean]]")
    expect(t).to be_the_type(types.callable(String, types.callable(true)))
    expect(t.return_type).to be_nil
  end

  it 'parses a callable with no parameters and return type' do
    expect(parser.parse("Callable[[],Float]")).to be_the_type(types.callable([],Float))
  end

  it 'parses a parameterized callable type with return type' do
    expect(parser.parse("Callable[[String, Integer],Float]")).to be_the_type(types.callable([String, Integer],Float))
  end

  it 'parses a parameterized callable type with min/max and return type' do
    expect(parser.parse("Callable[[String, Integer, 1, default],Float]")).to be_the_type(types.callable([String, Integer, 1, :default], Float))
  end

  it 'parses a parameterized callable type with block and return type' do
    expect(parser.parse("Callable[[String, Callable[Boolean]],Float]")).to be_the_type(types.callable([String, types.callable(true)], Float))
  end

  it 'parses a parameterized callable type with 0 min/max' do
    t = parser.parse("Callable[0,0]")
    expect(t).to be_the_type(types.callable(0,0))
    expect(t.param_types.types).to be_empty
    expect(t.return_type).to be_nil
  end

  it 'parses a parameterized callable type with 0 min/max and return_type' do
    t = parser.parse("Callable[[0,0],Float]")
    expect(t).to be_the_type(types.callable([0,0],Float))
    expect(t.param_types.types).to be_empty
    expect(t.return_type).to be_the_type(types.float)
  end

  it 'parses a parameterized callable type with >0 min/max' do
    t = parser.parse("Callable[0,1]")
    expect(t).to be_the_type(types.callable(0,1))
    # Contains a Unit type to indicate "called with what you accept"
    expect(t.param_types.types[0]).to be_the_type(PUnitType.new())
    expect(t.return_type).to be_nil
  end

  it 'parses a parameterized callable type with >0 min/max and a return type' do
    t = parser.parse("Callable[[0,1],Float]")
    expect(t).to be_the_type(types.callable([0,1], Float))
    # Contains a Unit type to indicate "called with what you accept"
    expect(t.param_types.types[0]).to be_the_type(PUnitType.new())
    expect(t.return_type).to be_the_type(types.float)
  end

  it 'parses all known literals' do
    t = parser.parse('Nonesuch[{a=>undef,b=>true,c=>false,d=>default,e=>"string",f=>0,g=>1.0,h=>[1,2,3]}]')
    expect(t).to be_a(PTypeReferenceType)
    expect(t.type_string).to eql('Nonesuch[{a=>undef,b=>true,c=>false,d=>default,e=>"string",f=>0,g=>1.0,h=>[1,2,3]}]')
  end

  it 'parses a parameterized Enum using identifiers' do
    t = parser.parse('Enum[a, b]')
    expect(t).to be_a(PEnumType)
    expect(t.to_s).to eql("Enum['a', 'b']")
  end

  it 'parses a parameterized Enum using strings' do
    t = parser.parse("Enum['a', 'b']")
    expect(t).to be_a(PEnumType)
    expect(t.to_s).to eql("Enum['a', 'b']")
  end

  it 'rejects a parameterized Enum using type refs' do
    expect { parser.parse('Enum[A, B]') }.to raise_error(/Enum parameters must be identifiers or strings/)
  end

  it 'rejects a parameterized Enum using integers' do
    expect { parser.parse('Enum[1, 2]') }.to raise_error(/Enum parameters must be identifiers or strings/)
  end

  matcher :be_the_type do |type|
    calc = TypeCalculator.new

    match do |actual|
      calc.assignable?(actual, type) && calc.assignable?(type, actual)
    end

    failure_message do |actual|
      "expected #{calc.string(type)}, but was #{calc.string(actual)}"
    end
  end

  def raise_the_parameter_error(type, required, given)
    raise_error(Puppet::ParseError, /#{type} requires #{required}, #{given} provided/)
  end

  def raise_type_error_for(type_name)
    raise_error(Puppet::ParseError, /Unknown type <#{type_name}>/)
  end

  def raise_unparameterized_error_for(type_name)
    raise_error(Puppet::ParseError, /Not a parameterized type <#{type_name}>/)
  end

  def the_type_parsed_from(type)
    parser.parse(the_type_spec_for(type))
  end

  def the_type_spec_for(type)
    TypeFormatter.string(type)
  end
end
end
end<|MERGE_RESOLUTION|>--- conflicted
+++ resolved
@@ -172,11 +172,7 @@
 
   context 'with scope context and loader' do
     let!(:scope) { {} }
-<<<<<<< HEAD
-    let(:loader) { mock }
-=======
-    let(:loader) { double() }
->>>>>>> c4b0f889
+    let(:loader) { double }
 
     before :each do
       expect(Adapters::LoaderAdapter).to receive(:loader_for_model_object).and_return(loader)
