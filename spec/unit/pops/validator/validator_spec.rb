--- conflicted
+++ resolved
@@ -564,7 +564,6 @@
     end
   end
 
-<<<<<<< HEAD
   context 'literal values' do
     it 'rejects a literal integer outside of max signed 64 bit range' do
       expect(validate(parse("0x8000000000000000"))).to have_issue(Puppet::Pops::Issues::NUMERIC_OVERFLOW)
@@ -572,7 +571,9 @@
 
     it 'rejects a literal integer outside of min signed 64 bit range' do
       expect(validate(parse("-0x8000000000000001"))).to have_issue(Puppet::Pops::Issues::NUMERIC_OVERFLOW)
-=======
+    end
+  end
+
   context 'uses a var pattern that is performant' do
     it 'such that illegal VAR_NAME is not too slow' do
       t = Time.now.nsec
@@ -580,7 +581,6 @@
       t2 = Time.now.nsec
       expect(result).to be(nil)
       expect(t2-t).to be < 1000000 # one ms as a check for very slow operation, is in fact at ~< 10 microsecond 
->>>>>>> 7c8e93bc
     end
   end
 
