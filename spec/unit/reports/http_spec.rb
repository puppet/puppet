require 'spec_helper'
require 'puppet/reports'

processor = Puppet::Reports.report(:http)

describe processor do
  subject { Puppet::Transaction::Report.new.extend(processor) }

  describe "when setting up the connection" do
    let(:http) { double("http") }
    let(:httpok) { Net::HTTPOK.new('1.1', 200, '') }

    before :each do
      expect(http).to receive(:post).and_return(httpok)
    end

    it "configures the connection for ssl when using https" do
      Puppet[:reporturl] = 'https://testing:8080/the/path'

<<<<<<< HEAD
      Puppet::Network::HttpPool.expects(:connection).with(
        'testing', 8080, has_entry(ssl_context: instance_of(Puppet::SSL::SSLContext))
      ).returns http
=======
      expect(Puppet::Network::HttpPool).to receive(:http_instance).with(
        'testing', 8080, true
      ).and_return(http)
>>>>>>> a779a890

      subject.process
    end

    it "does not configure the connection for ssl when using http" do
      Puppet[:reporturl] = 'http://testing:8080/the/path'

<<<<<<< HEAD
      Puppet::Network::HttpPool.expects(:connection).with(
        'testing', 8080, use_ssl: false, ssl_context: nil
      ).returns http
=======
      expect(Puppet::Network::HttpPool).to receive(:http_instance).with(
        'testing', 8080, false
      ).and_return(http)
>>>>>>> a779a890

      subject.process
    end
  end

  describe "when making a request" do
    let(:connection) { double("connection") }
    let(:httpok) { Net::HTTPOK.new('1.1', 200, '') }
    let(:options) { {:metric_id => [:puppet, :report, :http]} }

    before :each do
<<<<<<< HEAD
      Puppet::Network::HttpPool.expects(:connection).returns(connection)
=======
      expect(Puppet::Network::HttpPool).to receive(:http_instance).and_return(connection)
>>>>>>> a779a890
    end

    it "should use the path specified by the 'reporturl' setting" do
      report_path = URI.parse(Puppet[:reporturl]).path
      expect(connection).to receive(:post).with(report_path, anything, anything, options).and_return(httpok)

      subject.process
    end

    it "should use the username and password specified by the 'reporturl' setting" do
      Puppet[:reporturl] = "https://user:pass@myhost.mydomain:1234/report/upload"

      expect(connection).to receive(:post).with(anything, anything, anything,
                                                {:metric_id => [:puppet, :report, :http],
                                                 :basic_auth => {
                                                   :user => 'user',
                                                   :password => 'pass'
                                                 }}).and_return(httpok)

      subject.process
    end

    it "should give the body as the report as YAML" do
      expect(connection).to receive(:post).with(anything, subject.to_yaml, anything, options).and_return(httpok)

      subject.process
    end

    it "should set content-type to 'application/x-yaml'" do
      expect(connection).to receive(:post).with(anything, anything, hash_including("Content-Type" => "application/x-yaml"), options).and_return(httpok)

      subject.process
    end

    Net::HTTPResponse::CODE_TO_OBJ.each do |code, klass|
      if code.to_i >= 200 and code.to_i < 300
        it "should succeed on http code #{code}" do
          response = klass.new('1.1', code, '')
          expect(connection).to receive(:post).and_return(response)

          expect(Puppet).not_to receive(:err)
          subject.process
        end
      end

      if code.to_i >= 300 && ![301, 302, 307].include?(code.to_i)
        it "should log error on http code #{code}" do
          response = klass.new('1.1', code, '')
          expect(connection).to receive(:post).and_return(response)

          expect(Puppet).to receive(:err)
          subject.process
        end
      end
    end
  end
end<|MERGE_RESOLUTION|>--- conflicted
+++ resolved
@@ -17,15 +17,9 @@
     it "configures the connection for ssl when using https" do
       Puppet[:reporturl] = 'https://testing:8080/the/path'
 
-<<<<<<< HEAD
-      Puppet::Network::HttpPool.expects(:connection).with(
-        'testing', 8080, has_entry(ssl_context: instance_of(Puppet::SSL::SSLContext))
-      ).returns http
-=======
-      expect(Puppet::Network::HttpPool).to receive(:http_instance).with(
-        'testing', 8080, true
+      expect(Puppet::Network::HttpPool).to receive(:connection).with(
+        'testing', 8080, hash_including(ssl_context: instance_of(Puppet::SSL::SSLContext))
       ).and_return(http)
->>>>>>> a779a890
 
       subject.process
     end
@@ -33,15 +27,9 @@
     it "does not configure the connection for ssl when using http" do
       Puppet[:reporturl] = 'http://testing:8080/the/path'
 
-<<<<<<< HEAD
-      Puppet::Network::HttpPool.expects(:connection).with(
+      expect(Puppet::Network::HttpPool).to receive(:connection).with(
         'testing', 8080, use_ssl: false, ssl_context: nil
-      ).returns http
-=======
-      expect(Puppet::Network::HttpPool).to receive(:http_instance).with(
-        'testing', 8080, false
       ).and_return(http)
->>>>>>> a779a890
 
       subject.process
     end
@@ -53,11 +41,7 @@
     let(:options) { {:metric_id => [:puppet, :report, :http]} }
 
     before :each do
-<<<<<<< HEAD
-      Puppet::Network::HttpPool.expects(:connection).returns(connection)
-=======
-      expect(Puppet::Network::HttpPool).to receive(:http_instance).and_return(connection)
->>>>>>> a779a890
+      expect(Puppet::Network::HttpPool).to receive(:connection).and_return(connection)
     end
 
     it "should use the path specified by the 'reporturl' setting" do
