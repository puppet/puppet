require 'spec_helper'

describe Puppet::Type.type(:package).provider(:puppet_gem) do
  let(:resource) do
    Puppet::Type.type(:package).new(
      :name     => 'myresource',
      :ensure   => :installed
    )
  end

  let(:provider) do
    provider = described_class.new
    provider.resource = resource
    provider
  end

<<<<<<< HEAD
  if Puppet::Util::Platform.windows?
    let(:puppet_gem) { 'gem' }
=======
  if Puppet.features.microsoft_windows?
    let(:provider_gem_cmd) { 'gem' }
>>>>>>> a598315d
  else
    let(:provider_gem_cmd) { '/opt/puppetlabs/puppet/bin/gem' }
  end

  let(:execute_options) { {:failonfail => true, :combine => true, :custom_environment => {"HOME"=>ENV["HOME"]}} }

  before :each do
    resource.provider = provider
    allow(described_class).to receive(:command).with(:gemcmd).and_return(provider_gem_cmd)
  end

  context "when installing" do
    before :each do
      allow(provider).to receive(:rubygem_version).and_return('1.9.9')
    end

    it "should use the path to the gem command" do
      allow(described_class).to receive(:which).with(provider_gem_cmd).and_return(provider_gem_cmd)
      expect(described_class).to receive(:execute).with(be_a(Array), execute_options) { |args| expect(args[0]).to eq(provider_gem_cmd) }.and_return('')
      provider.install
    end

    it "should not append install_options by default" do
      expect(described_class).to receive(:execute_gem_command).with(%w{install --no-rdoc --no-ri myresource}).and_return('')
      provider.install
    end

    it "should allow setting an install_options parameter" do
      resource[:install_options] = [ '--force', {'--bindir' => '/usr/bin' } ]
      expect(described_class).to receive(:execute_gem_command).with(%w{install --force --bindir=/usr/bin --no-rdoc --no-ri myresource}).and_return('')
      provider.install
    end
  end

  context "when uninstalling" do
    it "should use the path to the gem command" do
      allow(described_class).to receive(:which).with(provider_gem_cmd).and_return(provider_gem_cmd)
      expect(described_class).to receive(:execute).with(be_a(Array), execute_options) { |args| expect(args[0]).to eq(provider_gem_cmd) }.and_return('')
      provider.uninstall
    end

    it "should not append uninstall_options by default" do
      expect(described_class).to receive(:execute_gem_command).with(%w{uninstall --executables --all myresource}).and_return('')
      provider.uninstall
    end

    it "should allow setting an uninstall_options parameter" do
      resource[:uninstall_options] = [ '--force', {'--bindir' => '/usr/bin' } ]
      expect(described_class).to receive(:execute_gem_command).with(%w{uninstall --executables --all myresource --force --bindir=/usr/bin}).and_return('')
      provider.uninstall
    end
  end

end<|MERGE_RESOLUTION|>--- conflicted
+++ resolved
@@ -14,13 +14,8 @@
     provider
   end
 
-<<<<<<< HEAD
   if Puppet::Util::Platform.windows?
-    let(:puppet_gem) { 'gem' }
-=======
-  if Puppet.features.microsoft_windows?
     let(:provider_gem_cmd) { 'gem' }
->>>>>>> a598315d
   else
     let(:provider_gem_cmd) { '/opt/puppetlabs/puppet/bin/gem' }
   end
