require 'spec_helper'

describe Puppet::Type.type(:package).provider(:pkg), unless: Puppet::Util::Platform.jruby? do
  let (:resource) { Puppet::Resource.new(:package, 'dummy', :parameters => {:name => 'dummy', :ensure => :latest}) }
  let (:provider) { described_class.new(resource) }

  before :each do
    allow(described_class).to receive(:command).with(:pkg).and_return('/bin/pkg')
  end

  def self.it_should_respond_to(*actions)
    actions.each do |action|
      it "should respond to :#{action}" do
        expect(provider).to respond_to(action)
      end
    end
  end

  it_should_respond_to :install, :uninstall, :update, :query, :latest

  context 'default' do
    [ 10 ].each do |ver|
      it "should not be the default provider on Solaris #{ver}" do
        allow(Facter).to receive(:value).with(:osfamily).and_return(:Solaris)
        allow(Facter).to receive(:value).with(:kernelrelease).and_return("5.#{ver}")
        allow(Facter).to receive(:value).with(:operatingsystem).and_return(:Solaris)
        allow(Facter).to receive(:value).with(:operatingsystemmajrelease).and_return("#{ver}")
        expect(described_class).to_not be_default
      end
    end

    [ 11, 12 ].each do |ver|
      it "should be the default provider on Solaris #{ver}" do
        allow(Facter).to receive(:value).with(:osfamily).and_return(:Solaris)
        allow(Facter).to receive(:value).with(:kernelrelease).and_return("5.#{ver}")
        allow(Facter).to receive(:value).with(:operatingsystem).and_return(:Solaris)
        allow(Facter).to receive(:value).with(:operatingsystemmajrelease).and_return("#{ver}")
        expect(described_class).to be_default
      end
    end
  end

  it "should be versionable" do
    expect(described_class).to be_versionable
  end

  describe "#methods" do
    context ":pkg_state" do
      it "should raise error on unknown values" do
        expect {
          expect(described_class.pkg_state('extra')).to
        }.to raise_error(ArgumentError, /Unknown format/)
      end

      ['known', 'installed'].each do |k|
        it "should return known values" do
          expect(described_class.pkg_state(k)).to eq({:status => k})
        end
      end
    end

    context ":ifo_flag" do
      it "should raise error on unknown values" do
        expect {
          expect(described_class.ifo_flag('x--')).to
        }.to raise_error(ArgumentError, /Unknown format/)
      end

      {'i--' => 'installed', '---'=> 'known'}.each do |k, v|
        it "should return known values" do
          expect(described_class.ifo_flag(k)).to eq({:status => v})
        end
      end
    end

    context ":parse_line" do
      it "should raise error on unknown values" do
        expect {
          expect(described_class.parse_line('pkg (mypkg) 1.2.3.4 i-- zzz')).to
        }.to raise_error(ArgumentError, /Unknown line format/)
      end

      {
        'pkg://omnios/SUNWcs@0.5.11,5.11-0.151006:20130506T161045Z    i--' => {:name => 'SUNWcs', :ensure => '0.5.11,5.11-0.151006:20130506T161045Z', :status => 'installed', :provider => :pkg, :publisher => 'omnios'},
        'pkg://omnios/incorporation/jeos/illumos-gate@11,5.11-0.151006:20130506T183443Z if-' => {:name => 'incorporation/jeos/illumos-gate', :ensure => "11,5.11-0.151006:20130506T183443Z", :mark => :hold, :status => 'installed', :provider => :pkg, :publisher => 'omnios'},
        'pkg://solaris/SUNWcs@0.5.11,5.11-0.151.0.1:20101105T001108Z      installed  -----' => {:name => 'SUNWcs', :ensure => '0.5.11,5.11-0.151.0.1:20101105T001108Z', :status => 'installed', :provider => :pkg, :publisher => 'solaris'},
       }.each do |k, v|
        it "[#{k}] should correctly parse" do
          expect(described_class.parse_line(k)).to eq(v)
        end
      end
    end

    context ":latest" do
      before do
        expect(described_class).to receive(:pkg).with(:refresh)
      end

      it "should work correctly for ensure latest on solaris 11 (UFOXI) when there are no further packages to install" do
        expect(described_class).to receive(:pkg).with(:list,'-Hvn','dummy').and_return(File.read(my_fixture('dummy_solaris11.installed')))
        expect(provider.latest).to eq('1.0.6,5.11-0.175.0.0.0.2.537:20131230T130000Z')
      end

      it "should work correctly for ensure latest on solaris 11 in the presence of a certificate expiration warning" do
        expect(described_class).to receive(:pkg).with(:list,'-Hvn','dummy').and_return(File.read(my_fixture('dummy_solaris11.certificate_warning')))
        expect(provider.latest).to eq("1.0.6-0.175.0.0.0.2.537")
      end

      it "should work correctly for ensure latest on solaris 11(known UFOXI)" do
        expect(Puppet::Util::Execution).to receive(:execute)
          .with(['/bin/pkg', 'update', '-n', 'dummy'], {:failonfail => false, :combine => true})
          .and_return(Puppet::Util::Execution::ProcessOutput.new('', 0))

        expect(described_class).to receive(:pkg).with(:list,'-Hvn','dummy').and_return(File.read(my_fixture('dummy_solaris11.known')))
        expect(provider.latest).to eq('1.0.6,5.11-0.175.0.0.0.2.537:20131230T130000Z')
      end

      it "should work correctly for ensure latest on solaris 11 (IFO)" do
        expect(described_class).to receive(:pkg).with(:list,'-Hvn','dummy').and_return(File.read(my_fixture('dummy_solaris11.ifo.installed')))
        expect(provider.latest).to eq('1.0.6,5.11-0.175.0.0.0.2.537:20131230T130000Z')
      end

      it "should work correctly for ensure latest on solaris 11(known IFO)" do
        expect(Puppet::Util::Execution).to receive(:execute)
          .with(['/bin/pkg', 'update', '-n', 'dummy'], {:failonfail => false, :combine => true})
          .and_return(Puppet::Util::Execution::ProcessOutput.new('', 0))

        expect(described_class).to receive(:pkg).with(:list,'-Hvn','dummy').and_return(File.read(my_fixture('dummy_solaris11.ifo.known')))
        expect(provider.latest).to eq('1.0.6,5.11-0.175.0.0.0.2.537:20131230T130000Z')
      end

      it "issues a warning when the certificate has expired" do
        warning = "Certificate '/var/pkg/ssl/871b4ed0ade09926e6adf95f86bf17535f987684' for publisher 'solarisstudio', needed to access 'https://pkg.oracle.com/solarisstudio/release/', will expire in '29' days."
        expect(Puppet).to receive(:warning).with("pkg warning: #{warning}")

        expect(described_class).to receive(:pkg).with(:list,'-Hvn','dummy').and_return(File.read(my_fixture('dummy_solaris11.certificate_warning')))
        provider.latest
      end

      it "doesn't issue a warning when the certificate hasn't expired" do
        expect(Puppet).not_to receive(:warning).with(/pkg warning/)

        expect(described_class).to receive(:pkg).with(:list,'-Hvn','dummy').and_return(File.read(my_fixture('dummy_solaris11.installed')))
        provider.latest
      end

      it "applies install options if available" do
        resource[:install_options] = ['--foo', {'--bar' => 'baz'}]
        expect(described_class).to receive(:pkg).with(:list,'-Hvn','dummy').and_return(File.read(my_fixture('dummy_solaris11.known')))
        expect(Puppet::Util::Execution).to receive(:execute)
          .with(['/bin/pkg', 'update', '-n', '--foo', '--bar=baz', 'dummy'], {failonfail: false, combine: true})
          .and_return(Puppet::Util::Execution::ProcessOutput.new('', 0))
        provider.latest
      end
    end

    context ":instances" do
      it "should correctly parse lines on solaris 11" do
        expect(described_class).to receive(:pkg).with(:list, '-Hv').and_return(File.read(my_fixture('solaris11')))
        expect(described_class).not_to receive(:warning)
        instances = described_class.instances.map { |p| {:name => p.get(:name), :ensure => p.get(:ensure) }}
        expect(instances.size).to eq(2)
        expect(instances[0]).to eq({:name => 'dummy/dummy', :ensure => '3.0,5.11-0.175.0.0.0.2.537:20131230T130000Z'})
        expect(instances[1]).to eq({:name => 'dummy/dummy2', :ensure => '1.8.1.2-0.175.0.0.0.2.537:20131230T130000Z'})
      end

      it "should fail on incorrect lines" do
        fake_output = File.read(my_fixture('incomplete'))
        expect(described_class).to receive(:pkg).with(:list,'-Hv').and_return(fake_output)
        expect {
          described_class.instances
        }.to raise_error(ArgumentError, /Unknown line format pkg/)
      end

      it "should fail on unknown package status" do
        expect(described_class).to receive(:pkg).with(:list,'-Hv').and_return(File.read(my_fixture('unknown_status')))
        expect {
          described_class.instances
        }.to raise_error(ArgumentError, /Unknown format pkg/)
      end
    end

    context ":query" do
      context "on solaris 10" do
        it "should find the package" do
          expect(Puppet::Util::Execution).to receive(:execute)
            .with(['/bin/pkg', 'list', '-Hv', 'dummy'], {:failonfail => false, :combine => true})
            .and_return(Puppet::Util::Execution::ProcessOutput.new(File.read(my_fixture('dummy_solaris10')), 0))
          expect(provider.query).to eq({
            :name      => 'dummy',
            :ensure    => '2.5.5,5.10-0.111:20131230T130000Z',
            :publisher => 'solaris',
            :status    => 'installed',
            :provider  => :pkg,
          })
        end

        it "should return :absent when the package is not found" do
          expect(Puppet::Util::Execution).to receive(:execute)
            .with(['/bin/pkg', 'list', '-Hv', 'dummy'], {:failonfail => false, :combine => true})
            .and_return(Puppet::Util::Execution::ProcessOutput.new('', 1))
          expect(provider.query).to eq({:ensure => :absent, :name => "dummy"})
        end
      end

      context "on solaris 11" do
        it "should find the package" do
          expect(Puppet::Util::Execution).to receive(:execute)
            .with(['/bin/pkg', 'list', '-Hv', 'dummy'], {:failonfail => false, :combine => true})
            .and_return(Puppet::Util::Execution::ProcessOutput.new(File.read(my_fixture('dummy_solaris11.installed')), 0))
          expect(provider.query).to eq({
            :name      => 'dummy',
            :status    => 'installed',
            :ensure    => '1.0.6,5.11-0.175.0.0.0.2.537:20131230T130000Z',
            :publisher => 'solaris',
            :provider  => :pkg,
          })
        end

        it "should return :absent when the package is not found" do
          expect(Puppet::Util::Execution).to receive(:execute)
            .with(['/bin/pkg', 'list', '-Hv', 'dummy'], {:failonfail => false, :combine => true})
            .and_return(Puppet::Util::Execution::ProcessOutput.new('', 1))
          expect(provider.query).to eq({:ensure => :absent, :name => "dummy"})
        end
      end

      it "should return fail when the packageline cannot be parsed" do
        expect(Puppet::Util::Execution).to receive(:execute)
          .with(['/bin/pkg', 'list', '-Hv', 'dummy'], {:failonfail => false, :combine => true})
          .and_return(Puppet::Util::Execution::ProcessOutput.new(File.read(my_fixture('incomplete')), 0))
        expect {
          provider.query
        }.to raise_error(ArgumentError, /Unknown line format/)
      end
    end

    context ":install" do
      [
        { :osrel => '11.0', :flags => ['--accept'] },
        { :osrel => '11.2', :flags => ['--accept', '--sync-actuators-timeout', '900'] },
      ].each do |hash|
        context "with :operatingsystemrelease #{hash[:osrel]}" do
          before :each do
            allow(Facter).to receive(:value).with(:operatingsystemrelease).and_return(hash[:osrel])
          end

          it "should support install options" do
            resource[:install_options] = ['--foo', {'--bar' => 'baz'}]
            expect(provider).to receive(:query).and_return({:ensure => :absent})
            expect(provider).to receive(:properties).and_return({:mark => :hold})
            expect(provider).to receive(:unhold)
            expect(Puppet::Util::Execution).to receive(:execute)
              .with(['/bin/pkg', 'install', *hash[:flags], '--foo', '--bar=baz', 'dummy'], {:failonfail => false, :combine => true})
              .and_return(Puppet::Util::Execution::ProcessOutput.new('', 0))
            provider.install
          end

          it "should accept all licenses" do
            expect(provider).to receive(:query).with(no_args).and_return({:ensure => :absent})
            expect(provider).to receive(:properties).and_return({:mark => :hold})
            expect(Puppet::Util::Execution).to receive(:execute)
              .with(['/bin/pkg', 'install', *hash[:flags], 'dummy'], {:failonfail => false, :combine => true})
              .and_return(Puppet::Util::Execution::ProcessOutput.new('', 0))
            expect(Puppet::Util::Execution).to receive(:execute)
              .with(['/bin/pkg', 'unfreeze', 'dummy'], {:failonfail => false, :combine => true})
              .and_return(Puppet::Util::Execution::ProcessOutput.new('', 0))
            provider.install
          end

          it "should install specific version(1)" do
            # Should install also check if the version installed is the same version we are asked to install? or should we rely on puppet for that?
            resource[:ensure] = '0.0.7,5.11-0.151006:20131230T130000Z'
            expect(provider).to receive(:properties).and_return({:mark => :hold})
            expect(Puppet::Util::Execution).to receive(:execute)
              .with(['/bin/pkg', 'unfreeze', 'dummy'], {:failonfail => false, :combine => true})
              .and_return(Puppet::Util::Execution::ProcessOutput.new('', 0))
            expect(Puppet::Util::Execution).to receive(:execute)
              .with(['/bin/pkg', 'list', '-Hv', 'dummy'], {:failonfail => false, :combine => true})
              .and_return(Puppet::Util::Execution::ProcessOutput.new('pkg://foo/dummy@0.0.6,5.11-0.151006:20131230T130000Z  installed -----', 0))
            expect(Puppet::Util::Execution).to receive(:execute)
              .with(['/bin/pkg', 'update', *hash[:flags], 'dummy@0.0.7,5.11-0.151006:20131230T130000Z'], {:failonfail => false, :combine => true})
              .and_return(Puppet::Util::Execution::ProcessOutput.new('', 0))
            provider.install
          end

          it "should install specific version(2)" do
            resource[:ensure] = '0.0.8'
            expect(provider).to receive(:properties).and_return({:mark => :hold})
            expect(Puppet::Util::Execution).to receive(:execute)
              .with(['/bin/pkg', 'unfreeze', 'dummy'], {:failonfail => false, :combine => true})
              .and_return(Puppet::Util::Execution::ProcessOutput.new('', 0))
            expect(Puppet::Util::Execution).to receive(:execute)
              .with(['/bin/pkg', 'list', '-Hv', 'dummy'], {:failonfail => false, :combine => true})
              .and_return(Puppet::Util::Execution::ProcessOutput.new('pkg://foo/dummy@0.0.7,5.11-0.151006:20131230T130000Z  installed -----', 0))
            expect(Puppet::Util::Execution).to receive(:execute)
              .with(['/bin/pkg', 'update', *hash[:flags], 'dummy@0.0.8'], {:failonfail => false, :combine => true})
              .and_return(Puppet::Util::Execution::ProcessOutput.new('', 0))
            provider.install
          end

          it "should downgrade to specific version" do
            resource[:ensure] = '0.0.7'
            expect(provider).to receive(:properties).and_return({:mark => :hold})
            expect(provider).to receive(:query).with(no_args).and_return({:ensure => '0.0.8,5.11-0.151106:20131230T130000Z'})
            expect(Puppet::Util::Execution).to receive(:execute)
              .with(['/bin/pkg', 'unfreeze', 'dummy'], {:failonfail => false, :combine => true})
              .and_return(Puppet::Util::Execution::ProcessOutput.new('', 0))
            expect(Puppet::Util::Execution).to receive(:execute)
              .with(['/bin/pkg', 'update', *hash[:flags], 'dummy@0.0.7'], {:failonfail => false, :combine => true})
              .and_return(Puppet::Util::Execution::ProcessOutput.new('', 0))
            provider.install
          end

          it "should install any if version is not specified" do
            resource[:ensure] = :present
            expect(provider).to receive(:properties).and_return({:mark => :hold})
            expect(provider).to receive(:query).with(no_args).and_return({:ensure => :absent})
            expect(Puppet::Util::Execution).to receive(:execute)
              .with(['/bin/pkg', 'install', *hash[:flags], 'dummy'], {:failonfail => false, :combine => true})
              .and_return(Puppet::Util::Execution::ProcessOutput.new('', 0))
            expect(Puppet::Util::Execution).to receive(:execute)
              .with(['/bin/pkg', 'unfreeze', 'dummy'], {:failonfail => false, :combine => true})
              .and_return(Puppet::Util::Execution::ProcessOutput.new('', 0))
            provider.install
          end

          it "should install if no version was previously installed, and a specific version was requested" do
            resource[:ensure] = '0.0.7'
            expect(provider).to receive(:properties).and_return({:mark => :hold})
            expect(provider).to receive(:query).with(no_args).and_return({:ensure => :absent})
            expect(Puppet::Util::Execution).to receive(:execute)
              .with(['/bin/pkg', 'unfreeze', 'dummy'], {:failonfail => false, :combine => true})
              .and_return(Puppet::Util::Execution::ProcessOutput.new('', 0))
            expect(Puppet::Util::Execution).to receive(:execute)
              .with(['/bin/pkg', 'install', *hash[:flags], 'dummy@0.0.7'], {:failonfail => false, :combine => true})
              .and_return(Puppet::Util::Execution::ProcessOutput.new('', 0))
            provider.install
          end

          it "installs the latest matching version when given implicit version, and none are installed" do
            resource[:ensure] = '1.0-0.151006'
            is = :absent
            expect(provider).to receive(:query).with(no_args).and_return({:ensure => is})
            expect(provider).to receive(:properties).and_return({:mark => :hold}).exactly(3).times

            expect(described_class).to receive(:pkg)
              .with(:list, '-Hvfa', 'dummy@1.0-0.151006')
              .and_return(Puppet::Util::Execution::ProcessOutput.new(File.read(my_fixture('dummy_implicit_version')), 0))
<<<<<<< HEAD
            expect(Puppet::Util::Execution).to receive(:execute)
              .with(['/bin/pkg', 'install', '-n', 'dummy@1.0,5.11-0.151006:20140220T084443Z'], {:failonfail => false, :combine => true})
              .and_return(Puppet::Util::Execution::ProcessOutput.new('', 0))
            expect(provider).to receive(:unhold).with(no_args)
            expect(Puppet::Util::Execution).to receive(:execute)
              .with(['/bin/pkg', 'install', *hash[:flags], 'dummy@1.0,5.11-0.151006:20140220T084443Z'], {:failonfail => false, :combine => true})
              .and_return(Puppet::Util::Execution::ProcessOutput.new('', 0))
=======
            expect(Puppet::Util::Execution).to receive(:execute).with(['/bin/pkg', 'install', '-n', 'dummy@1.0,5.11-0.151006:20140220T084443Z'], {:failonfail => false, :combine => true})
            expect(provider).to receive(:unhold).with(no_args).twice
            expect(described_class).to receive(:pkg)
              .with(:freeze, 'dummy')
            expect(Puppet::Util::Execution).to receive(:execute).with(['/bin/pkg', 'install', *hash[:flags], 'dummy@1.0,5.11-0.151006:20140220T084443Z'], {:failonfail => false, :combine => true})
            allow($CHILD_STATUS).to receive(:exitstatus).and_return(0)
>>>>>>> 199e0305
            provider.insync?(is)
            provider.install
          end

          it "updates to the latest matching version when given implicit version" do
            resource[:ensure] = '1.0-0.151006'
            is = '1.0,5.11-0.151006:20140219T191204Z'
            expect(provider).to receive(:query).with(no_args).and_return({:ensure => is})
            expect(provider).to receive(:properties).and_return({:mark => :hold}).exactly(3).times

            expect(described_class).to receive(:pkg).with(:list, '-Hvfa', 'dummy@1.0-0.151006').and_return(File.read(my_fixture('dummy_implicit_version')))
<<<<<<< HEAD
            expect(Puppet::Util::Execution).to receive(:execute)
              .with(['/bin/pkg', 'update', '-n', 'dummy@1.0,5.11-0.151006:20140220T084443Z'], {:failonfail => false, :combine => true})
              .and_return(Puppet::Util::Execution::ProcessOutput.new('', 0))
            expect(provider).to receive(:unhold).with(no_args)
            expect(Puppet::Util::Execution).to receive(:execute)
              .with(['/bin/pkg', 'update', *hash[:flags], 'dummy@1.0,5.11-0.151006:20140220T084443Z'], {:failonfail => false, :combine => true})
              .and_return(Puppet::Util::Execution::ProcessOutput.new('', 0))
=======
            expect(described_class).to receive(:pkg)
              .with(:freeze, 'dummy')
            expect(Puppet::Util::Execution).to receive(:execute).with(['/bin/pkg', 'update', '-n', 'dummy@1.0,5.11-0.151006:20140220T084443Z'], {:failonfail => false, :combine => true})
              .and_return(File.read(my_fixture('dummy_implicit_version')))
            expect(provider).to receive(:unhold).with(no_args).twice
            expect(Puppet::Util::Execution).to receive(:execute).with(['/bin/pkg', 'update', *hash[:flags], 'dummy@1.0,5.11-0.151006:20140220T084443Z'], {:failonfail => false, :combine => true})
            allow($CHILD_STATUS).to receive(:exitstatus).and_return(0)
>>>>>>> 199e0305
            provider.insync?(is)
            provider.install
          end

          it "issues a warning when an implicit version number is used, and in sync" do
            resource[:ensure] = '1.0-0.151006'
            is = '1.0,5.11-0.151006:20140220T084443Z'
            expect(provider).to receive(:warning).with("Implicit version 1.0-0.151006 has 3 possible matches")
            expect(described_class).to receive(:pkg)
              .with(:list, '-Hvfa', 'dummy@1.0-0.151006')
              .and_return(Puppet::Util::Execution::ProcessOutput.new(File.read(my_fixture('dummy_implicit_version')), 0))
<<<<<<< HEAD
            expect(Puppet::Util::Execution).to receive(:execute)
              .with(['/bin/pkg', 'update', '-n', 'dummy@1.0,5.11-0.151006:20140220T084443Z'], {:failonfail => false, :combine => true})
              .and_return(Puppet::Util::Execution::ProcessOutput.new('', 4))
=======
            expect(Puppet::Util::Execution).to receive(:execute).with(["/bin/pkg", "list", "-Hv", "dummy"], {:failonfail => false, :combine => true})
              .and_return(File.read(my_fixture('dummy_implicit_version')))
            expect(Puppet::Util::Execution).to receive(:execute).with(['/bin/pkg', 'update', '-n', 'dummy@1.0,5.11-0.151006:20140220T084443Z'], {:failonfail => false, :combine => true})
            allow($CHILD_STATUS).to receive(:exitstatus).and_return(4)
>>>>>>> 199e0305
            provider.insync?(is)
          end

          it "issues a warning when choosing a version number for an implicit match" do
            resource[:ensure] = '1.0-0.151006'
            is = :absent
            expect(provider).to receive(:warning).with("Implicit version 1.0-0.151006 has 3 possible matches")
            expect(provider).to receive(:warning).with("Selecting version '1.0,5.11-0.151006:20140220T084443Z' for implicit '1.0-0.151006'")
<<<<<<< HEAD
            expect(described_class).to receive(:pkg)
              .with(:list, '-Hvfa', 'dummy@1.0-0.151006')
              .and_return(Puppet::Util::Execution::ProcessOutput.new(File.read(my_fixture('dummy_implicit_version')), 0))
            expect(Puppet::Util::Execution).to receive(:execute)
              .with(['/bin/pkg', 'install', '-n', 'dummy@1.0,5.11-0.151006:20140220T084443Z'], {:failonfail => false, :combine => true})
              .and_return(Puppet::Util::Execution::ProcessOutput.new('', 0))
=======
            expect(described_class).to receive(:pkg).with(:list, '-Hvfa', 'dummy@1.0-0.151006').and_return(File.read(my_fixture('dummy_implicit_version')))
            expect(Puppet::Util::Execution).to receive(:execute).with(["/bin/pkg", "list", "-Hv", "dummy"], {:failonfail => false, :combine => true})
              .and_return(File.read(my_fixture('dummy_implicit_version')))
            expect(Puppet::Util::Execution).to receive(:execute).with(['/bin/pkg', 'install', '-n', 'dummy@1.0,5.11-0.151006:20140220T084443Z'], {:failonfail => false, :combine => true})
            allow($CHILD_STATUS).to receive(:exitstatus).and_return(0)
>>>>>>> 199e0305
            provider.insync?(is)
          end
        end
      end
    end

    context ":update" do
      it "should not raise error if not necessary" do
        expect(provider).to receive(:install).with(true).and_return({:exit => 0})
        provider.update
      end

      it "should not raise error if not necessary (2)" do
        expect(provider).to receive(:install).with(true).and_return({:exit => 4})
        provider.update
      end

      it "should raise error if necessary" do
        expect(provider).to receive(:install).with(true).and_return({:exit => 1})
        expect {
          provider.update
        }.to raise_error(Puppet::Error, /Unable to update/)
      end
    end

    context ":uninstall" do
      it "should support current pkg version" do
        expect(described_class).to receive(:pkg).with(:version).and_return('630e1ffc7a19')
        expect(described_class).to receive(:pkg).with([:uninstall, resource[:name]])
        expect(provider).to receive(:properties).and_return({:hold => false})

        provider.uninstall
      end

      it "should support original pkg commands" do
        expect(described_class).to receive(:pkg).with(:version).and_return('052adf36c3f4')
        expect(described_class).to receive(:pkg).with([:uninstall, '-r', resource[:name]])
        expect(provider).to receive(:properties).and_return({:hold => false})

        provider.uninstall
      end
    end
  end
end<|MERGE_RESOLUTION|>--- conflicted
+++ resolved
@@ -345,24 +345,17 @@
             expect(provider).to receive(:properties).and_return({:mark => :hold}).exactly(3).times
 
             expect(described_class).to receive(:pkg)
+              .with(:freeze, 'dummy')
+            expect(described_class).to receive(:pkg)
               .with(:list, '-Hvfa', 'dummy@1.0-0.151006')
               .and_return(Puppet::Util::Execution::ProcessOutput.new(File.read(my_fixture('dummy_implicit_version')), 0))
-<<<<<<< HEAD
             expect(Puppet::Util::Execution).to receive(:execute)
               .with(['/bin/pkg', 'install', '-n', 'dummy@1.0,5.11-0.151006:20140220T084443Z'], {:failonfail => false, :combine => true})
               .and_return(Puppet::Util::Execution::ProcessOutput.new('', 0))
-            expect(provider).to receive(:unhold).with(no_args)
+            expect(provider).to receive(:unhold).with(no_args).twice
             expect(Puppet::Util::Execution).to receive(:execute)
               .with(['/bin/pkg', 'install', *hash[:flags], 'dummy@1.0,5.11-0.151006:20140220T084443Z'], {:failonfail => false, :combine => true})
               .and_return(Puppet::Util::Execution::ProcessOutput.new('', 0))
-=======
-            expect(Puppet::Util::Execution).to receive(:execute).with(['/bin/pkg', 'install', '-n', 'dummy@1.0,5.11-0.151006:20140220T084443Z'], {:failonfail => false, :combine => true})
-            expect(provider).to receive(:unhold).with(no_args).twice
-            expect(described_class).to receive(:pkg)
-              .with(:freeze, 'dummy')
-            expect(Puppet::Util::Execution).to receive(:execute).with(['/bin/pkg', 'install', *hash[:flags], 'dummy@1.0,5.11-0.151006:20140220T084443Z'], {:failonfail => false, :combine => true})
-            allow($CHILD_STATUS).to receive(:exitstatus).and_return(0)
->>>>>>> 199e0305
             provider.insync?(is)
             provider.install
           end
@@ -373,24 +366,18 @@
             expect(provider).to receive(:query).with(no_args).and_return({:ensure => is})
             expect(provider).to receive(:properties).and_return({:mark => :hold}).exactly(3).times
 
-            expect(described_class).to receive(:pkg).with(:list, '-Hvfa', 'dummy@1.0-0.151006').and_return(File.read(my_fixture('dummy_implicit_version')))
-<<<<<<< HEAD
+            expect(described_class).to receive(:pkg)
+              .with(:freeze, 'dummy')
+            expect(described_class).to receive(:pkg)
+              .with(:list, '-Hvfa', 'dummy@1.0-0.151006')
+              .and_return(File.read(my_fixture('dummy_implicit_version')))
             expect(Puppet::Util::Execution).to receive(:execute)
               .with(['/bin/pkg', 'update', '-n', 'dummy@1.0,5.11-0.151006:20140220T084443Z'], {:failonfail => false, :combine => true})
               .and_return(Puppet::Util::Execution::ProcessOutput.new('', 0))
-            expect(provider).to receive(:unhold).with(no_args)
+            expect(provider).to receive(:unhold).with(no_args).twice
             expect(Puppet::Util::Execution).to receive(:execute)
               .with(['/bin/pkg', 'update', *hash[:flags], 'dummy@1.0,5.11-0.151006:20140220T084443Z'], {:failonfail => false, :combine => true})
               .and_return(Puppet::Util::Execution::ProcessOutput.new('', 0))
-=======
-            expect(described_class).to receive(:pkg)
-              .with(:freeze, 'dummy')
-            expect(Puppet::Util::Execution).to receive(:execute).with(['/bin/pkg', 'update', '-n', 'dummy@1.0,5.11-0.151006:20140220T084443Z'], {:failonfail => false, :combine => true})
-              .and_return(File.read(my_fixture('dummy_implicit_version')))
-            expect(provider).to receive(:unhold).with(no_args).twice
-            expect(Puppet::Util::Execution).to receive(:execute).with(['/bin/pkg', 'update', *hash[:flags], 'dummy@1.0,5.11-0.151006:20140220T084443Z'], {:failonfail => false, :combine => true})
-            allow($CHILD_STATUS).to receive(:exitstatus).and_return(0)
->>>>>>> 199e0305
             provider.insync?(is)
             provider.install
           end
@@ -402,16 +389,12 @@
             expect(described_class).to receive(:pkg)
               .with(:list, '-Hvfa', 'dummy@1.0-0.151006')
               .and_return(Puppet::Util::Execution::ProcessOutput.new(File.read(my_fixture('dummy_implicit_version')), 0))
-<<<<<<< HEAD
+            expect(Puppet::Util::Execution).to receive(:execute)
+              .with(['/bin/pkg', 'list', '-Hv', 'dummy'], {:failonfail => false, :combine => true})
+              .and_return(Puppet::Util::Execution::ProcessOutput.new(File.read(my_fixture('dummy_implicit_version')), 0))
             expect(Puppet::Util::Execution).to receive(:execute)
               .with(['/bin/pkg', 'update', '-n', 'dummy@1.0,5.11-0.151006:20140220T084443Z'], {:failonfail => false, :combine => true})
               .and_return(Puppet::Util::Execution::ProcessOutput.new('', 4))
-=======
-            expect(Puppet::Util::Execution).to receive(:execute).with(["/bin/pkg", "list", "-Hv", "dummy"], {:failonfail => false, :combine => true})
-              .and_return(File.read(my_fixture('dummy_implicit_version')))
-            expect(Puppet::Util::Execution).to receive(:execute).with(['/bin/pkg', 'update', '-n', 'dummy@1.0,5.11-0.151006:20140220T084443Z'], {:failonfail => false, :combine => true})
-            allow($CHILD_STATUS).to receive(:exitstatus).and_return(4)
->>>>>>> 199e0305
             provider.insync?(is)
           end
 
@@ -420,20 +403,15 @@
             is = :absent
             expect(provider).to receive(:warning).with("Implicit version 1.0-0.151006 has 3 possible matches")
             expect(provider).to receive(:warning).with("Selecting version '1.0,5.11-0.151006:20140220T084443Z' for implicit '1.0-0.151006'")
-<<<<<<< HEAD
             expect(described_class).to receive(:pkg)
               .with(:list, '-Hvfa', 'dummy@1.0-0.151006')
               .and_return(Puppet::Util::Execution::ProcessOutput.new(File.read(my_fixture('dummy_implicit_version')), 0))
             expect(Puppet::Util::Execution).to receive(:execute)
+              .with(['/bin/pkg', 'list', '-Hv', 'dummy'], {:failonfail => false, :combine => true})
+              .and_return(Puppet::Util::Execution::ProcessOutput.new(File.read(my_fixture('dummy_implicit_version')), 0))
+            expect(Puppet::Util::Execution).to receive(:execute)
               .with(['/bin/pkg', 'install', '-n', 'dummy@1.0,5.11-0.151006:20140220T084443Z'], {:failonfail => false, :combine => true})
               .and_return(Puppet::Util::Execution::ProcessOutput.new('', 0))
-=======
-            expect(described_class).to receive(:pkg).with(:list, '-Hvfa', 'dummy@1.0-0.151006').and_return(File.read(my_fixture('dummy_implicit_version')))
-            expect(Puppet::Util::Execution).to receive(:execute).with(["/bin/pkg", "list", "-Hv", "dummy"], {:failonfail => false, :combine => true})
-              .and_return(File.read(my_fixture('dummy_implicit_version')))
-            expect(Puppet::Util::Execution).to receive(:execute).with(['/bin/pkg', 'install', '-n', 'dummy@1.0,5.11-0.151006:20140220T084443Z'], {:failonfail => false, :combine => true})
-            allow($CHILD_STATUS).to receive(:exitstatus).and_return(0)
->>>>>>> 199e0305
             provider.insync?(is)
           end
         end
