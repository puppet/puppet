require 'spec_helper'

osfamilies = { 'windows' => ['pip.exe'], 'other' => ['pip', 'pip-python'] }

describe Puppet::Type.type(:package).provider(:pip) do
  before do  
    @resource = Puppet::Resource.new(:package, "fake_package")
    @provider = described_class.new(@resource)
    @client = double('client')
    allow(@client).to receive(:call).with('package_releases', 'real_package').and_return(["1.3", "1.2.5", "1.2.4"])
    allow(@client).to receive(:call).with('package_releases', 'fake_package').and_return([])
  end

  context "parse" do
    it "should return a hash on valid input" do
      expect(described_class.parse("real_package==1.2.5")).to eq({
        :ensure   => "1.2.5",
        :name     => "real_package",
        :provider => :pip,
      })
    end

    it "should return nil on invalid input" do
      expect(described_class.parse("foo")).to eq(nil)
    end
  end

  context "cmd" do
    it "should return 'pip.exe' by default on Windows systems" do
<<<<<<< HEAD
      Puppet::Util::Platform.stubs(:windows?).returns true
=======
      allow(Puppet.features).to receive(:microsoft_windows?).and_return(true)
>>>>>>> c4b0f889
      expect(described_class.cmd[0]).to eq('pip.exe')
    end

    it "could return pip-python on legacy redhat systems which rename pip" do
<<<<<<< HEAD
      Puppet::Util::Platform.stubs(:windows?).returns false
=======
      allow(Puppet.features).to receive(:microsoft_windows?).and_return(false)
>>>>>>> c4b0f889
      expect(described_class.cmd[1]).to eq('pip-python')
    end

    it "should return pip by default on other systems" do
<<<<<<< HEAD
      Puppet::Util::Platform.stubs(:windows?).returns false
=======
      allow(Puppet.features).to receive(:microsoft_windows?).and_return(false)
>>>>>>> c4b0f889
      expect(described_class.cmd[0]).to eq('pip')
    end
  end

  context "instances" do
    osfamilies.each do |osfamily, pip_cmds|
      it "should return an array on #{osfamily} systems when #{pip_cmds.join(' or ')} is present" do
<<<<<<< HEAD
        Puppet::Util::Platform.stubs(:windows?).returns (osfamily == 'windows')
        pip_cmds.each do |pip_cmd|
=======
        allow(Puppet.features).to receive(:microsoft_windows?).and_return(osfamily == 'windows')
        pip_cmds.each do |pip_cmd|  
>>>>>>> c4b0f889
          pip_cmds.each do |cmd|
            unless cmd == pip_cmd
              expect(described_class).to receive(:which).with(cmd).and_return(nil)
            end
          end
          allow(described_class).to receive(:pip_version).and_return('8.0.1')
          expect(described_class).to receive(:which).with(pip_cmd).and_return("/fake/bin/#{pip_cmd}")
          p = double("process")
          expect(p).to receive(:collect).and_yield("real_package==1.2.5")
          expect(described_class).to receive(:execpipe).with(["/fake/bin/#{pip_cmd}", "freeze"]).and_yield(p)
          described_class.instances
        end
      end

      context "with pip version >= 8.1.0" do
        versions = ['8.1.0', '9.0.1']
        versions.each do |version|
          it "should use the --all option when version is '#{version}'" do
<<<<<<< HEAD
            Puppet::Util::Platform.stubs(:windows?).returns (osfamily == 'windows')
            described_class.stubs(:pip_cmd).returns('/fake/bin/pip')
            described_class.stubs(:pip_version).returns(version)
            p = stub("process")
            p.expects(:collect).yields("real_package==1.2.5")
            described_class.expects(:execpipe).with(["/fake/bin/pip", "freeze", "--all"]).yields(p)
=======
            allow(Puppet.features).to receive(:microsoft_windows?).and_return(osfamily == 'windows')
            allow(described_class).to receive(:pip_cmd).and_return('/fake/bin/pip')
            allow(described_class).to receive(:pip_version).and_return(version)
            p = double("process")
            expect(p).to receive(:collect).and_yield("real_package==1.2.5")
            expect(described_class).to receive(:execpipe).with(["/fake/bin/pip", "freeze", "--all"]).and_yield(p)
>>>>>>> c4b0f889
            described_class.instances
          end
        end
      end

      it "should return an empty array on #{osfamily} systems when #{pip_cmds.join(' and ')} are missing" do
<<<<<<< HEAD
        Puppet::Util::Platform.stubs(:windows?).returns (osfamily == 'windows')
=======
        allow(Puppet.features).to receive(:microsoft_windows?).and_return(osfamily == 'windows')
>>>>>>> c4b0f889
        pip_cmds.each do |cmd|
          expect(described_class).to receive(:which).with(cmd).and_return(nil)
        end
        expect(described_class.instances).to eq([])
      end
    end
  end

  context "query" do
    before do
      @resource[:name] = "real_package"
    end

    it "should return a hash when pip and the package are present" do
      expect(described_class).to receive(:instances).and_return([described_class.new({
        :ensure   => "1.2.5",
        :name     => "real_package",
        :provider => :pip,
      })])

      expect(@provider.query).to eq({
        :ensure   => "1.2.5",
        :name     => "real_package",
        :provider => :pip,
      })
    end

    it "should return nil when the package is missing" do
      expect(described_class).to receive(:instances).and_return([])
      expect(@provider.query).to eq(nil)
    end

    it "should be case insensitive" do
      @resource[:name] = "Real_Package"

      expect(described_class).to receive(:instances).and_return([described_class.new({
        :ensure   => "1.2.5",
        :name     => "real_package",
        :provider => :pip,
      })])

      expect(@provider.query).to eq({
        :ensure   => "1.2.5",
        :name     => "real_package",
        :provider => :pip,
      })
    end
  end

  context "latest" do
    context "with pip version < 1.5.4" do
      before :each do
        allow(described_class).to receive(:pip_version).and_return('1.0.1')
        allow(described_class).to receive(:which).with('pip').and_return("/fake/bin/pip")
        allow(described_class).to receive(:which).with('pip-python').and_return("/fake/bin/pip")
        allow(described_class).to receive(:which).with('pip.exe').and_return("/fake/bin/pip")
      end

      it "should find a version number for new_pip_package" do
        p = StringIO.new(
          <<-EOS
          Downloading/unpacking fake-package
            Using version 0.10.1 (newest of versions: 0.10.1, 0.10, 0.9, 0.8.1, 0.8, 0.7.2, 0.7.1, 0.7, 0.6.1, 0.6, 0.5.2, 0.5.1, 0.5, 0.4, 0.3.1, 0.3, 0.2, 0.1)
            Downloading real-package-0.10.1.tar.gz (544Kb): 544Kb downloaded
          Saved ./foo/real-package-0.10.1.tar.gz
          Successfully downloaded real-package
          EOS
        )
        expect(Puppet::Util::Execution).to receive(:execpipe).and_yield(p).once
        @resource[:name] = "real_package"
        expect(@provider.latest).to eq('0.10.1')
      end

      it "should not find a version number for fake_package" do
        p = StringIO.new(
          <<-EOS
          Downloading/unpacking fake-package
            Could not fetch URL http://pypi.python.org/simple/fake_package: HTTP Error 404: Not Found
            Will skip URL http://pypi.python.org/simple/fake_package when looking for download links for fake-package
            Could not fetch URL http://pypi.python.org/simple/fake_package/: HTTP Error 404: Not Found
            Will skip URL http://pypi.python.org/simple/fake_package/ when looking for download links for fake-package
            Could not find any downloads that satisfy the requirement fake-package
          No distributions at all found for fake-package
          Exception information:
          Traceback (most recent call last):
            File "/usr/lib/python2.7/dist-packages/pip/basecommand.py", line 126, in main
              self.run(options, args)
            File "/usr/lib/python2.7/dist-packages/pip/commands/install.py", line 223, in run
              requirement_set.prepare_files(finder, force_root_egg_info=self.bundle, bundle=self.bundle)
            File "/usr/lib/python2.7/dist-packages/pip/req.py", line 948, in prepare_files
              url = finder.find_requirement(req_to_install, upgrade=self.upgrade)
            File "/usr/lib/python2.7/dist-packages/pip/index.py", line 152, in find_requirement
              raise DistributionNotFound('No distributions at all found for %s' % req)
          DistributionNotFound: No distributions at all found for fake-package

          Storing complete log in /root/.pip/pip.log
          EOS
        )
        expect(Puppet::Util::Execution).to receive(:execpipe).and_yield(p).once
        @resource[:name] = "fake_package"
        expect(@provider.latest).to eq(nil)
      end
    end

    context "with pip version >= 1.5.4" do
      # For Pip 1.5.4 and above, you can get a version list from CLI - which allows for native pip behavior
      # with regards to custom repositories, proxies and the like
      before :each do
        allow(described_class).to receive(:pip_version).and_return('1.5.4')
        allow(described_class).to receive(:which).with('pip').and_return("/fake/bin/pip")
        allow(described_class).to receive(:which).with('pip-python').and_return("/fake/bin/pip")
        allow(described_class).to receive(:which).with('pip.exe').and_return("/fake/bin/pip")
      end

      it "should find a version number for real_package" do
        p = StringIO.new(
          <<-EOS
          Collecting real-package==versionplease
            Could not find a version that satisfies the requirement real-package==versionplease (from versions: 1.1.3, 1.2, 1.9b1)
          No matching distribution found for real-package==versionplease
          EOS
        )
        expect(Puppet::Util::Execution).to receive(:execpipe).with(["/fake/bin/pip", "install", "real_package==versionplease"]).and_yield(p).once
        @resource[:name] = "real_package"
        latest = @provider.latest
        expect(latest).to eq('1.9b1')
      end

      it "should not find a version number for fake_package" do
        p = StringIO.new(
          <<-EOS
          Collecting fake-package==versionplease
            Could not find a version that satisfies the requirement fake-package==versionplease (from versions: )
          No matching distribution found for fake-package==versionplease
          EOS
        )
        expect(Puppet::Util::Execution).to receive(:execpipe).with(["/fake/bin/pip", "install", "fake_package==versionplease"]).and_yield(p).once
        @resource[:name] = "fake_package"
        expect(@provider.latest).to eq(nil)
      end

      it "should handle out-of-order version numbers for real_package" do
        p = StringIO.new(
          <<-EOS
          Collecting real-package==versionplease
            Could not find a version that satisfies the requirement real-package==versionplease (from versions: 1.11, 13.0.3, 1.6, 1.9, 1.3.2, 14.0.1, 12.0.7, 13.0.3, 1.7.2, 1.8.4, 1.6.1, 0.9.2, 1.3, 1.8.3, 12.1.1, 1.1, 1.11.6, 1.4.8, 1.6.3, 1.10.1, 14.0.2, 1.11.3, 14.0.3, 1.4rc1, 0.8.4, 1.0, 12.0.5, 14.0.6, 1.11.5, 1.7.1.1, 1.11.4, 13.0.1, 13.1.2, 1.3.3, 0.8.2, 14.0.0, 12.0, 1.8, 1.3.4, 12.0, 1.2, 12.0.6, 0.9.1, 13.1.1, 14.0.5, 15.0.2, 15.0.0, 1.4.5, 1.4.3, 13.1.1, 1.11.2, 13.1.2, 1.3.1, 13.1.0, 12.0.2, 1.11.1, 12.0.1, 12.1.0, 0.9, 1.4.4, 13.0.0, 1.4.9, 12.1.0, 1.7.1, 1.4.2, 14.0.5, 0.8.1, 1.4.6, 0.8.3, 1.11.3, 1.5.1, 1.4.7, 13.0.2, 12.0.7, 13.0.0, 1.9.1, 1.8.2, 14.0.1, 14.0.0, 14.0.4, 1.6.2, 15.0.1, 13.1.0, 0.8, 1.7, 15.0.2, 12.0.5, 13.0.1, 1.8.1, 1.11.6, 15.0.1, 12.0.4, 12.1.1, 13.0.2, 1.11.4, 1.10, 14.0.4, 14.0.6, 1.4.1, 1.4, 1.5.2, 12.0.2, 12.0.1, 14.0.3, 14.0.2, 1.11.1, 1.7.1.2, 15.0.0, 12.0.4, 1.6.4, 1.11.2, 1.5)
          No distributions matching the version for real-package==versionplease
          EOS
        )
        expect(Puppet::Util::Execution).to receive(:execpipe).with(["/fake/bin/pip", "install", "real_package==versionplease"]).and_yield(p).once
        @resource[:name] = "real_package"
        latest = @provider.latest
        expect(latest).to eq('15.0.2')
      end
    end
  end

  context "install" do
    before do
      @resource[:name] = "fake_package"
      @url = "git+https://example.com/fake_package.git"
    end

    it "should install" do
      @resource[:ensure] = :installed
      @resource[:source] = nil
      expect(@provider).to receive(:lazy_pip).with("install", '-q', "fake_package")
      @provider.install
    end

    it "omits the -e flag (GH-1256)" do
      # The -e flag makes the provider non-idempotent
      @resource[:ensure] = :installed
      @resource[:source] = @url
      expect(@provider).to receive(:lazy_pip) do |*args|
        expect(args).not_to include("-e")
      end
      @provider.install
    end

    it "should install from SCM" do
      @resource[:ensure] = :installed
      @resource[:source] = @url
      expect(@provider).to receive(:lazy_pip).with("install", '-q', "#{@url}#egg=fake_package")
      @provider.install
    end

    it "should install a particular SCM revision" do
      @resource[:ensure] = "0123456"
      @resource[:source] = @url
      expect(@provider).to receive(:lazy_pip).with("install", "-q", "#{@url}@0123456#egg=fake_package")
      @provider.install
    end

    it "should install a particular version" do
      @resource[:ensure] = "0.0.0"
      @resource[:source] = nil
      expect(@provider).to receive(:lazy_pip).with("install", "-q", "fake_package==0.0.0")
      @provider.install
    end

    it "should upgrade" do
      @resource[:ensure] = :latest
      @resource[:source] = nil
      expect(@provider).to receive(:lazy_pip).with("install", "-q", "--upgrade", "fake_package")
      @provider.install
    end

    it "should handle install options" do
      @resource[:ensure] = :installed
      @resource[:source] = nil
      @resource[:install_options] = [{"--timeout" => "10"}, "--no-index"]
      expect(@provider).to receive(:lazy_pip).with("install", "-q", "--timeout=10", "--no-index", "fake_package")
      @provider.install
    end
  end

  context "uninstall" do
    it "should uninstall" do
      @resource[:name] = "fake_package"
      expect(@provider).to receive(:lazy_pip).with('uninstall', '-y', '-q', 'fake_package')
      @provider.uninstall
    end
  end

  context "update" do
    it "should just call install" do
      expect(@provider).to receive(:install).and_return(nil)
      @provider.update
    end
  end

  context "pip_version" do
    it "should return nil on missing pip" do
      allow(described_class).to receive(:pip_cmd).and_return(nil)
      expect(described_class.pip_version).to eq(nil)
    end

    it "should look up version if pip is present" do
      allow(described_class).to receive(:pip_cmd).and_return('/fake/bin/pip')
      p = double("process")
      expect(p).to receive(:collect).and_yield('pip 8.0.2 from /usr/local/lib/python2.7/dist-packages (python 2.7)')
      expect(described_class).to receive(:execpipe).with(['/fake/bin/pip', '--version']).and_yield(p)
      expect(described_class.pip_version).to eq('8.0.2')
    end
  end

  context "lazy_pip" do
    after(:each) do
      Puppet::Type::Package::ProviderPip.instance_variable_set(:@confine_collection, nil)
    end

    it "should succeed if pip is present" do
      allow(@provider).to receive(:pip).and_return(nil)
      @provider.method(:lazy_pip).call "freeze"
    end

    osfamilies.each do |osfamily, pip_cmds|
      pip_cmds.each do |pip_cmd|
        it "should retry on #{osfamily} systems if #{pip_cmd} has not yet been found" do
<<<<<<< HEAD
          Puppet::Util::Platform.stubs(:windows?).returns (osfamily == 'windows')
          @provider.expects(:pip).twice.with('freeze').raises(NoMethodError).then.returns(nil)
=======
          allow(Puppet.features).to receive(:microsoft_windows?).and_return(osfamily == 'windows')
          times_called = 0
          expect(@provider).to receive(:pip).twice.with('freeze') do
            times_called += 1
            raise NoMethodError if times_called == 1
          end
>>>>>>> c4b0f889
          pip_cmds.each do |cmd|
            unless cmd == pip_cmd
              expect(@provider).to receive(:which).with(cmd).and_return(nil)
            end
          end
          expect(@provider).to receive(:which).with(pip_cmd).and_return("/fake/bin/#{pip_cmd}")
          @provider.method(:lazy_pip).call "freeze"
        end
      end

      it "should fail on #{osfamily} systems if #{pip_cmds.join(' and ')} are missing" do
<<<<<<< HEAD
        Puppet::Util::Platform.stubs(:windows?).returns (osfamily == 'windows')
        @provider.expects(:pip).with('freeze').raises(NoMethodError)
=======
        allow(Puppet.features).to receive(:microsoft_windows?).and_return(osfamily == 'windows')
        expect(@provider).to receive(:pip).with('freeze').and_raise(NoMethodError)
>>>>>>> c4b0f889
        pip_cmds.each do |pip_cmd|
          expect(@provider).to receive(:which).with(pip_cmd).and_return(nil)
        end
        expect { @provider.method(:lazy_pip).call("freeze") }.to raise_error(NoMethodError)
      end

      it "should output a useful error message on #{osfamily} systems if #{pip_cmds.join(' and ')} are missing" do
<<<<<<< HEAD
        Puppet::Util::Platform.stubs(:windows?).returns (osfamily == 'windows')
        @provider.expects(:pip).with('freeze').raises(NoMethodError)
=======
        allow(Puppet.features).to receive(:microsoft_windows?).and_return(osfamily == 'windows')
        expect(@provider).to receive(:pip).with('freeze').and_raise(NoMethodError)
>>>>>>> c4b0f889
        pip_cmds.each do |pip_cmd|
          expect(@provider).to receive(:which).with(pip_cmd).and_return(nil)
        end
        expect { @provider.method(:lazy_pip).call("freeze") }.
          to raise_error(NoMethodError, "Could not locate command #{pip_cmds.join(' and ')}.")
      end
    end
  end
end<|MERGE_RESOLUTION|>--- conflicted
+++ resolved
@@ -3,7 +3,7 @@
 osfamilies = { 'windows' => ['pip.exe'], 'other' => ['pip', 'pip-python'] }
 
 describe Puppet::Type.type(:package).provider(:pip) do
-  before do  
+  before do
     @resource = Puppet::Resource.new(:package, "fake_package")
     @provider = described_class.new(@resource)
     @client = double('client')
@@ -27,29 +27,17 @@
 
   context "cmd" do
     it "should return 'pip.exe' by default on Windows systems" do
-<<<<<<< HEAD
-      Puppet::Util::Platform.stubs(:windows?).returns true
-=======
-      allow(Puppet.features).to receive(:microsoft_windows?).and_return(true)
->>>>>>> c4b0f889
+      allow(Puppet::Util::Platform).to receive(:windows?).and_return(true)
       expect(described_class.cmd[0]).to eq('pip.exe')
     end
 
     it "could return pip-python on legacy redhat systems which rename pip" do
-<<<<<<< HEAD
-      Puppet::Util::Platform.stubs(:windows?).returns false
-=======
-      allow(Puppet.features).to receive(:microsoft_windows?).and_return(false)
->>>>>>> c4b0f889
+      allow(Puppet::Util::Platform).to receive(:windows?).and_return(false)
       expect(described_class.cmd[1]).to eq('pip-python')
     end
 
     it "should return pip by default on other systems" do
-<<<<<<< HEAD
-      Puppet::Util::Platform.stubs(:windows?).returns false
-=======
-      allow(Puppet.features).to receive(:microsoft_windows?).and_return(false)
->>>>>>> c4b0f889
+      allow(Puppet::Util::Platform).to receive(:windows?).and_return(false)
       expect(described_class.cmd[0]).to eq('pip')
     end
   end
@@ -57,13 +45,8 @@
   context "instances" do
     osfamilies.each do |osfamily, pip_cmds|
       it "should return an array on #{osfamily} systems when #{pip_cmds.join(' or ')} is present" do
-<<<<<<< HEAD
-        Puppet::Util::Platform.stubs(:windows?).returns (osfamily == 'windows')
+        allow(Puppet::Util::Platform).to receive(:windows?).and_return(osfamily == 'windows')
         pip_cmds.each do |pip_cmd|
-=======
-        allow(Puppet.features).to receive(:microsoft_windows?).and_return(osfamily == 'windows')
-        pip_cmds.each do |pip_cmd|  
->>>>>>> c4b0f889
           pip_cmds.each do |cmd|
             unless cmd == pip_cmd
               expect(described_class).to receive(:which).with(cmd).and_return(nil)
@@ -82,32 +65,19 @@
         versions = ['8.1.0', '9.0.1']
         versions.each do |version|
           it "should use the --all option when version is '#{version}'" do
-<<<<<<< HEAD
-            Puppet::Util::Platform.stubs(:windows?).returns (osfamily == 'windows')
-            described_class.stubs(:pip_cmd).returns('/fake/bin/pip')
-            described_class.stubs(:pip_version).returns(version)
-            p = stub("process")
-            p.expects(:collect).yields("real_package==1.2.5")
-            described_class.expects(:execpipe).with(["/fake/bin/pip", "freeze", "--all"]).yields(p)
-=======
-            allow(Puppet.features).to receive(:microsoft_windows?).and_return(osfamily == 'windows')
+            allow(Puppet::Util::Platform).to receive(:windows?).and_return(osfamily == 'windows')
             allow(described_class).to receive(:pip_cmd).and_return('/fake/bin/pip')
             allow(described_class).to receive(:pip_version).and_return(version)
             p = double("process")
             expect(p).to receive(:collect).and_yield("real_package==1.2.5")
             expect(described_class).to receive(:execpipe).with(["/fake/bin/pip", "freeze", "--all"]).and_yield(p)
->>>>>>> c4b0f889
             described_class.instances
           end
         end
       end
 
       it "should return an empty array on #{osfamily} systems when #{pip_cmds.join(' and ')} are missing" do
-<<<<<<< HEAD
-        Puppet::Util::Platform.stubs(:windows?).returns (osfamily == 'windows')
-=======
-        allow(Puppet.features).to receive(:microsoft_windows?).and_return(osfamily == 'windows')
->>>>>>> c4b0f889
+        allow(Puppet::Util::Platform).to receive(:windows?).and_return(osfamily == 'windows')
         pip_cmds.each do |cmd|
           expect(described_class).to receive(:which).with(cmd).and_return(nil)
         end
@@ -368,17 +338,13 @@
     osfamilies.each do |osfamily, pip_cmds|
       pip_cmds.each do |pip_cmd|
         it "should retry on #{osfamily} systems if #{pip_cmd} has not yet been found" do
-<<<<<<< HEAD
-          Puppet::Util::Platform.stubs(:windows?).returns (osfamily == 'windows')
-          @provider.expects(:pip).twice.with('freeze').raises(NoMethodError).then.returns(nil)
-=======
-          allow(Puppet.features).to receive(:microsoft_windows?).and_return(osfamily == 'windows')
+          allow(Puppet::Util::Platform).to receive(:windows?).and_return(osfamily == 'windows')
           times_called = 0
           expect(@provider).to receive(:pip).twice.with('freeze') do
             times_called += 1
             raise NoMethodError if times_called == 1
+            nil
           end
->>>>>>> c4b0f889
           pip_cmds.each do |cmd|
             unless cmd == pip_cmd
               expect(@provider).to receive(:which).with(cmd).and_return(nil)
@@ -390,13 +356,8 @@
       end
 
       it "should fail on #{osfamily} systems if #{pip_cmds.join(' and ')} are missing" do
-<<<<<<< HEAD
-        Puppet::Util::Platform.stubs(:windows?).returns (osfamily == 'windows')
-        @provider.expects(:pip).with('freeze').raises(NoMethodError)
-=======
-        allow(Puppet.features).to receive(:microsoft_windows?).and_return(osfamily == 'windows')
+        allow(Puppet::Util::Platform).to receive(:windows?).and_return(osfamily == 'windows')
         expect(@provider).to receive(:pip).with('freeze').and_raise(NoMethodError)
->>>>>>> c4b0f889
         pip_cmds.each do |pip_cmd|
           expect(@provider).to receive(:which).with(pip_cmd).and_return(nil)
         end
@@ -404,13 +365,8 @@
       end
 
       it "should output a useful error message on #{osfamily} systems if #{pip_cmds.join(' and ')} are missing" do
-<<<<<<< HEAD
-        Puppet::Util::Platform.stubs(:windows?).returns (osfamily == 'windows')
-        @provider.expects(:pip).with('freeze').raises(NoMethodError)
-=======
-        allow(Puppet.features).to receive(:microsoft_windows?).and_return(osfamily == 'windows')
+        allow(Puppet::Util::Platform).to receive(:windows?).and_return(osfamily == 'windows')
         expect(@provider).to receive(:pip).with('freeze').and_raise(NoMethodError)
->>>>>>> c4b0f889
         pip_cmds.each do |pip_cmd|
           expect(@provider).to receive(:which).with(pip_cmd).and_return(nil)
         end
