require 'spec_helper'

osfamilies = { 'windows' => ['pip.exe'], 'other' => ['pip', 'pip-python'] }

describe Puppet::Type.type(:package).provider(:pip) do
<<<<<<< HEAD
=======

  it { is_expected.to be_installable }
  it { is_expected.to be_uninstallable }
  it { is_expected.to be_upgradeable }
  it { is_expected.to be_versionable }
  it { is_expected.to be_install_options }
  it { is_expected.to be_targetable }

>>>>>>> 5d06d0b7
  before do
    @resource = Puppet::Resource.new(:package, "fake_package")
    allow(@resource).to receive(:original_parameters).and_return({})
    @provider = described_class.new(@resource)
    @client = double('client')
    allow(@client).to receive(:call).with('package_releases', 'real_package').and_return(["1.3", "1.2.5", "1.2.4"])
    allow(@client).to receive(:call).with('package_releases', 'fake_package').and_return([])
  end

  context "parse" do
    it "should return a hash on valid input" do
      expect(described_class.parse("real_package==1.2.5")).to eq({
        :ensure   => "1.2.5",
        :name     => "real_package",
        :provider => :pip,
      })
    end

    it "should return nil on invalid input" do
      expect(described_class.parse("foo")).to eq(nil)
    end
  end

  context "cmd" do
    it "should return 'pip.exe' by default on Windows systems" do
      allow(Puppet::Util::Platform).to receive(:windows?).and_return(true)
      expect(described_class.cmd[0]).to eq('pip.exe')
    end

    it "could return pip-python on legacy redhat systems which rename pip" do
      allow(Puppet::Util::Platform).to receive(:windows?).and_return(false)
      expect(described_class.cmd[1]).to eq('pip-python')
    end

    it "should return pip by default on other systems" do
      allow(Puppet::Util::Platform).to receive(:windows?).and_return(false)
      expect(described_class.cmd[0]).to eq('pip')
    end
  end

  context "instances" do
    osfamilies.each do |osfamily, pip_cmds|
      it "should return an array on #{osfamily} systems when #{pip_cmds.join(' or ')} is present" do
<<<<<<< HEAD
        allow(Puppet::Util::Platform).to receive(:windows?).and_return(osfamily == 'windows')
=======
        allow(Puppet.features).to receive(:microsoft_windows?).and_return(osfamily == 'windows')
>>>>>>> 5d06d0b7
        pip_cmds.each do |pip_cmd|
          pip_cmds.each do |cmd|
            unless cmd == pip_cmd
              expect(described_class).to receive(:which).with(cmd).and_return(nil)
            end
          end
          allow(described_class).to receive(:pip_version).with(pip_cmd).and_return('8.0.1')
          expect(described_class).to receive(:which).with(pip_cmd).and_return(pip_cmd)
          p = double("process")
          expect(p).to receive(:collect).and_yield("real_package==1.2.5")
          expect(described_class).to receive(:execpipe).with([pip_cmd, ["freeze"]]).and_yield(p)
          described_class.instances
        end
      end

      context "with pip version >= 8.1.0" do
        versions = ['8.1.0', '9.0.1']
        versions.each do |version|
          it "should use the --all option when version is '#{version}'" do
<<<<<<< HEAD
            allow(Puppet::Util::Platform).to receive(:windows?).and_return(osfamily == 'windows')
            allow(described_class).to receive(:pip_cmd).and_return('/fake/bin/pip')
            allow(described_class).to receive(:pip_version).and_return(version)
=======
            allow(Puppet.features).to receive(:microsoft_windows?).and_return(osfamily == 'windows')
            allow(described_class).to receive(:provider_command).and_return('/fake/bin/pip')
            allow(described_class).to receive(:pip_version).with('/fake/bin/pip').and_return(version)
>>>>>>> 5d06d0b7
            p = double("process")
            expect(p).to receive(:collect).and_yield("real_package==1.2.5")
            expect(described_class).to receive(:execpipe).with(["/fake/bin/pip", ["freeze", "--all"]]).and_yield(p)
            described_class.instances
          end
        end
      end

      it "should return an empty array on #{osfamily} systems when #{pip_cmds.join(' and ')} are missing" do
        allow(Puppet::Util::Platform).to receive(:windows?).and_return(osfamily == 'windows')
        pip_cmds.each do |cmd|
          expect(described_class).to receive(:which).with(cmd).and_return(nil)
        end
        expect(described_class.instances).to eq([])
      end
    end
  end

  context "query" do
    before do
      @resource[:name] = "real_package"
      allow(described_class).to receive(:provider_command).and_return('/fake/bin/pip')
      allow(described_class).to receive(:validate_command).with('/fake/bin/pip')
    end

    it "should return a hash when pip and the package are present" do
      expect(described_class).to receive(:instances).and_return([described_class.new({
        :ensure   => "1.2.5",
        :name     => "real_package",
        :provider => :pip,
        :command  => '/fake/bin/pip',
      })])

      expect(@provider.query).to eq({
        :ensure   => "1.2.5",
        :name     => "real_package",
        :provider => :pip,
        :command  => '/fake/bin/pip',
      })
    end

    it "should return nil when the package is missing" do
      expect(described_class).to receive(:instances).and_return([])
      expect(@provider.query).to eq(nil)
    end

    it "should be case insensitive" do
      @resource[:name] = "Real_Package"

      expect(described_class).to receive(:instances).and_return([described_class.new({
        :ensure   => "1.2.5",
        :name     => "real_package",
        :provider => :pip,
        :command  => '/fake/bin/pip',
      })])

      expect(@provider.query).to eq({
        :ensure   => "1.2.5",
        :name     => "real_package",
        :provider => :pip,
        :command  => '/fake/bin/pip',
      })
    end
  end

  context "latest" do
    context "with pip version < 1.5.4" do
      before :each do
        allow(@provider).to receive(:pip_version).with("/fake/bin/pip").and_return('1.0.1')
        allow(described_class).to receive(:which).with('pip').and_return("/fake/bin/pip")
        allow(described_class).to receive(:which).with('pip-python').and_return("/fake/bin/pip")
        allow(described_class).to receive(:which).with('pip.exe').and_return("/fake/bin/pip")
        allow(described_class).to receive(:provider_command).and_return('/fake/bin/pip')
        allow(described_class).to receive(:validate_command).with('/fake/bin/pip')
      end

      it "should find a version number for new_pip_package" do
        p = StringIO.new(
          <<-EOS
          Downloading/unpacking fake-package
            Using version 0.10.1 (newest of versions: 0.10.1, 0.10, 0.9, 0.8.1, 0.8, 0.7.2, 0.7.1, 0.7, 0.6.1, 0.6, 0.5.2, 0.5.1, 0.5, 0.4, 0.3.1, 0.3, 0.2, 0.1)
            Downloading real-package-0.10.1.tar.gz (544Kb): 544Kb downloaded
          Saved ./foo/real-package-0.10.1.tar.gz
          Successfully downloaded real-package
          EOS
        )
        expect(Puppet::Util::Execution).to receive(:execpipe).and_yield(p).once
        @resource[:name] = "real_package"
        expect(@provider.latest).to eq('0.10.1')
      end

      it "should not find a version number for fake_package" do
        p = StringIO.new(
          <<-EOS
          Downloading/unpacking fake-package
            Could not fetch URL http://pypi.python.org/simple/fake_package: HTTP Error 404: Not Found
            Will skip URL http://pypi.python.org/simple/fake_package when looking for download links for fake-package
            Could not fetch URL http://pypi.python.org/simple/fake_package/: HTTP Error 404: Not Found
            Will skip URL http://pypi.python.org/simple/fake_package/ when looking for download links for fake-package
            Could not find any downloads that satisfy the requirement fake-package
          No distributions at all found for fake-package
          Exception information:
          Traceback (most recent call last):
            File "/usr/lib/python2.7/dist-packages/pip/basecommand.py", line 126, in main
              self.run(options, args)
            File "/usr/lib/python2.7/dist-packages/pip/commands/install.py", line 223, in run
              requirement_set.prepare_files(finder, force_root_egg_info=self.bundle, bundle=self.bundle)
            File "/usr/lib/python2.7/dist-packages/pip/req.py", line 948, in prepare_files
              url = finder.find_requirement(req_to_install, upgrade=self.upgrade)
            File "/usr/lib/python2.7/dist-packages/pip/index.py", line 152, in find_requirement
              raise DistributionNotFound('No distributions at all found for %s' % req)
          DistributionNotFound: No distributions at all found for fake-package

          Storing complete log in /root/.pip/pip.log
          EOS
        )
        expect(Puppet::Util::Execution).to receive(:execpipe).and_yield(p).once
        @resource[:name] = "fake_package"
        expect(@provider.latest).to eq(nil)
      end
    end

    context "with pip version >= 1.5.4" do
      # For Pip 1.5.4 and above, you can get a version list from CLI - which allows for native pip behavior
      # with regards to custom repositories, proxies and the like
      before :each do
        allow(described_class).to receive(:which).with('pip').and_return("/fake/bin/pip")
        allow(described_class).to receive(:which).with('pip-python').and_return("/fake/bin/pip")
        allow(described_class).to receive(:which).with('pip.exe').and_return("/fake/bin/pip")
        allow(described_class).to receive(:provider_command).and_return('/fake/bin/pip')
        allow(described_class).to receive(:validate_command).with('/fake/bin/pip')
        allow(@provider).to receive(:pip_version).with("/fake/bin/pip").and_return('1.5.4')
      end

      it "should find a version number for real_package" do
        p = StringIO.new(
          <<-EOS
          Collecting real-package==versionplease
            Could not find a version that satisfies the requirement real-package==versionplease (from versions: 1.1.3, 1.2, 1.9b1)
          No matching distribution found for real-package==versionplease
          EOS
        )
        expect(Puppet::Util::Execution).to receive(:execpipe).with(["/fake/bin/pip", "install", "real_package==versionplease"]).and_yield(p).once
        @resource[:name] = "real_package"
        latest = @provider.latest
        expect(latest).to eq('1.9b1')
      end

      it "should not find a version number for fake_package" do
        p = StringIO.new(
          <<-EOS
          Collecting fake-package==versionplease
            Could not find a version that satisfies the requirement fake-package==versionplease (from versions: )
          No matching distribution found for fake-package==versionplease
          EOS
        )
        expect(Puppet::Util::Execution).to receive(:execpipe).with(["/fake/bin/pip", "install", "fake_package==versionplease"]).and_yield(p).once
        @resource[:name] = "fake_package"
        expect(@provider.latest).to eq(nil)
      end

      it "should handle out-of-order version numbers for real_package" do
        p = StringIO.new(
          <<-EOS
          Collecting real-package==versionplease
            Could not find a version that satisfies the requirement real-package==versionplease (from versions: 1.11, 13.0.3, 1.6, 1.9, 1.3.2, 14.0.1, 12.0.7, 13.0.3, 1.7.2, 1.8.4, 1.6.1, 0.9.2, 1.3, 1.8.3, 12.1.1, 1.1, 1.11.6, 1.4.8, 1.6.3, 1.10.1, 14.0.2, 1.11.3, 14.0.3, 1.4rc1, 0.8.4, 1.0, 12.0.5, 14.0.6, 1.11.5, 1.7.1.1, 1.11.4, 13.0.1, 13.1.2, 1.3.3, 0.8.2, 14.0.0, 12.0, 1.8, 1.3.4, 12.0, 1.2, 12.0.6, 0.9.1, 13.1.1, 14.0.5, 15.0.2, 15.0.0, 1.4.5, 1.4.3, 13.1.1, 1.11.2, 13.1.2, 1.3.1, 13.1.0, 12.0.2, 1.11.1, 12.0.1, 12.1.0, 0.9, 1.4.4, 13.0.0, 1.4.9, 12.1.0, 1.7.1, 1.4.2, 14.0.5, 0.8.1, 1.4.6, 0.8.3, 1.11.3, 1.5.1, 1.4.7, 13.0.2, 12.0.7, 13.0.0, 1.9.1, 1.8.2, 14.0.1, 14.0.0, 14.0.4, 1.6.2, 15.0.1, 13.1.0, 0.8, 1.7, 15.0.2, 12.0.5, 13.0.1, 1.8.1, 1.11.6, 15.0.1, 12.0.4, 12.1.1, 13.0.2, 1.11.4, 1.10, 14.0.4, 14.0.6, 1.4.1, 1.4, 1.5.2, 12.0.2, 12.0.1, 14.0.3, 14.0.2, 1.11.1, 1.7.1.2, 15.0.0, 12.0.4, 1.6.4, 1.11.2, 1.5)
          No distributions matching the version for real-package==versionplease
          EOS
        )
        expect(Puppet::Util::Execution).to receive(:execpipe).with(["/fake/bin/pip", "install", "real_package==versionplease"]).and_yield(p).once
        @resource[:name] = "real_package"
        latest = @provider.latest
        expect(latest).to eq('15.0.2')
      end
    end
  end

  context "install" do
    before do
      @resource[:name] = "fake_package"
      @url = "git+https://example.com/fake_package.git"
      allow(described_class).to receive(:provider_command).and_return('/fake/bin/pip')
      allow(described_class).to receive(:validate_command).with('/fake/bin/pip')
    end

    it "should install" do
      @resource[:ensure] = :installed
      @resource[:source] = nil
      expect(@provider).to receive(:execute).with(["/fake/bin/pip", ["install", "-q", "fake_package"]])
      @provider.install
    end

    it "omits the -e flag (GH-1256)" do
      # The -e flag makes the provider non-idempotent
      @resource[:ensure] = :installed
      @resource[:source] = @url
      # TJK
      expect(@provider).to receive(:execute) do |*args|
        expect(args).not_to include("-e")
      end
      @provider.install
    end

    it "should install from SCM" do
      @resource[:ensure] = :installed
      @resource[:source] = @url
      expect(@provider).to receive(:execute).with(["/fake/bin/pip", ["install", "-q", "#{@url}#egg=fake_package"]])
      @provider.install
    end

    it "should install a particular SCM revision" do
      @resource[:ensure] = "0123456"
      @resource[:source] = @url
      # TJK
      expect(@provider).to receive(:execute).with(["/fake/bin/pip", ["install", "-q", "#{@url}@0123456#egg=fake_package"]])
      @provider.install
    end

    it "should install a particular version" do
      @resource[:ensure] = "0.0.0"
      @resource[:source] = nil
      # TJK
      expect(@provider).to receive(:execute).with(["/fake/bin/pip", ["install", "-q", "fake_package==0.0.0"]])
      @provider.install
    end

    it "should upgrade" do
      @resource[:ensure] = :latest
      @resource[:source] = nil
      # TJK
      expect(@provider).to receive(:execute).with(["/fake/bin/pip", ["install", "-q", "--upgrade", "fake_package"]])
      @provider.install
    end

    it "should handle install options" do
      @resource[:ensure] = :installed
      @resource[:source] = nil
      @resource[:install_options] = [{"--timeout" => "10"}, "--no-index"]
      expect(@provider).to receive(:execute).with(["/fake/bin/pip", ["install", "-q", "--timeout=10", "--no-index", "fake_package"]])
      @provider.install
    end
  end

  context "uninstall" do
    before do
      allow(described_class).to receive(:provider_command).and_return('/fake/bin/pip')
      allow(described_class).to receive(:validate_command).with('/fake/bin/pip')
    end

    it "should uninstall" do
      @resource[:name] = "fake_package"
      expect(@provider).to receive(:execute).with(["/fake/bin/pip", ["uninstall", "-y", "-q", "fake_package"]])
      @provider.uninstall
    end
  end

  context "update" do
    it "should just call install" do
      expect(@provider).to receive(:install).and_return(nil)
      @provider.update
    end
  end

  context "pip_version" do
    it "should look up version if pip is present" do
      allow(described_class).to receive(:pip_cmd).and_return('/fake/bin/pip')
      p = double("process")
      expect(p).to receive(:collect).and_yield('pip 8.0.2 from /usr/local/lib/python2.7/dist-packages (python 2.7)')
      expect(described_class).to receive(:execpipe).with(['/fake/bin/pip', '--version']).and_yield(p)
<<<<<<< HEAD
      expect(described_class.pip_version).to eq('8.0.2')
    end
  end

  context "lazy_pip" do
    after(:each) do
      Puppet::Type::Package::ProviderPip.instance_variable_set(:@confine_collection, nil)
    end

    it "should succeed if pip is present" do
      allow(@provider).to receive(:pip).and_return(nil)
      @provider.method(:lazy_pip).call "freeze"
    end

    osfamilies.each do |osfamily, pip_cmds|
      pip_cmds.each do |pip_cmd|
        it "should retry on #{osfamily} systems if #{pip_cmd} has not yet been found" do
          allow(Puppet::Util::Platform).to receive(:windows?).and_return(osfamily == 'windows')
          times_called = 0
          expect(@provider).to receive(:pip).twice.with('freeze') do
            times_called += 1
            raise NoMethodError if times_called == 1
            nil
          end
          pip_cmds.each do |cmd|
            unless cmd == pip_cmd
              expect(@provider).to receive(:which).with(cmd).and_return(nil)
            end
          end
          expect(@provider).to receive(:which).with(pip_cmd).and_return("/fake/bin/#{pip_cmd}")
          @provider.method(:lazy_pip).call "freeze"
        end
      end

      it "should fail on #{osfamily} systems if #{pip_cmds.join(' and ')} are missing" do
        allow(Puppet::Util::Platform).to receive(:windows?).and_return(osfamily == 'windows')
        expect(@provider).to receive(:pip).with('freeze').and_raise(NoMethodError)
        pip_cmds.each do |pip_cmd|
          expect(@provider).to receive(:which).with(pip_cmd).and_return(nil)
        end
        expect { @provider.method(:lazy_pip).call("freeze") }.to raise_error(NoMethodError)
      end

      it "should output a useful error message on #{osfamily} systems if #{pip_cmds.join(' and ')} are missing" do
        allow(Puppet::Util::Platform).to receive(:windows?).and_return(osfamily == 'windows')
        expect(@provider).to receive(:pip).with('freeze').and_raise(NoMethodError)
        pip_cmds.each do |pip_cmd|
          expect(@provider).to receive(:which).with(pip_cmd).and_return(nil)
        end
        expect { @provider.method(:lazy_pip).call("freeze") }.
          to raise_error(NoMethodError, "Could not locate command #{pip_cmds.join(' and ')}.")
      end
=======
      expect(described_class.pip_version('/fake/bin/pip')).to eq('8.0.2')
>>>>>>> 5d06d0b7
    end
  end
end<|MERGE_RESOLUTION|>--- conflicted
+++ resolved
@@ -3,8 +3,6 @@
 osfamilies = { 'windows' => ['pip.exe'], 'other' => ['pip', 'pip-python'] }
 
 describe Puppet::Type.type(:package).provider(:pip) do
-<<<<<<< HEAD
-=======
 
   it { is_expected.to be_installable }
   it { is_expected.to be_uninstallable }
@@ -13,7 +11,6 @@
   it { is_expected.to be_install_options }
   it { is_expected.to be_targetable }
 
->>>>>>> 5d06d0b7
   before do
     @resource = Puppet::Resource.new(:package, "fake_package")
     allow(@resource).to receive(:original_parameters).and_return({})
@@ -57,11 +54,7 @@
   context "instances" do
     osfamilies.each do |osfamily, pip_cmds|
       it "should return an array on #{osfamily} systems when #{pip_cmds.join(' or ')} is present" do
-<<<<<<< HEAD
         allow(Puppet::Util::Platform).to receive(:windows?).and_return(osfamily == 'windows')
-=======
-        allow(Puppet.features).to receive(:microsoft_windows?).and_return(osfamily == 'windows')
->>>>>>> 5d06d0b7
         pip_cmds.each do |pip_cmd|
           pip_cmds.each do |cmd|
             unless cmd == pip_cmd
@@ -81,15 +74,9 @@
         versions = ['8.1.0', '9.0.1']
         versions.each do |version|
           it "should use the --all option when version is '#{version}'" do
-<<<<<<< HEAD
             allow(Puppet::Util::Platform).to receive(:windows?).and_return(osfamily == 'windows')
-            allow(described_class).to receive(:pip_cmd).and_return('/fake/bin/pip')
-            allow(described_class).to receive(:pip_version).and_return(version)
-=======
-            allow(Puppet.features).to receive(:microsoft_windows?).and_return(osfamily == 'windows')
             allow(described_class).to receive(:provider_command).and_return('/fake/bin/pip')
             allow(described_class).to receive(:pip_version).with('/fake/bin/pip').and_return(version)
->>>>>>> 5d06d0b7
             p = double("process")
             expect(p).to receive(:collect).and_yield("real_package==1.2.5")
             expect(described_class).to receive(:execpipe).with(["/fake/bin/pip", ["freeze", "--all"]]).and_yield(p)
@@ -359,7 +346,6 @@
       p = double("process")
       expect(p).to receive(:collect).and_yield('pip 8.0.2 from /usr/local/lib/python2.7/dist-packages (python 2.7)')
       expect(described_class).to receive(:execpipe).with(['/fake/bin/pip', '--version']).and_yield(p)
-<<<<<<< HEAD
       expect(described_class.pip_version).to eq('8.0.2')
     end
   end
@@ -412,9 +398,6 @@
         expect { @provider.method(:lazy_pip).call("freeze") }.
           to raise_error(NoMethodError, "Could not locate command #{pip_cmds.join(' and ')}.")
       end
-=======
-      expect(described_class.pip_version('/fake/bin/pip')).to eq('8.0.2')
->>>>>>> 5d06d0b7
     end
   end
 end