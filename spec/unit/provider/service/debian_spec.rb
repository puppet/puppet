require 'spec_helper'

<<<<<<< HEAD
describe 'Puppet::Type::Service::Provider::Debian', unless: Puppet::Util::Platform.jruby? do
  let(:provider_class) { Puppet::Type.type(:service).provider(:debian) }

  if Puppet::Util::Platform.windows?
=======
describe Puppet::Type.type(:service).provider(:debian) do
  if Puppet.features.microsoft_windows?
>>>>>>> 6690defb
    # Get a pid for $CHILD_STATUS to latch on to
    command = "cmd.exe /c \"exit 0\""
    Puppet::Util::Execution.execute(command, {:failonfail => false})
  end

  before(:each) do
    # Create a mock resource
    @resource = stub 'resource'

    @provider = subject()

    # A catch all; no parameters set
    @resource.stubs(:[]).returns(nil)

    # But set name, source and path
    @resource.stubs(:[]).with(:name).returns "myservice"
    @resource.stubs(:[]).with(:ensure).returns :enabled
    @resource.stubs(:ref).returns "Service[myservice]"

    @provider.resource = @resource

    @provider.stubs(:command).with(:update_rc).returns "update_rc"
    @provider.stubs(:command).with(:invoke_rc).returns "invoke_rc"
    @provider.stubs(:command).with(:service).returns "service"

    @provider.stubs(:update_rc)
    @provider.stubs(:invoke_rc)
  end

  ['1','2'].each do |version|
    it "should be the default provider on CumulusLinux #{version}" do
      Facter.expects(:value).with(:operatingsystem).at_least_once.returns('CumulusLinux')
      Facter.expects(:value).with(:operatingsystemmajrelease).returns(version)
      expect(described_class.default?).to be_truthy
    end
  end

  it "should be the default provider on Devuan" do
    Facter.expects(:value).with(:operatingsystem).at_least_once.returns('Devuan')
    expect(provider_class.default?).to be_truthy
  end

  it "should be the default provider on Debian" do
    Facter.expects(:value).with(:operatingsystem).at_least_once.returns('Debian')
    Facter.expects(:value).with(:operatingsystemmajrelease).returns('7')
    expect(described_class.default?).to be_truthy
  end

  it "should have an enabled? method" do
    expect(@provider).to respond_to(:enabled?)
  end

  it "should have an enable method" do
    expect(@provider).to respond_to(:enable)
  end

  it "should have a disable method" do
    expect(@provider).to respond_to(:disable)
  end

  context "when enabling" do
    it "should call update-rc.d twice" do
      @provider.expects(:update_rc).twice
      @provider.enable
    end
  end

  context "when disabling" do
    it "should be able to disable services with newer sysv-rc versions" do
      @provider.stubs(:`).with("dpkg --compare-versions $(dpkg-query -W --showformat '${Version}' sysv-rc) ge 2.88 ; echo $?").returns "0"

      @provider.expects(:update_rc).with(@resource[:name], "disable")

      @provider.disable
    end

    it "should be able to enable services with older sysv-rc versions" do
      @provider.stubs(:`).with("dpkg --compare-versions $(dpkg-query -W --showformat '${Version}' sysv-rc) ge 2.88 ; echo $?").returns "1"

      @provider.expects(:update_rc).with("-f", @resource[:name], "remove")
      @provider.expects(:update_rc).with(@resource[:name], "stop", "00", "1", "2", "3", "4", "5", "6", ".")

      @provider.disable
    end
  end

  context "when checking whether it is enabled" do
    it "should call Kernel.system() with the appropriate parameters" do
      @provider.expects(:system).with("/usr/sbin/invoke-rc.d", "--quiet", "--query", @resource[:name], "start").once
      $CHILD_STATUS.stubs(:exitstatus).returns(0)
      @provider.enabled?
    end

    it "should return true when invoke-rc.d exits with 104 status" do
      @provider.stubs(:system)
      $CHILD_STATUS.stubs(:exitstatus).returns(104)
      expect(@provider.enabled?).to eq(:true)
    end

    it "should return true when invoke-rc.d exits with 106 status" do
      @provider.stubs(:system)
      $CHILD_STATUS.stubs(:exitstatus).returns(106)
      expect(@provider.enabled?).to eq(:true)
    end

    shared_examples "manually queries service status" do |status|
      it "links count is 4" do
        @provider.stubs(:system)
        $CHILD_STATUS.stubs(:exitstatus).returns(status)
        @provider.stubs(:get_start_link_count).returns(4)
        expect(@provider.enabled?).to eq(:true)
      end
      it "links count is less than 4" do
        @provider.stubs(:system)
        $CHILD_STATUS.stubs(:exitstatus).returns(status)
        @provider.stubs(:get_start_link_count).returns(3)
        expect(@provider.enabled?).to eq(:false)
      end
    end

    context "when invoke-rc.d exits with 101 status" do
      it_should_behave_like "manually queries service status", 101
    end

    context "when invoke-rc.d exits with 105 status" do
      it_should_behave_like "manually queries service status", 105
    end

    context "when invoke-rc.d exits with 101 status" do
      it_should_behave_like "manually queries service status", 101
    end

    context "when invoke-rc.d exits with 105 status" do
      it_should_behave_like "manually queries service status", 105
    end

    # pick a range of non-[104.106] numbers, strings and booleans to test with.
    [-100, -1, 0, 1, 100, "foo", "", :true, :false].each do |exitstatus|
      it "should return false when invoke-rc.d exits with #{exitstatus} status" do
        @provider.stubs(:system)
        $CHILD_STATUS.stubs(:exitstatus).returns(exitstatus)
        expect(@provider.enabled?).to eq(:false)
      end
    end
  end

  context "when checking service status" do
    it "should use the service command" do
      Facter.stubs(:value).with(:operatingsystem).returns('Debian')
      Facter.stubs(:value).with(:operatingsystemmajrelease).returns('8')
      @resource.stubs(:[]).with(:hasstatus).returns(:true)
      expect(@provider.statuscmd).to eq(["service", @resource[:name], "status"])
    end
  end
end<|MERGE_RESOLUTION|>--- conflicted
+++ resolved
@@ -1,14 +1,7 @@
 require 'spec_helper'
 
-<<<<<<< HEAD
-describe 'Puppet::Type::Service::Provider::Debian', unless: Puppet::Util::Platform.jruby? do
-  let(:provider_class) { Puppet::Type.type(:service).provider(:debian) }
-
+describe Puppet::Type.type(:service).provider(:debian), unless: Puppet::Util::Platform.jruby? do
   if Puppet::Util::Platform.windows?
-=======
-describe Puppet::Type.type(:service).provider(:debian) do
-  if Puppet.features.microsoft_windows?
->>>>>>> 6690defb
     # Get a pid for $CHILD_STATUS to latch on to
     command = "cmd.exe /c \"exit 0\""
     Puppet::Util::Execution.execute(command, {:failonfail => false})
@@ -48,7 +41,7 @@
 
   it "should be the default provider on Devuan" do
     Facter.expects(:value).with(:operatingsystem).at_least_once.returns('Devuan')
-    expect(provider_class.default?).to be_truthy
+    expect(described_class.default?).to be_truthy
   end
 
   it "should be the default provider on Debian" do
