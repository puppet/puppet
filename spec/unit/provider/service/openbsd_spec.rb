require 'spec_helper'

describe 'Puppet::Type::Service::Provider::Openbsd',
         unless: Puppet::Util::Platform.windows? || Puppet::Util::Platform.jruby? do
  let(:provider_class) { Puppet::Type.type(:service).provider(:openbsd) }

  before :each do
<<<<<<< HEAD
    Puppet::Type.type(:service).stubs(:defaultprovider).returns provider_class
    Facter.stubs(:value).with(:operatingsystem).returns :openbsd
    Facter.stubs(:value).with(:osfamily).returns 'OpenBSD'
    FileTest.stubs(:file?).with('/usr/sbin/rcctl').returns true
    FileTest.stubs(:executable?).with('/usr/sbin/rcctl').returns true
=======
    allow(Puppet::Type.type(:service)).to receive(:defaultprovider).and_return(described_class)
    allow(Facter).to receive(:value).with(:operatingsystem).and_return(:openbsd)
    allow(Facter).to receive(:value).with(:osfamily).and_return('OpenBSD')
    allow(FileTest).to receive(:file?).with('/usr/sbin/rcctl').and_return(true)
    allow(FileTest).to receive(:executable?).with('/usr/sbin/rcctl').and_return(true)
>>>>>>> c4b0f889
  end

  context "#instances" do
    it "should have an instances method" do
      expect(provider_class).to respond_to :instances
    end

    it "should list all available services" do
<<<<<<< HEAD
      provider_class.stubs(:execpipe).with(['/usr/sbin/rcctl', :getall]).yields File.read(my_fixture('rcctl_getall'))
      expect(provider_class.instances.map(&:name)).to eq([
=======
      allow(described_class).to receive(:execpipe).with(['/usr/sbin/rcctl', :getall]).and_yield(File.read(my_fixture('rcctl_getall')))
      expect(described_class.instances.map(&:name)).to eq([
>>>>>>> c4b0f889
        'accounting', 'pf', 'postgresql', 'tftpd', 'wsmoused', 'xdm',
      ])
    end
  end

  context "#start" do
    it "should use the supplied start command if specified" do
<<<<<<< HEAD
      provider = provider_class.new(Puppet::Type.type(:service).new(:name => 'sshd', :start => '/bin/foo'))
      provider.expects(:execute).with(['/bin/foo'], :failonfail => true, :override_locale => false, :squelch => false, :combine => true)
=======
      provider = described_class.new(Puppet::Type.type(:service).new(:name => 'sshd', :start => '/bin/foo'))
      expect(provider).to receive(:execute).with(['/bin/foo'], :failonfail => true, :override_locale => false, :squelch => false, :combine => true)
>>>>>>> c4b0f889
      provider.start
    end

    it "should start the service otherwise" do
<<<<<<< HEAD
      provider = provider_class.new(Puppet::Type.type(:service).new(:name => 'sshd'))
      provider.expects(:texecute).with(:start, ['/usr/sbin/rcctl', '-f', :start, 'sshd'], true)
=======
      provider = described_class.new(Puppet::Type.type(:service).new(:name => 'sshd'))
      expect(provider).to receive(:texecute).with(:start, ['/usr/sbin/rcctl', '-f', :start, 'sshd'], true)
>>>>>>> c4b0f889
      provider.start
    end
  end

  context "#stop" do
    it "should use the supplied stop command if specified" do
<<<<<<< HEAD
      provider = provider_class.new(Puppet::Type.type(:service).new(:name => 'sshd', :stop => '/bin/foo'))
      provider.expects(:execute).with(['/bin/foo'], :failonfail => true, :override_locale => false, :squelch => false, :combine => true)
=======
      provider = described_class.new(Puppet::Type.type(:service).new(:name => 'sshd', :stop => '/bin/foo'))
      expect(provider).to receive(:execute).with(['/bin/foo'], :failonfail => true, :override_locale => false, :squelch => false, :combine => true)
>>>>>>> c4b0f889
      provider.stop
    end

    it "should stop the service otherwise" do
<<<<<<< HEAD
      provider = provider_class.new(Puppet::Type.type(:service).new(:name => 'sshd'))
      provider.expects(:texecute).with(:stop, ['/usr/sbin/rcctl', :stop, 'sshd'], true)
=======
      provider = described_class.new(Puppet::Type.type(:service).new(:name => 'sshd'))
      expect(provider).to receive(:texecute).with(:stop, ['/usr/sbin/rcctl', :stop, 'sshd'], true)
>>>>>>> c4b0f889
      provider.stop
    end
  end

  context "#status" do
    it "should use the status command from the resource" do
<<<<<<< HEAD
      provider = provider_class.new(Puppet::Type.type(:service).new(:name => 'sshd', :status => '/bin/foo'))
      provider.expects(:execute).with(['/usr/sbin/rcctl', :get, 'sshd', :status], :failonfail => true, :override_locale => false, :squelch => false, :combine => true).never
      provider.expects(:execute).with(['/bin/foo'], :failonfail => false, :override_locale => false, :squelch => false, :combine => true)
=======
      provider = described_class.new(Puppet::Type.type(:service).new(:name => 'sshd', :status => '/bin/foo'))
      expect(provider).not_to receive(:execute).with(['/usr/sbin/rcctl', :get, 'sshd', :status], :failonfail => true, :override_locale => false, :squelch => false, :combine => true)
      expect(provider).to receive(:execute).with(['/bin/foo'], :failonfail => false, :override_locale => false, :squelch => false, :combine => true)
>>>>>>> c4b0f889
      provider.status
    end

    it "should return :stopped when status command returns with a non-zero exitcode" do
<<<<<<< HEAD
      provider = provider_class.new(Puppet::Type.type(:service).new(:name => 'sshd', :status => '/bin/foo'))
      provider.expects(:execute).with(['/usr/sbin/rcctl', :get, 'sshd', :status], :failonfail => true, :override_locale => false, :squelch => false, :combine => true).never
      provider.expects(:execute).with(['/bin/foo'], :failonfail => false, :override_locale => false, :squelch => false, :combine => true)
      $CHILD_STATUS.stubs(:exitstatus).returns 3
=======
      provider = described_class.new(Puppet::Type.type(:service).new(:name => 'sshd', :status => '/bin/foo'))
      expect(provider).not_to receive(:execute).with(['/usr/sbin/rcctl', :get, 'sshd', :status], :failonfail => true, :override_locale => false, :squelch => false, :combine => true)
      expect(provider).to receive(:execute).with(['/bin/foo'], :failonfail => false, :override_locale => false, :squelch => false, :combine => true)
      allow($CHILD_STATUS).to receive(:exitstatus).and_return(3)
>>>>>>> c4b0f889
      expect(provider.status).to eq(:stopped)
    end

    it "should return :running when status command returns with a zero exitcode" do
<<<<<<< HEAD
      provider = provider_class.new(Puppet::Type.type(:service).new(:name => 'sshd', :status => '/bin/foo'))
      provider.expects(:execute).with(['/usr/sbin/rcctl', :get, 'sshd', :status], :failonfail => true, :override_locale => false, :squelch => false, :combine => true).never
      provider.expects(:execute).with(['/bin/foo'], :failonfail => false, :override_locale => false, :squelch => false, :combine => true)
      $CHILD_STATUS.stubs(:exitstatus).returns 0
=======
      provider = described_class.new(Puppet::Type.type(:service).new(:name => 'sshd', :status => '/bin/foo'))
      expect(provider).not_to receive(:execute).with(['/usr/sbin/rcctl', :get, 'sshd', :status], :failonfail => true, :override_locale => false, :squelch => false, :combine => true)
      expect(provider).to receive(:execute).with(['/bin/foo'], :failonfail => false, :override_locale => false, :squelch => false, :combine => true)
      allow($CHILD_STATUS).to receive(:exitstatus).and_return(0)
>>>>>>> c4b0f889
      expect(provider.status).to eq(:running)
    end
  end

  context "#restart" do
    it "should use the supplied restart command if specified" do
<<<<<<< HEAD
      provider = provider_class.new(Puppet::Type.type(:service).new(:name => 'sshd', :restart => '/bin/foo'))
      provider.expects(:execute).with(['/usr/sbin/rcctl', '-f', :restart, 'sshd'], :failonfail => true, :override_locale => false, :squelch => false, :combine => true).never
      provider.expects(:execute).with(['/bin/foo'], :failonfail => true, :override_locale => false, :squelch => false, :combine => true)
=======
      provider = described_class.new(Puppet::Type.type(:service).new(:name => 'sshd', :restart => '/bin/foo'))
      expect(provider).not_to receive(:execute).with(['/usr/sbin/rcctl', '-f', :restart, 'sshd'], :failonfail => true, :override_locale => false, :squelch => false, :combine => true)
      expect(provider).to receive(:execute).with(['/bin/foo'], :failonfail => true, :override_locale => false, :squelch => false, :combine => true)
>>>>>>> c4b0f889
      provider.restart
    end

    it "should restart the service with rcctl restart if hasrestart is true" do
<<<<<<< HEAD
      provider = provider_class.new(Puppet::Type.type(:service).new(:name => 'sshd', :hasrestart => true))
      provider.expects(:texecute).with(:restart, ['/usr/sbin/rcctl', '-f', :restart, 'sshd'], true)
=======
      provider = described_class.new(Puppet::Type.type(:service).new(:name => 'sshd', :hasrestart => true))
      expect(provider).to receive(:texecute).with(:restart, ['/usr/sbin/rcctl', '-f', :restart, 'sshd'], true)
>>>>>>> c4b0f889
      provider.restart
    end

    it "should restart the service with rcctl stop/start if hasrestart is false" do
<<<<<<< HEAD
      provider = provider_class.new(Puppet::Type.type(:service).new(:name => 'sshd', :hasrestart => false))
      provider.expects(:texecute).with(:restart, ['/usr/sbin/rcctl', '-f', :restart, 'sshd'], true).never
      provider.expects(:texecute).with(:stop, ['/usr/sbin/rcctl', :stop, 'sshd'], true)
      provider.expects(:texecute).with(:start, ['/usr/sbin/rcctl', '-f', :start, 'sshd'], true)
=======
      provider = described_class.new(Puppet::Type.type(:service).new(:name => 'sshd', :hasrestart => false))
      expect(provider).not_to receive(:texecute).with(:restart, ['/usr/sbin/rcctl', '-f', :restart, 'sshd'], true)
      expect(provider).to receive(:texecute).with(:stop, ['/usr/sbin/rcctl', :stop, 'sshd'], true)
      expect(provider).to receive(:texecute).with(:start, ['/usr/sbin/rcctl', '-f', :start, 'sshd'], true)
>>>>>>> c4b0f889
      provider.restart
    end
  end

  context "#enabled?" do
    it "should return :true if the service is enabled" do
<<<<<<< HEAD
      provider = provider_class.new(Puppet::Type.type(:service).new(:name => 'sshd'))
      provider_class.stubs(:rcctl).with(:get, 'sshd', :status)
      provider.expects(:execute).with(['/usr/sbin/rcctl', 'get', 'sshd', 'status'], :failonfail => false, :combine => false, :squelch => false).returns(stub(:exitstatus => 0))
=======
      provider = described_class.new(Puppet::Type.type(:service).new(:name => 'sshd'))
      allow(described_class).to receive(:rcctl).with(:get, 'sshd', :status)
      expect(provider).to receive(:execute).with(['/usr/sbin/rcctl', 'get', 'sshd', 'status'], :failonfail => false, :combine => false, :squelch => false).and_return(double(:exitstatus => 0))
>>>>>>> c4b0f889
      expect(provider.enabled?).to eq(:true)
    end

    it "should return :false if the service is disabled" do
<<<<<<< HEAD
      provider = provider_class.new(Puppet::Type.type(:service).new(:name => 'sshd'))
      provider_class.stubs(:rcctl).with(:get, 'sshd', :status).returns('NO')
      provider.expects(:execute).with(['/usr/sbin/rcctl', 'get', 'sshd', 'status'], :failonfail => false, :combine => false, :squelch => false).returns(stub(:exitstatus => 1))
=======
      provider = described_class.new(Puppet::Type.type(:service).new(:name => 'sshd'))
      allow(described_class).to receive(:rcctl).with(:get, 'sshd', :status).and_return('NO')
      expect(provider).to receive(:execute).with(['/usr/sbin/rcctl', 'get', 'sshd', 'status'], :failonfail => false, :combine => false, :squelch => false).and_return(double(:exitstatus => 1))
>>>>>>> c4b0f889
      expect(provider.enabled?).to eq(:false)
    end
  end

  context "#enable" do
    it "should run rcctl enable to enable the service" do
<<<<<<< HEAD
      provider = provider_class.new(Puppet::Type.type(:service).new(:name => 'sshd'))
      provider_class.stubs(:rcctl).with(:enable, 'sshd').returns('')
      provider.expects(:rcctl).with(:enable, 'sshd')
=======
      provider = described_class.new(Puppet::Type.type(:service).new(:name => 'sshd'))
      allow(described_class).to receive(:rcctl).with(:enable, 'sshd').and_return('')
      expect(provider).to receive(:rcctl).with(:enable, 'sshd')
>>>>>>> c4b0f889
      provider.enable
    end

    it "should run rcctl enable with flags if provided" do
<<<<<<< HEAD
      provider = provider_class.new(Puppet::Type.type(:service).new(:name => 'sshd', :flags => '-6'))
      provider_class.stubs(:rcctl).with(:enable, 'sshd').returns('')
      provider_class.stubs(:rcctl).with(:set, 'sshd', :flags, '-6').returns('')
      provider.expects(:rcctl).with(:enable, 'sshd')
      provider.expects(:rcctl).with(:set, 'sshd', :flags, '-6')
=======
      provider = described_class.new(Puppet::Type.type(:service).new(:name => 'sshd', :flags => '-6'))
      allow(described_class).to receive(:rcctl).with(:enable, 'sshd').and_return('')
      allow(described_class).to receive(:rcctl).with(:set, 'sshd', :flags, '-6').and_return('')
      expect(provider).to receive(:rcctl).with(:enable, 'sshd')
      expect(provider).to receive(:rcctl).with(:set, 'sshd', :flags, '-6')
>>>>>>> c4b0f889
      provider.enable
    end
  end

  context "#disable" do
    it "should run rcctl disable to disable the service" do
<<<<<<< HEAD
      provider = provider_class.new(Puppet::Type.type(:service).new(:name => 'sshd'))
      provider_class.stubs(:rcctl).with(:disable, 'sshd').returns('')
      provider.expects(:rcctl).with(:disable, 'sshd')
=======
      provider = described_class.new(Puppet::Type.type(:service).new(:name => 'sshd'))
      allow(described_class).to receive(:rcctl).with(:disable, 'sshd').and_return('')
      expect(provider).to receive(:rcctl).with(:disable, 'sshd')
>>>>>>> c4b0f889
      provider.disable
    end
  end

  context "#running?" do
    it "should run rcctl check to check the service" do
<<<<<<< HEAD
      provider = provider_class.new(Puppet::Type.type(:service).new(:name => 'sshd'))
      provider_class.stubs(:rcctl).with(:check, 'sshd').returns('sshd(ok)')
      provider.expects(:execute).with(['/usr/sbin/rcctl', 'check', 'sshd'], :failonfail => false, :combine => false, :squelch => false).returns('sshd(ok)')
=======
      provider = described_class.new(Puppet::Type.type(:service).new(:name => 'sshd'))
      allow(described_class).to receive(:rcctl).with(:check, 'sshd').and_return('sshd(ok)')
      expect(provider).to receive(:execute).with(['/usr/sbin/rcctl', 'check', 'sshd'], :failonfail => false, :combine => false, :squelch => false).and_return('sshd(ok)')
>>>>>>> c4b0f889
      expect(provider.running?).to be_truthy
    end

    it "should return true if the service is running" do
<<<<<<< HEAD
      provider = provider_class.new(Puppet::Type.type(:service).new(:name => 'sshd'))
      provider_class.stubs(:rcctl).with(:check, 'sshd').returns('sshd(ok)')
      provider.expects(:execute).with(['/usr/sbin/rcctl', 'check', 'sshd'], :failonfail => false, :combine => false, :squelch => false).returns('sshd(ok)')
=======
      provider = described_class.new(Puppet::Type.type(:service).new(:name => 'sshd'))
      allow(described_class).to receive(:rcctl).with(:check, 'sshd').and_return('sshd(ok)')
      expect(provider).to receive(:execute).with(['/usr/sbin/rcctl', 'check', 'sshd'], :failonfail => false, :combine => false, :squelch => false).and_return('sshd(ok)')
>>>>>>> c4b0f889
      expect(provider.running?).to be_truthy
    end

    it "should return nil if the service is not running" do
<<<<<<< HEAD
      provider = provider_class.new(Puppet::Type.type(:service).new(:name => 'sshd'))
      provider_class.stubs(:rcctl).with(:check, 'sshd').returns('sshd(failed)')
      provider.expects(:execute).with(['/usr/sbin/rcctl', 'check', 'sshd'], :failonfail => false, :combine => false, :squelch => false).returns('sshd(failed)')
=======
      provider = described_class.new(Puppet::Type.type(:service).new(:name => 'sshd'))
      allow(described_class).to receive(:rcctl).with(:check, 'sshd').and_return('sshd(failed)')
      expect(provider).to receive(:execute).with(['/usr/sbin/rcctl', 'check', 'sshd'], :failonfail => false, :combine => false, :squelch => false).and_return('sshd(failed)')
>>>>>>> c4b0f889
      expect(provider.running?).to be_nil
    end
  end

  context "#flags" do
    it "should return flags when set" do
<<<<<<< HEAD
      provider = provider_class.new(Puppet::Type.type(:service).new(:name => 'sshd', :flags => '-6'))
      provider_class.stubs(:rcctl).with('get', 'sshd', 'flags').returns('-6')
      provider.expects(:execute).with(['/usr/sbin/rcctl', 'get', 'sshd', 'flags'], :failonfail => false, :combine => false, :squelch => false).returns('-6')
=======
      provider = described_class.new(Puppet::Type.type(:service).new(:name => 'sshd', :flags => '-6'))
      allow(described_class).to receive(:rcctl).with('get', 'sshd', 'flags').and_return('-6')
      expect(provider).to receive(:execute).with(['/usr/sbin/rcctl', 'get', 'sshd', 'flags'], :failonfail => false, :combine => false, :squelch => false).and_return('-6')
>>>>>>> c4b0f889
      provider.flags
    end

    it "should return empty flags" do
<<<<<<< HEAD
      provider = provider_class.new(Puppet::Type.type(:service).new(:name => 'sshd'))
      provider_class.stubs(:rcctl).with('get', 'sshd', 'flags').returns('')
      provider.expects(:execute).with(['/usr/sbin/rcctl', 'get', 'sshd', 'flags'], :failonfail => false, :combine => false, :squelch => false).returns('')
=======
      provider = described_class.new(Puppet::Type.type(:service).new(:name => 'sshd'))
      allow(described_class).to receive(:rcctl).with('get', 'sshd', 'flags').and_return('')
      expect(provider).to receive(:execute).with(['/usr/sbin/rcctl', 'get', 'sshd', 'flags'], :failonfail => false, :combine => false, :squelch => false).and_return('')
>>>>>>> c4b0f889
      provider.flags
    end

    it "should return flags for special services" do
<<<<<<< HEAD
      provider = provider_class.new(Puppet::Type.type(:service).new(:name => 'pf'))
      provider_class.stubs(:rcctl).with('get', 'pf', 'flags').returns('YES')
      provider.expects(:execute).with(['/usr/sbin/rcctl', 'get', 'pf', 'flags'], :failonfail => false, :combine => false, :squelch => false).returns('YES')
=======
      provider = described_class.new(Puppet::Type.type(:service).new(:name => 'pf'))
      allow(described_class).to receive(:rcctl).with('get', 'pf', 'flags').and_return('YES')
      expect(provider).to receive(:execute).with(['/usr/sbin/rcctl', 'get', 'pf', 'flags'], :failonfail => false, :combine => false, :squelch => false).and_return('YES')
>>>>>>> c4b0f889
      provider.flags
    end
  end

  context "#flags=" do
<<<<<<< HEAD
    it "should run rcctl to set flags", unless: Puppet::Util::Platform.windows? || RUBY_PLATFORM == 'java' do
      provider = provider_class.new(Puppet::Type.type(:service).new(:name => 'sshd'))
      provider_class.stubs(:rcctl).with(:set, 'sshd', :flags, '-4').returns('')
      provider.expects(:rcctl).with(:set, 'sshd', :flags, '-4')
=======
    it "should run rcctl to set flags" do
      provider = described_class.new(Puppet::Type.type(:service).new(:name => 'sshd'))
      allow(described_class).to receive(:rcctl).with(:set, 'sshd', :flags, '-4').and_return('')
      expect(provider).to receive(:rcctl).with(:set, 'sshd', :flags, '-4')
>>>>>>> c4b0f889
      provider.flags = '-4'
    end
  end
end<|MERGE_RESOLUTION|>--- conflicted
+++ resolved
@@ -5,19 +5,11 @@
   let(:provider_class) { Puppet::Type.type(:service).provider(:openbsd) }
 
   before :each do
-<<<<<<< HEAD
-    Puppet::Type.type(:service).stubs(:defaultprovider).returns provider_class
-    Facter.stubs(:value).with(:operatingsystem).returns :openbsd
-    Facter.stubs(:value).with(:osfamily).returns 'OpenBSD'
-    FileTest.stubs(:file?).with('/usr/sbin/rcctl').returns true
-    FileTest.stubs(:executable?).with('/usr/sbin/rcctl').returns true
-=======
-    allow(Puppet::Type.type(:service)).to receive(:defaultprovider).and_return(described_class)
+    allow(Puppet::Type.type(:service)).to receive(:defaultprovider).and_return(provider_class)
     allow(Facter).to receive(:value).with(:operatingsystem).and_return(:openbsd)
     allow(Facter).to receive(:value).with(:osfamily).and_return('OpenBSD')
     allow(FileTest).to receive(:file?).with('/usr/sbin/rcctl').and_return(true)
     allow(FileTest).to receive(:executable?).with('/usr/sbin/rcctl').and_return(true)
->>>>>>> c4b0f889
   end
 
   context "#instances" do
@@ -26,13 +18,8 @@
     end
 
     it "should list all available services" do
-<<<<<<< HEAD
-      provider_class.stubs(:execpipe).with(['/usr/sbin/rcctl', :getall]).yields File.read(my_fixture('rcctl_getall'))
+      allow(provider_class).to receive(:execpipe).with(['/usr/sbin/rcctl', :getall]).and_yield(File.read(my_fixture('rcctl_getall')))
       expect(provider_class.instances.map(&:name)).to eq([
-=======
-      allow(described_class).to receive(:execpipe).with(['/usr/sbin/rcctl', :getall]).and_yield(File.read(my_fixture('rcctl_getall')))
-      expect(described_class.instances.map(&:name)).to eq([
->>>>>>> c4b0f889
         'accounting', 'pf', 'postgresql', 'tftpd', 'wsmoused', 'xdm',
       ])
     end
@@ -40,307 +27,174 @@
 
   context "#start" do
     it "should use the supplied start command if specified" do
-<<<<<<< HEAD
       provider = provider_class.new(Puppet::Type.type(:service).new(:name => 'sshd', :start => '/bin/foo'))
-      provider.expects(:execute).with(['/bin/foo'], :failonfail => true, :override_locale => false, :squelch => false, :combine => true)
-=======
-      provider = described_class.new(Puppet::Type.type(:service).new(:name => 'sshd', :start => '/bin/foo'))
       expect(provider).to receive(:execute).with(['/bin/foo'], :failonfail => true, :override_locale => false, :squelch => false, :combine => true)
->>>>>>> c4b0f889
       provider.start
     end
 
     it "should start the service otherwise" do
-<<<<<<< HEAD
-      provider = provider_class.new(Puppet::Type.type(:service).new(:name => 'sshd'))
-      provider.expects(:texecute).with(:start, ['/usr/sbin/rcctl', '-f', :start, 'sshd'], true)
-=======
-      provider = described_class.new(Puppet::Type.type(:service).new(:name => 'sshd'))
+      provider = provider_class.new(Puppet::Type.type(:service).new(:name => 'sshd'))
       expect(provider).to receive(:texecute).with(:start, ['/usr/sbin/rcctl', '-f', :start, 'sshd'], true)
->>>>>>> c4b0f889
       provider.start
     end
   end
 
   context "#stop" do
     it "should use the supplied stop command if specified" do
-<<<<<<< HEAD
       provider = provider_class.new(Puppet::Type.type(:service).new(:name => 'sshd', :stop => '/bin/foo'))
-      provider.expects(:execute).with(['/bin/foo'], :failonfail => true, :override_locale => false, :squelch => false, :combine => true)
-=======
-      provider = described_class.new(Puppet::Type.type(:service).new(:name => 'sshd', :stop => '/bin/foo'))
       expect(provider).to receive(:execute).with(['/bin/foo'], :failonfail => true, :override_locale => false, :squelch => false, :combine => true)
->>>>>>> c4b0f889
       provider.stop
     end
 
     it "should stop the service otherwise" do
-<<<<<<< HEAD
-      provider = provider_class.new(Puppet::Type.type(:service).new(:name => 'sshd'))
-      provider.expects(:texecute).with(:stop, ['/usr/sbin/rcctl', :stop, 'sshd'], true)
-=======
-      provider = described_class.new(Puppet::Type.type(:service).new(:name => 'sshd'))
+      provider = provider_class.new(Puppet::Type.type(:service).new(:name => 'sshd'))
       expect(provider).to receive(:texecute).with(:stop, ['/usr/sbin/rcctl', :stop, 'sshd'], true)
->>>>>>> c4b0f889
       provider.stop
     end
   end
 
   context "#status" do
     it "should use the status command from the resource" do
-<<<<<<< HEAD
       provider = provider_class.new(Puppet::Type.type(:service).new(:name => 'sshd', :status => '/bin/foo'))
-      provider.expects(:execute).with(['/usr/sbin/rcctl', :get, 'sshd', :status], :failonfail => true, :override_locale => false, :squelch => false, :combine => true).never
-      provider.expects(:execute).with(['/bin/foo'], :failonfail => false, :override_locale => false, :squelch => false, :combine => true)
-=======
-      provider = described_class.new(Puppet::Type.type(:service).new(:name => 'sshd', :status => '/bin/foo'))
       expect(provider).not_to receive(:execute).with(['/usr/sbin/rcctl', :get, 'sshd', :status], :failonfail => true, :override_locale => false, :squelch => false, :combine => true)
       expect(provider).to receive(:execute).with(['/bin/foo'], :failonfail => false, :override_locale => false, :squelch => false, :combine => true)
->>>>>>> c4b0f889
       provider.status
     end
 
     it "should return :stopped when status command returns with a non-zero exitcode" do
-<<<<<<< HEAD
       provider = provider_class.new(Puppet::Type.type(:service).new(:name => 'sshd', :status => '/bin/foo'))
-      provider.expects(:execute).with(['/usr/sbin/rcctl', :get, 'sshd', :status], :failonfail => true, :override_locale => false, :squelch => false, :combine => true).never
-      provider.expects(:execute).with(['/bin/foo'], :failonfail => false, :override_locale => false, :squelch => false, :combine => true)
-      $CHILD_STATUS.stubs(:exitstatus).returns 3
-=======
-      provider = described_class.new(Puppet::Type.type(:service).new(:name => 'sshd', :status => '/bin/foo'))
       expect(provider).not_to receive(:execute).with(['/usr/sbin/rcctl', :get, 'sshd', :status], :failonfail => true, :override_locale => false, :squelch => false, :combine => true)
       expect(provider).to receive(:execute).with(['/bin/foo'], :failonfail => false, :override_locale => false, :squelch => false, :combine => true)
       allow($CHILD_STATUS).to receive(:exitstatus).and_return(3)
->>>>>>> c4b0f889
       expect(provider.status).to eq(:stopped)
     end
 
     it "should return :running when status command returns with a zero exitcode" do
-<<<<<<< HEAD
       provider = provider_class.new(Puppet::Type.type(:service).new(:name => 'sshd', :status => '/bin/foo'))
-      provider.expects(:execute).with(['/usr/sbin/rcctl', :get, 'sshd', :status], :failonfail => true, :override_locale => false, :squelch => false, :combine => true).never
-      provider.expects(:execute).with(['/bin/foo'], :failonfail => false, :override_locale => false, :squelch => false, :combine => true)
-      $CHILD_STATUS.stubs(:exitstatus).returns 0
-=======
-      provider = described_class.new(Puppet::Type.type(:service).new(:name => 'sshd', :status => '/bin/foo'))
       expect(provider).not_to receive(:execute).with(['/usr/sbin/rcctl', :get, 'sshd', :status], :failonfail => true, :override_locale => false, :squelch => false, :combine => true)
       expect(provider).to receive(:execute).with(['/bin/foo'], :failonfail => false, :override_locale => false, :squelch => false, :combine => true)
       allow($CHILD_STATUS).to receive(:exitstatus).and_return(0)
->>>>>>> c4b0f889
       expect(provider.status).to eq(:running)
     end
   end
 
   context "#restart" do
     it "should use the supplied restart command if specified" do
-<<<<<<< HEAD
       provider = provider_class.new(Puppet::Type.type(:service).new(:name => 'sshd', :restart => '/bin/foo'))
-      provider.expects(:execute).with(['/usr/sbin/rcctl', '-f', :restart, 'sshd'], :failonfail => true, :override_locale => false, :squelch => false, :combine => true).never
-      provider.expects(:execute).with(['/bin/foo'], :failonfail => true, :override_locale => false, :squelch => false, :combine => true)
-=======
-      provider = described_class.new(Puppet::Type.type(:service).new(:name => 'sshd', :restart => '/bin/foo'))
       expect(provider).not_to receive(:execute).with(['/usr/sbin/rcctl', '-f', :restart, 'sshd'], :failonfail => true, :override_locale => false, :squelch => false, :combine => true)
       expect(provider).to receive(:execute).with(['/bin/foo'], :failonfail => true, :override_locale => false, :squelch => false, :combine => true)
->>>>>>> c4b0f889
       provider.restart
     end
 
     it "should restart the service with rcctl restart if hasrestart is true" do
-<<<<<<< HEAD
       provider = provider_class.new(Puppet::Type.type(:service).new(:name => 'sshd', :hasrestart => true))
-      provider.expects(:texecute).with(:restart, ['/usr/sbin/rcctl', '-f', :restart, 'sshd'], true)
-=======
-      provider = described_class.new(Puppet::Type.type(:service).new(:name => 'sshd', :hasrestart => true))
       expect(provider).to receive(:texecute).with(:restart, ['/usr/sbin/rcctl', '-f', :restart, 'sshd'], true)
->>>>>>> c4b0f889
       provider.restart
     end
 
     it "should restart the service with rcctl stop/start if hasrestart is false" do
-<<<<<<< HEAD
       provider = provider_class.new(Puppet::Type.type(:service).new(:name => 'sshd', :hasrestart => false))
-      provider.expects(:texecute).with(:restart, ['/usr/sbin/rcctl', '-f', :restart, 'sshd'], true).never
-      provider.expects(:texecute).with(:stop, ['/usr/sbin/rcctl', :stop, 'sshd'], true)
-      provider.expects(:texecute).with(:start, ['/usr/sbin/rcctl', '-f', :start, 'sshd'], true)
-=======
-      provider = described_class.new(Puppet::Type.type(:service).new(:name => 'sshd', :hasrestart => false))
       expect(provider).not_to receive(:texecute).with(:restart, ['/usr/sbin/rcctl', '-f', :restart, 'sshd'], true)
       expect(provider).to receive(:texecute).with(:stop, ['/usr/sbin/rcctl', :stop, 'sshd'], true)
       expect(provider).to receive(:texecute).with(:start, ['/usr/sbin/rcctl', '-f', :start, 'sshd'], true)
->>>>>>> c4b0f889
       provider.restart
     end
   end
 
   context "#enabled?" do
     it "should return :true if the service is enabled" do
-<<<<<<< HEAD
-      provider = provider_class.new(Puppet::Type.type(:service).new(:name => 'sshd'))
-      provider_class.stubs(:rcctl).with(:get, 'sshd', :status)
-      provider.expects(:execute).with(['/usr/sbin/rcctl', 'get', 'sshd', 'status'], :failonfail => false, :combine => false, :squelch => false).returns(stub(:exitstatus => 0))
-=======
-      provider = described_class.new(Puppet::Type.type(:service).new(:name => 'sshd'))
-      allow(described_class).to receive(:rcctl).with(:get, 'sshd', :status)
+      provider = provider_class.new(Puppet::Type.type(:service).new(:name => 'sshd'))
+      allow(provider_class).to receive(:rcctl).with(:get, 'sshd', :status)
       expect(provider).to receive(:execute).with(['/usr/sbin/rcctl', 'get', 'sshd', 'status'], :failonfail => false, :combine => false, :squelch => false).and_return(double(:exitstatus => 0))
->>>>>>> c4b0f889
       expect(provider.enabled?).to eq(:true)
     end
 
     it "should return :false if the service is disabled" do
-<<<<<<< HEAD
-      provider = provider_class.new(Puppet::Type.type(:service).new(:name => 'sshd'))
-      provider_class.stubs(:rcctl).with(:get, 'sshd', :status).returns('NO')
-      provider.expects(:execute).with(['/usr/sbin/rcctl', 'get', 'sshd', 'status'], :failonfail => false, :combine => false, :squelch => false).returns(stub(:exitstatus => 1))
-=======
-      provider = described_class.new(Puppet::Type.type(:service).new(:name => 'sshd'))
-      allow(described_class).to receive(:rcctl).with(:get, 'sshd', :status).and_return('NO')
+      provider = provider_class.new(Puppet::Type.type(:service).new(:name => 'sshd'))
+      allow(provider_class).to receive(:rcctl).with(:get, 'sshd', :status).and_return('NO')
       expect(provider).to receive(:execute).with(['/usr/sbin/rcctl', 'get', 'sshd', 'status'], :failonfail => false, :combine => false, :squelch => false).and_return(double(:exitstatus => 1))
->>>>>>> c4b0f889
       expect(provider.enabled?).to eq(:false)
     end
   end
 
   context "#enable" do
     it "should run rcctl enable to enable the service" do
-<<<<<<< HEAD
-      provider = provider_class.new(Puppet::Type.type(:service).new(:name => 'sshd'))
-      provider_class.stubs(:rcctl).with(:enable, 'sshd').returns('')
-      provider.expects(:rcctl).with(:enable, 'sshd')
-=======
-      provider = described_class.new(Puppet::Type.type(:service).new(:name => 'sshd'))
-      allow(described_class).to receive(:rcctl).with(:enable, 'sshd').and_return('')
+      provider = provider_class.new(Puppet::Type.type(:service).new(:name => 'sshd'))
+      allow(provider_class).to receive(:rcctl).with(:enable, 'sshd').and_return('')
       expect(provider).to receive(:rcctl).with(:enable, 'sshd')
->>>>>>> c4b0f889
       provider.enable
     end
 
     it "should run rcctl enable with flags if provided" do
-<<<<<<< HEAD
       provider = provider_class.new(Puppet::Type.type(:service).new(:name => 'sshd', :flags => '-6'))
-      provider_class.stubs(:rcctl).with(:enable, 'sshd').returns('')
-      provider_class.stubs(:rcctl).with(:set, 'sshd', :flags, '-6').returns('')
-      provider.expects(:rcctl).with(:enable, 'sshd')
-      provider.expects(:rcctl).with(:set, 'sshd', :flags, '-6')
-=======
-      provider = described_class.new(Puppet::Type.type(:service).new(:name => 'sshd', :flags => '-6'))
-      allow(described_class).to receive(:rcctl).with(:enable, 'sshd').and_return('')
-      allow(described_class).to receive(:rcctl).with(:set, 'sshd', :flags, '-6').and_return('')
+      allow(provider_class).to receive(:rcctl).with(:enable, 'sshd').and_return('')
+      allow(provider_class).to receive(:rcctl).with(:set, 'sshd', :flags, '-6').and_return('')
       expect(provider).to receive(:rcctl).with(:enable, 'sshd')
       expect(provider).to receive(:rcctl).with(:set, 'sshd', :flags, '-6')
->>>>>>> c4b0f889
       provider.enable
     end
   end
 
   context "#disable" do
     it "should run rcctl disable to disable the service" do
-<<<<<<< HEAD
-      provider = provider_class.new(Puppet::Type.type(:service).new(:name => 'sshd'))
-      provider_class.stubs(:rcctl).with(:disable, 'sshd').returns('')
-      provider.expects(:rcctl).with(:disable, 'sshd')
-=======
-      provider = described_class.new(Puppet::Type.type(:service).new(:name => 'sshd'))
-      allow(described_class).to receive(:rcctl).with(:disable, 'sshd').and_return('')
+      provider = provider_class.new(Puppet::Type.type(:service).new(:name => 'sshd'))
+      allow(provider_class).to receive(:rcctl).with(:disable, 'sshd').and_return('')
       expect(provider).to receive(:rcctl).with(:disable, 'sshd')
->>>>>>> c4b0f889
       provider.disable
     end
   end
 
   context "#running?" do
     it "should run rcctl check to check the service" do
-<<<<<<< HEAD
-      provider = provider_class.new(Puppet::Type.type(:service).new(:name => 'sshd'))
-      provider_class.stubs(:rcctl).with(:check, 'sshd').returns('sshd(ok)')
-      provider.expects(:execute).with(['/usr/sbin/rcctl', 'check', 'sshd'], :failonfail => false, :combine => false, :squelch => false).returns('sshd(ok)')
-=======
-      provider = described_class.new(Puppet::Type.type(:service).new(:name => 'sshd'))
-      allow(described_class).to receive(:rcctl).with(:check, 'sshd').and_return('sshd(ok)')
+      provider = provider_class.new(Puppet::Type.type(:service).new(:name => 'sshd'))
+      allow(provider_class).to receive(:rcctl).with(:check, 'sshd').and_return('sshd(ok)')
       expect(provider).to receive(:execute).with(['/usr/sbin/rcctl', 'check', 'sshd'], :failonfail => false, :combine => false, :squelch => false).and_return('sshd(ok)')
->>>>>>> c4b0f889
       expect(provider.running?).to be_truthy
     end
 
     it "should return true if the service is running" do
-<<<<<<< HEAD
-      provider = provider_class.new(Puppet::Type.type(:service).new(:name => 'sshd'))
-      provider_class.stubs(:rcctl).with(:check, 'sshd').returns('sshd(ok)')
-      provider.expects(:execute).with(['/usr/sbin/rcctl', 'check', 'sshd'], :failonfail => false, :combine => false, :squelch => false).returns('sshd(ok)')
-=======
-      provider = described_class.new(Puppet::Type.type(:service).new(:name => 'sshd'))
-      allow(described_class).to receive(:rcctl).with(:check, 'sshd').and_return('sshd(ok)')
+      provider = provider_class.new(Puppet::Type.type(:service).new(:name => 'sshd'))
+      allow(provider_class).to receive(:rcctl).with(:check, 'sshd').and_return('sshd(ok)')
       expect(provider).to receive(:execute).with(['/usr/sbin/rcctl', 'check', 'sshd'], :failonfail => false, :combine => false, :squelch => false).and_return('sshd(ok)')
->>>>>>> c4b0f889
       expect(provider.running?).to be_truthy
     end
 
     it "should return nil if the service is not running" do
-<<<<<<< HEAD
-      provider = provider_class.new(Puppet::Type.type(:service).new(:name => 'sshd'))
-      provider_class.stubs(:rcctl).with(:check, 'sshd').returns('sshd(failed)')
-      provider.expects(:execute).with(['/usr/sbin/rcctl', 'check', 'sshd'], :failonfail => false, :combine => false, :squelch => false).returns('sshd(failed)')
-=======
-      provider = described_class.new(Puppet::Type.type(:service).new(:name => 'sshd'))
-      allow(described_class).to receive(:rcctl).with(:check, 'sshd').and_return('sshd(failed)')
+      provider = provider_class.new(Puppet::Type.type(:service).new(:name => 'sshd'))
+      allow(provider_class).to receive(:rcctl).with(:check, 'sshd').and_return('sshd(failed)')
       expect(provider).to receive(:execute).with(['/usr/sbin/rcctl', 'check', 'sshd'], :failonfail => false, :combine => false, :squelch => false).and_return('sshd(failed)')
->>>>>>> c4b0f889
       expect(provider.running?).to be_nil
     end
   end
 
   context "#flags" do
     it "should return flags when set" do
-<<<<<<< HEAD
       provider = provider_class.new(Puppet::Type.type(:service).new(:name => 'sshd', :flags => '-6'))
-      provider_class.stubs(:rcctl).with('get', 'sshd', 'flags').returns('-6')
-      provider.expects(:execute).with(['/usr/sbin/rcctl', 'get', 'sshd', 'flags'], :failonfail => false, :combine => false, :squelch => false).returns('-6')
-=======
-      provider = described_class.new(Puppet::Type.type(:service).new(:name => 'sshd', :flags => '-6'))
-      allow(described_class).to receive(:rcctl).with('get', 'sshd', 'flags').and_return('-6')
+      allow(provider_class).to receive(:rcctl).with('get', 'sshd', 'flags').and_return('-6')
       expect(provider).to receive(:execute).with(['/usr/sbin/rcctl', 'get', 'sshd', 'flags'], :failonfail => false, :combine => false, :squelch => false).and_return('-6')
->>>>>>> c4b0f889
       provider.flags
     end
 
     it "should return empty flags" do
-<<<<<<< HEAD
-      provider = provider_class.new(Puppet::Type.type(:service).new(:name => 'sshd'))
-      provider_class.stubs(:rcctl).with('get', 'sshd', 'flags').returns('')
-      provider.expects(:execute).with(['/usr/sbin/rcctl', 'get', 'sshd', 'flags'], :failonfail => false, :combine => false, :squelch => false).returns('')
-=======
-      provider = described_class.new(Puppet::Type.type(:service).new(:name => 'sshd'))
-      allow(described_class).to receive(:rcctl).with('get', 'sshd', 'flags').and_return('')
+      provider = provider_class.new(Puppet::Type.type(:service).new(:name => 'sshd'))
+      allow(provider_class).to receive(:rcctl).with('get', 'sshd', 'flags').and_return('')
       expect(provider).to receive(:execute).with(['/usr/sbin/rcctl', 'get', 'sshd', 'flags'], :failonfail => false, :combine => false, :squelch => false).and_return('')
->>>>>>> c4b0f889
       provider.flags
     end
 
     it "should return flags for special services" do
-<<<<<<< HEAD
       provider = provider_class.new(Puppet::Type.type(:service).new(:name => 'pf'))
-      provider_class.stubs(:rcctl).with('get', 'pf', 'flags').returns('YES')
-      provider.expects(:execute).with(['/usr/sbin/rcctl', 'get', 'pf', 'flags'], :failonfail => false, :combine => false, :squelch => false).returns('YES')
-=======
-      provider = described_class.new(Puppet::Type.type(:service).new(:name => 'pf'))
-      allow(described_class).to receive(:rcctl).with('get', 'pf', 'flags').and_return('YES')
+      allow(provider_class).to receive(:rcctl).with('get', 'pf', 'flags').and_return('YES')
       expect(provider).to receive(:execute).with(['/usr/sbin/rcctl', 'get', 'pf', 'flags'], :failonfail => false, :combine => false, :squelch => false).and_return('YES')
->>>>>>> c4b0f889
       provider.flags
     end
   end
 
   context "#flags=" do
-<<<<<<< HEAD
     it "should run rcctl to set flags", unless: Puppet::Util::Platform.windows? || RUBY_PLATFORM == 'java' do
       provider = provider_class.new(Puppet::Type.type(:service).new(:name => 'sshd'))
-      provider_class.stubs(:rcctl).with(:set, 'sshd', :flags, '-4').returns('')
-      provider.expects(:rcctl).with(:set, 'sshd', :flags, '-4')
-=======
-    it "should run rcctl to set flags" do
-      provider = described_class.new(Puppet::Type.type(:service).new(:name => 'sshd'))
-      allow(described_class).to receive(:rcctl).with(:set, 'sshd', :flags, '-4').and_return('')
+      allow(provider_class).to receive(:rcctl).with(:set, 'sshd', :flags, '-4').and_return('')
       expect(provider).to receive(:rcctl).with(:set, 'sshd', :flags, '-4')
->>>>>>> c4b0f889
       provider.flags = '-4'
     end
   end
