require 'spec_helper'

<<<<<<< HEAD
describe 'Puppet::Type::Service::Provider::Src', unless: Puppet::Util::Platform.jruby? do
  let(:provider_class) { Puppet::Type.type(:service).provider(:src) }

  if Puppet::Util::Platform.windows?
=======
describe Puppet::Type.type(:service).provider(:src) do
  if Puppet.features.microsoft_windows?
>>>>>>> 6690defb
    # Get a pid for $CHILD_STATUS to latch on to
    command = "cmd.exe /c \"exit 0\""
    Puppet::Util::Execution.execute(command, {:failonfail => false})
  end

  before :each do
    @resource = stub 'resource'
    @resource.stubs(:[]).returns(nil)
    @resource.stubs(:[]).with(:name).returns "myservice"

    @provider = subject()
    @provider.resource = @resource

    @provider.stubs(:command).with(:stopsrc).returns "/usr/bin/stopsrc"
    @provider.stubs(:command).with(:startsrc).returns "/usr/bin/startsrc"
    @provider.stubs(:command).with(:lssrc).returns "/usr/bin/lssrc"
    @provider.stubs(:command).with(:refresh).returns "/usr/bin/refresh"
    @provider.stubs(:command).with(:lsitab).returns "/usr/sbin/lsitab"
    @provider.stubs(:command).with(:mkitab).returns "/usr/sbin/mkitab"
    @provider.stubs(:command).with(:rmitab).returns "/usr/sbin/rmitab"
    @provider.stubs(:command).with(:chitab).returns "/usr/sbin/chitab"

    @provider.stubs(:stopsrc)
    @provider.stubs(:startsrc)
    @provider.stubs(:lssrc)
    @provider.stubs(:refresh)
    @provider.stubs(:lsitab)
    @provider.stubs(:mkitab)
    @provider.stubs(:rmitab)
    @provider.stubs(:chitab)
  end

  context ".instances" do
    it "should have a .instances method" do
      expect(described_class).to respond_to :instances
    end

    it "should get a list of running services" do
      sample_output = <<_EOF_
#subsysname:synonym:cmdargs:path:uid:auditid:standin:standout:standerr:action:multi:contact:svrkey:svrmtype:priority:signorm:sigforce:display:waittime:grpname:
myservice.1:::/usr/sbin/inetd:0:0:/dev/console:/dev/console:/dev/console:-O:-Q:-K:0:0:20:0:0:-d:20:tcpip:
myservice.2:::/usr/sbin/inetd:0:0:/dev/console:/dev/console:/dev/console:-O:-Q:-K:0:0:20:0:0:-d:20:tcpip:
myservice.3:::/usr/sbin/inetd:0:0:/dev/console:/dev/console:/dev/console:-O:-Q:-K:0:0:20:0:0:-d:20:tcpip:
myservice.4:::/usr/sbin/inetd:0:0:/dev/console:/dev/console:/dev/console:-O:-Q:-K:0:0:20:0:0:-d:20:tcpip:
_EOF_
      described_class.stubs(:lssrc).returns sample_output
      expect(described_class.instances.map(&:name)).to eq([
        'myservice.1',
        'myservice.2',
        'myservice.3',
        'myservice.4'
      ])
    end

  end

  context "when starting a service" do
    it "should execute the startsrc command" do
      @provider.expects(:execute).with(['/usr/bin/startsrc', '-s', "myservice"], {:override_locale => false, :squelch => false, :combine => true, :failonfail => true})
      @provider.expects(:status).returns :running
      @provider.start
    end

    it "should error if timeout occurs while stopping the service" do
      @provider.expects(:execute).with(['/usr/bin/startsrc', '-s', "myservice"], {:override_locale => false, :squelch => false, :combine => true, :failonfail => true})
      Timeout.expects(:timeout).with(60).raises(Timeout::Error)
      expect { @provider.start }.to raise_error Puppet::Error, ('Timed out waiting for myservice to transition states')
    end
  end

  context "when stopping a service" do
    it "should execute the stopsrc command" do
      @provider.expects(:execute).with(['/usr/bin/stopsrc', '-s', "myservice"], {:override_locale => false, :squelch => false, :combine => true, :failonfail => true})
      @provider.expects(:status).returns :stopped
      @provider.stop
    end

    it "should error if timeout occurs while stopping the service" do
      @provider.expects(:execute).with(['/usr/bin/stopsrc', '-s', "myservice"], {:override_locale => false, :squelch => false, :combine => true, :failonfail => true})
      Timeout.expects(:timeout).with(60).raises(Timeout::Error)
      expect { @provider.stop }.to raise_error Puppet::Error, ('Timed out waiting for myservice to transition states')
    end
  end

  context "should have a set of methods" do
    [:enabled?, :enable, :disable, :start, :stop, :status, :restart].each do |method|
      it "should have a #{method} method" do
        expect(@provider).to respond_to(method)
      end
    end
  end

  context "when enabling" do
    it "should execute the mkitab command" do
      @provider.expects(:mkitab).with("myservice:2:once:/usr/bin/startsrc -s myservice").once
      @provider.enable
    end
  end

  context "when disabling" do
    it "should execute the rmitab command" do
      @provider.expects(:rmitab).with("myservice")
      @provider.disable
    end
  end

  context "when checking if it is enabled" do
    it "should execute the lsitab command" do
      @provider.expects(:execute).with(['/usr/sbin/lsitab', 'myservice'], {:combine => true, :failonfail => false})
      $CHILD_STATUS.stubs(:exitstatus).returns(0)
      @provider.enabled?
    end

    it "should return false when lsitab returns non-zero" do
      @provider.stubs(:execute)
      $CHILD_STATUS.stubs(:exitstatus).returns(1)
      expect(@provider.enabled?).to eq(:false)
    end

    it "should return true when lsitab returns zero" do
      @provider.stubs(:execute)
      $CHILD_STATUS.stubs(:exitstatus).returns(0)
      expect(@provider.enabled?).to eq(:true)
    end
  end

  context "when checking a subsystem's status" do
    it "should execute status and return running if the subsystem is active" do
      sample_output = <<_EOF_
  Subsystem         Group            PID          Status
  myservice         tcpip            1234         active
_EOF_

      @provider.expects(:execute).with(['/usr/bin/lssrc', '-s', "myservice"]).returns sample_output
      expect(@provider.status).to eq(:running)
    end

    it "should execute status and return stopped if the subsystem is inoperative" do
      sample_output = <<_EOF_
  Subsystem         Group            PID          Status
  myservice         tcpip                         inoperative
_EOF_

      @provider.expects(:execute).with(['/usr/bin/lssrc', '-s', "myservice"]).returns sample_output
      expect(@provider.status).to eq(:stopped)
    end

    it "should execute status and return nil if the status is not known" do
      sample_output = <<_EOF_
  Subsystem         Group            PID          Status
  myservice         tcpip                         randomdata
_EOF_

      @provider.expects(:execute).with(['/usr/bin/lssrc', '-s', "myservice"]).returns sample_output
      expect(@provider.status).to eq(nil)
    end

    it "should consider a non-existing service to be have a status of :stopped" do
      @provider.expects(:execute).with(['/usr/bin/lssrc', '-s', 'myservice']).raises(Puppet::ExecutionFailure, "fail")
      expect(@provider.status).to eq(:stopped)
    end
  end

  context "when restarting a service" do
    it "should execute restart which runs refresh" do
      sample_output = <<_EOF_
#subsysname:synonym:cmdargs:path:uid:auditid:standin:standout:standerr:action:multi:contact:svrkey:svrmtype:priority:signorm:sigforce:display:waittime:grpname:
myservice:::/usr/sbin/inetd:0:0:/dev/console:/dev/console:/dev/console:-O:-Q:-K:0:0:20:0:0:-d:20:tcpip:
_EOF_
      @provider.expects(:execute).with(['/usr/bin/lssrc', '-Ss', "myservice"]).returns sample_output
      @provider.expects(:execute).with(['/usr/bin/refresh', '-s', "myservice"])
      @provider.restart
    end

    it "should execute restart which runs stop then start" do
      sample_output =  <<_EOF_
#subsysname:synonym:cmdargs:path:uid:auditid:standin:standout:standerr:action:multi:contact:svrkey:svrmtype:priority:signorm:sigforce:display:waittime:grpname:
myservice::--no-daemonize:/usr/sbin/puppetd:0:0:/dev/null:/var/log/puppet.log:/var/log/puppet.log:-O:-Q:-S:0:0:20:15:9:-d:20::"
_EOF_

      @provider.expects(:execute).with(['/usr/bin/lssrc', '-Ss', "myservice"]).returns sample_output
      @provider.expects(:stop)
      @provider.expects(:start)
      @provider.restart
    end
  end
end<|MERGE_RESOLUTION|>--- conflicted
+++ resolved
@@ -1,14 +1,7 @@
 require 'spec_helper'
 
-<<<<<<< HEAD
-describe 'Puppet::Type::Service::Provider::Src', unless: Puppet::Util::Platform.jruby? do
-  let(:provider_class) { Puppet::Type.type(:service).provider(:src) }
-
+describe Puppet::Type.type(:service).provider(:src), unless: Puppet::Util::Platform.jruby? do
   if Puppet::Util::Platform.windows?
-=======
-describe Puppet::Type.type(:service).provider(:src) do
-  if Puppet.features.microsoft_windows?
->>>>>>> 6690defb
     # Get a pid for $CHILD_STATUS to latch on to
     command = "cmd.exe /c \"exit 0\""
     Puppet::Util::Execution.execute(command, {:failonfail => false})
