--- conflicted
+++ resolved
@@ -391,44 +391,15 @@
     end
   end
 
-<<<<<<< HEAD
   it "should save the CSR" do
     csr = Puppet::SSL::CertificateRequest.new("me")
-    terminus = mock 'terminus'
-    terminus.stubs(:validate)
-    Puppet::SSL::CertificateRequest.indirection.expects(:prepare).returns(terminus)
-    terminus.expects(:save).with { |request| request.instance == csr && request.key == "me" }
+    terminus = double('terminus')
+    allow(terminus).to receive(:validate)
+    expect(Puppet::SSL::CertificateRequest.indirection).to receive(:prepare).and_return(terminus)
+    expect(terminus).to receive(:save) do |request|
+      expect(request.instance).to eq(csr)
+      expect(request.key).to eq("me")
+    end
     Puppet::SSL::CertificateRequest.indirection.save(csr)
-=======
-  describe "when a CSR is saved" do
-    describe "and a CA is available" do
-      it "should save the CSR and trigger autosigning" do
-        ca = double('ca', autosign: nil)
-        expect(Puppet::SSL::CertificateAuthority).to receive(:instance).and_return(ca)
-
-        csr = Puppet::SSL::CertificateRequest.new("me")
-        terminus = double('terminus')
-        allow(terminus).to receive(:validate)
-        expect(Puppet::SSL::CertificateRequest.indirection).to receive(:prepare).and_return(terminus)
-        expect(terminus).to receive(:save) { |request| request.instance == csr && request.key == "me" }
-
-        Puppet::SSL::CertificateRequest.indirection.save(csr)
-      end
-    end
-
-    describe "and a CA is not available" do
-      it "should save the CSR" do
-        expect(Puppet::SSL::CertificateAuthority).to receive(:instance).and_return(nil)
-
-        csr = Puppet::SSL::CertificateRequest.new("me")
-        terminus = double('terminus')
-        allow(terminus).to receive(:validate)
-        expect(Puppet::SSL::CertificateRequest.indirection).to receive(:prepare).and_return(terminus)
-        expect(terminus).to receive(:save) { |request| request.instance == csr && request.key == "me" }
-
-        Puppet::SSL::CertificateRequest.indirection.save(csr)
-      end
-    end
->>>>>>> c4b0f889
   end
 end