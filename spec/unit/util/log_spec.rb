# coding: utf-8
require 'spec_helper'

require 'puppet/util/log'

describe Puppet::Util::Log do
  include PuppetSpec::Files

  def log_notice(message)
    Puppet::Util::Log.new(:level => :notice, :message => message)
  end

  it "should write a given message to the specified destination" do
    arraydest = []
    Puppet::Util::Log.newdestination(Puppet::Test::LogCollector.new(arraydest))
    Puppet::Util::Log.new(:level => :notice, :message => "foo")
    message = arraydest.last.message
    expect(message).to eq("foo")
  end

  context "given a message with invalid encoding" do
    let(:logs) { [] }
    let(:invalid_message) { "\xFD\xFBfoo".force_encoding(Encoding::Shift_JIS) }

    before do
      Puppet::Util::Log.newdestination(Puppet::Test::LogCollector.new(logs))
      Puppet::Util::Log.new(:level => :notice, :message => invalid_message)
    end

    it "does not raise an error" do
      expect { Puppet::Util::Log.new(:level => :notice, :message => invalid_message) }.not_to raise_error
    end

    it "includes a backtrace in the log" do
      expect(logs.last.message).to match(/Backtrace:\n.*in `newmessage'\n.*in `initialize'/ )
    end

    it "warns that message included invalid encoding" do
      expect(logs.last.message).to match(/Received a Log attribute with invalid encoding/)
    end

    it "includes the 'dump' of the invalid message" do
      expect(logs.last.message).to match(/\"\\xFD\\xFBfoo\"/)
    end
  end

  # need a string that cannot be converted to US-ASCII or other encodings easily
  # different UTF-8 widths
  # 1-byte A
  # 2-byte ۿ - http://www.fileformat.info/info/unicode/char/06ff/index.htm - 0xDB 0xBF / 219 191
  # 3-byte ᚠ - http://www.fileformat.info/info/unicode/char/16A0/index.htm - 0xE1 0x9A 0xA0 / 225 154 160
  # 4-byte ܎ - http://www.fileformat.info/info/unicode/char/2070E/index.htm - 0xF0 0xA0 0x9C 0x8E / 240 160 156 142
  let (:mixed_utf8) { "A\u06FF\u16A0\u{2070E}" } # Aۿᚠ܎

  it "converts a given non-UTF-8 message to UTF-8" do
    logs = []
    Puppet::Util::Log.newdestination(Puppet::Test::LogCollector.new(logs))
    Puppet::Util::Log.newdestination(:console)

    # HIRAGANA LETTER SO
    # In Windows_31J: \x82 \xbb - 130 187
    # In Unicode: \u305d - \xe3 \x81 \x9d - 227 129 157
    win_31j_msg = [130, 187].pack('C*').force_encoding(Encoding::Windows_31J)
    utf_8_msg = "\u305d"

    expect($stdout).to receive(:puts).with("\e[mNotice: #{mixed_utf8}: #{utf_8_msg}\e[0m")

    # most handlers do special things with a :source => 'Puppet', so use something else
    Puppet::Util::Log.new(:level => :notice, :message => win_31j_msg, :source => mixed_utf8)
    expect(logs.last.message).to eq(utf_8_msg)
  end

  it "converts a given non-UTF-8 source to UTF-8" do
    logs = []
    Puppet::Util::Log.newdestination(Puppet::Test::LogCollector.new(logs))
    Puppet::Util::Log.newdestination(:console)

    # HIRAGANA LETTER SO
    # In Windows_31J: \x82 \xbb - 130 187
    # In Unicode: \u305d - \xe3 \x81 \x9d - 227 129 157
    win_31j_msg = [130, 187].pack('C*').force_encoding(Encoding::Windows_31J)
    utf_8_msg = "\u305d"

    expect($stdout).to receive(:puts).with("\e[mNotice: #{utf_8_msg}: #{mixed_utf8}\e[0m")

    Puppet::Util::Log.new(:level => :notice, :message => mixed_utf8, :source => win_31j_msg)
    expect(logs.last.source).to eq(utf_8_msg)
  end

  require 'puppet/util/log/destinations'

  it "raises an error when it has no successful logging destinations" do
    # spec_helper.rb redirects log output away from the console,
    # so we have to stop that here, or else the logic we are testing
    # will not be reached.
    allow(Puppet::Util::Log).to receive(:destinations).and_return({})

    our_exception = Puppet::DevError.new("test exception")
    expect(Puppet::FileSystem).to receive(:dir).and_raise(our_exception)
    bad_file = tmpfile("bad_file")

    expect { Puppet::Util::Log.newdestination(bad_file) }.to raise_error(Puppet::DevError)
  end

  describe ".setup_default" do
    it "should default to :syslog" do
      allow(Puppet.features).to receive(:syslog?).and_return(true)
      expect(Puppet::Util::Log).to receive(:newdestination).with(:syslog)

      Puppet::Util::Log.setup_default
    end

    it "should fall back to :eventlog" do
      allow(Puppet.features).to receive(:syslog?).and_return(false)
      allow(Puppet.features).to receive(:eventlog?).and_return(true)
      expect(Puppet::Util::Log).to receive(:newdestination).with(:eventlog)

      Puppet::Util::Log.setup_default
    end

    it "should fall back to :file" do
      allow(Puppet.features).to receive(:syslog?).and_return(false)
      allow(Puppet.features).to receive(:eventlog?).and_return(false)
      expect(Puppet::Util::Log).to receive(:newdestination).with(Puppet[:puppetdlog])

      Puppet::Util::Log.setup_default
    end
  end

  describe "#with_destination" do
    it "does nothing when nested" do
      logs = []
      destination = Puppet::Test::LogCollector.new(logs)
      Puppet::Util::Log.with_destination(destination) do
        Puppet::Util::Log.with_destination(destination) do
          log_notice("Inner block")
        end

        log_notice("Outer block")
      end

      log_notice("Outside")

      expect(logs.collect(&:message)).to include("Inner block", "Outer block")
      expect(logs.collect(&:message)).not_to include("Outside")
    end

    it "logs when called a second time" do
      logs = []
      destination = Puppet::Test::LogCollector.new(logs)

      Puppet::Util::Log.with_destination(destination) do
        log_notice("First block")
      end

      log_notice("Between blocks")

      Puppet::Util::Log.with_destination(destination) do
        log_notice("Second block")
      end

      expect(logs.collect(&:message)).to include("First block", "Second block")
      expect(logs.collect(&:message)).not_to include("Between blocks")
    end

    it "doesn't close the destination if already set manually" do
      logs = []
      destination = Puppet::Test::LogCollector.new(logs)

      Puppet::Util::Log.newdestination(destination)
      Puppet::Util::Log.with_destination(destination) do
        log_notice "Inner block"
      end

      log_notice "Outer block"
      Puppet::Util::Log.close(destination)

      expect(logs.collect(&:message)).to include("Inner block", "Outer block")
    end

    it 'includes backtrace for RuntimeError in log message when trace is enabled' do
      logs = []
      destination = Puppet::Test::LogCollector.new(logs)

      Puppet::Util::Log.newdestination(destination)
      Puppet::Util::Log.with_destination(destination) do
        begin
          raise RuntimeError, 'Oops'
        rescue RuntimeError => e
          Puppet.log_exception(e, :default, :trace => true)
        end
      end
      expect(logs.size).to eq(1)
      log = logs[0]
      expect(log.message).to match('/log_spec.rb')
      expect(log.backtrace).to be_nil
    end

    it 'excludes backtrace for RuntimeError in log message when trace is disabled' do
      logs = []
      destination = Puppet::Test::LogCollector.new(logs)

      Puppet::Util::Log.newdestination(destination)
      Puppet::Util::Log.with_destination(destination) do
        begin
          raise RuntimeError, 'Oops'
        rescue RuntimeError => e
          Puppet.log_exception(e)
        end
      end
      expect(logs.size).to eq(1)
      log = logs[0]
      expect(log.message).to_not match('/log_spec.rb')
      expect(log.backtrace).to be_nil
    end

    it "backtrace is Array in 'backtrace' and excluded from 'message' when logging ParseErrorWithIssue with trace enabled" do
      logs = []
      destination = Puppet::Test::LogCollector.new(logs)

      Puppet::Util::Log.newdestination(destination)
      Puppet::Util::Log.with_destination(destination) do
        begin
          raise Puppet::ParseErrorWithIssue.new('Oops', '/tmp/test.pp', 30, 15, nil, :SYNTAX_ERROR)
        rescue RuntimeError => e
          Puppet.log_exception(e, :default, :trace => true)
        end
      end
      expect(logs.size).to eq(1)
      log = logs[0]
      expect(log.message).to_not match('/log_spec.rb')
      expect(log.backtrace).to be_a(Array)
    end

    it "backtrace is excluded when logging ParseErrorWithIssue with trace disabled" do
      logs = []
      destination = Puppet::Test::LogCollector.new(logs)

      Puppet::Util::Log.newdestination(destination)
      Puppet::Util::Log.with_destination(destination) do
        begin
          raise Puppet::ParseErrorWithIssue.new('Oops', '/tmp/test.pp', 30, 15, nil, :SYNTAX_ERROR)
        rescue RuntimeError => e
          Puppet.log_exception(e)
        end
      end
      expect(logs.size).to eq(1)
      log = logs[0]
      expect(log.message).to_not match('/log_spec.rb')
      expect(log.backtrace).to be_nil
    end

    it 'includes position details for ParseError in log message' do
      logs = []
      destination = Puppet::Test::LogCollector.new(logs)

      Puppet::Util::Log.newdestination(destination)
      Puppet::Util::Log.with_destination(destination) do
        begin
          raise Puppet::ParseError.new('Oops', '/tmp/test.pp', 30, 15)
        rescue RuntimeError => e
          Puppet.log_exception(e)
        end
      end
      expect(logs.size).to eq(1)
      log = logs[0]
      expect(log.message).to match(/ \(file: \/tmp\/test\.pp, line: 30, column: 15\)/)
      expect(log.message).to be(log.to_s)
    end

    it 'excludes position details for ParseErrorWithIssue from log message' do
      logs = []
      destination = Puppet::Test::LogCollector.new(logs)

      Puppet::Util::Log.newdestination(destination)
      Puppet::Util::Log.with_destination(destination) do
        begin
          raise Puppet::ParseErrorWithIssue.new('Oops', '/tmp/test.pp', 30, 15, nil, :SYNTAX_ERROR)
        rescue RuntimeError => e
          Puppet.log_exception(e)
        end
      end
      expect(logs.size).to eq(1)
      log = logs[0]
      expect(log.message).to_not match(/ \(file: \/tmp\/test\.pp, line: 30, column: 15\)/)
      expect(log.to_s).to match(/ \(file: \/tmp\/test\.pp, line: 30, column: 15\)/)
      expect(log.issue_code).to eq(:SYNTAX_ERROR)
      expect(log.file).to eq('/tmp/test.pp')
      expect(log.line).to eq(30)
      expect(log.pos).to eq(15)
    end
  end

  describe Puppet::Util::Log::DestConsole do
    before do
      @console = Puppet::Util::Log::DestConsole.new
    end

    it "should colorize if Puppet[:color] is :ansi" do
      Puppet[:color] = :ansi

      expect(@console.colorize(:alert, "abc")).to eq("\e[0;31mabc\e[0m")
    end

    it "should colorize if Puppet[:color] is 'yes'" do
      Puppet[:color] = "yes"

      expect(@console.colorize(:alert, "abc")).to eq("\e[0;31mabc\e[0m")
    end

    it "should htmlize if Puppet[:color] is :html" do
      Puppet[:color] = :html

      expect(@console.colorize(:alert, "abc")).to eq("<span style=\"color: #FFA0A0\">abc</span>")
    end

    it "should do nothing if Puppet[:color] is false" do
      Puppet[:color] = false

      expect(@console.colorize(:alert, "abc")).to eq("abc")
    end

    it "should do nothing if Puppet[:color] is invalid" do
      Puppet[:color] = "invalid option"

      expect(@console.colorize(:alert, "abc")).to eq("abc")
    end
  end

  describe Puppet::Util::Log::DestSyslog do
    before do
      @syslog = Puppet::Util::Log::DestSyslog.new
    end
  end

  describe Puppet::Util::Log::DestEventlog, :if => Puppet.features.eventlog? do
    before :each do
      allow(Puppet::Util::Windows::EventLog).to receive(:open).and_return(double('mylog', :close => nil))
      allow(Puppet::Util::Windows::EventLog).to receive(:report_event)
      allow(Puppet::Util::Windows::EventLog).to receive(:close)
      allow(Puppet.features).to receive(:eventlog?).and_return(true)
    end

    it "should restrict its suitability to Windows" do
<<<<<<< HEAD
      Puppet::Util::Platform.stubs(:windows?).returns false
=======
      expect(Puppet.features).to receive(:microsoft_windows?).and_return(false)
>>>>>>> c4b0f889

      expect(Puppet::Util::Log::DestEventlog.suitable?('whatever')).to eq(false)
    end

    it "should open the 'Puppet' event log" do
      expect(Puppet::Util::Windows::EventLog).to receive(:open).with('Puppet')

      Puppet::Util::Log.newdestination(:eventlog)
    end

    it "should close the event log" do
      log = double('myeventlog')
      expect(log).to receive(:close)
      expect(Puppet::Util::Windows::EventLog).to receive(:open).and_return(log)

      Puppet::Util::Log.newdestination(:eventlog)
      Puppet::Util::Log.close(:eventlog)
    end

    it "should handle each puppet log level" do
      log = Puppet::Util::Log::DestEventlog.new

      Puppet::Util::Log.eachlevel do |level|
        expect(log.to_native(level)).to be_is_a(Array)
      end
    end
  end

  describe "instances" do
    before do
      allow(Puppet::Util::Log).to receive(:newmessage)
    end

    [:level, :message, :time, :remote].each do |attr|
      it "should have a #{attr} attribute" do
        log = Puppet::Util::Log.new :level => :notice, :message => "A test message"
        expect(log).to respond_to(attr)
        expect(log).to respond_to(attr.to_s + "=")
      end
    end

    it "should fail if created without a level" do
      expect { Puppet::Util::Log.new(:message => "A test message") }.to raise_error(ArgumentError)
    end

    it "should fail if created without a message" do
      expect { Puppet::Util::Log.new(:level => :notice) }.to raise_error(ArgumentError)
    end

    it "should make available the level passed in at initialization" do
      expect(Puppet::Util::Log.new(:level => :notice, :message => "A test message").level).to eq(:notice)
    end

    it "should make available the message passed in at initialization" do
      expect(Puppet::Util::Log.new(:level => :notice, :message => "A test message").message).to eq("A test message")
    end

    # LAK:NOTE I don't know why this behavior is here, I'm just testing what's in the code,
    # at least at first.
    it "should always convert messages to strings" do
      expect(Puppet::Util::Log.new(:level => :notice, :message => :foo).message).to eq("foo")
    end

    it "should flush the log queue when the first destination is specified" do
      Puppet::Util::Log.close_all
      expect(Puppet::Util::Log).to receive(:flushqueue)
      Puppet::Util::Log.newdestination(:console)
    end

    it "should convert the level to a symbol if it's passed in as a string" do
      expect(Puppet::Util::Log.new(:level => "notice", :message => :foo).level).to eq(:notice)
    end

    it "should fail if the level is not a symbol or string" do
      expect { Puppet::Util::Log.new(:level => 50, :message => :foo) }.to raise_error(ArgumentError)
    end

    it "should fail if the provided level is not valid" do
      expect(Puppet::Util::Log).to receive(:validlevel?).with(:notice).and_return(false)
      expect { Puppet::Util::Log.new(:level => :notice, :message => :foo) }.to raise_error(ArgumentError)
    end

    it "should set its time to the initialization time" do
      time = double('time')
      expect(Time).to receive(:now).and_return(time)
      expect(Puppet::Util::Log.new(:level => "notice", :message => :foo).time).to equal(time)
    end

    it "should make available any passed-in tags" do
      log = Puppet::Util::Log.new(:level => "notice", :message => :foo, :tags => %w{foo bar})
      expect(log.tags).to be_include("foo")
      expect(log.tags).to be_include("bar")
    end

    it "should use a passed-in source" do
      expect_any_instance_of(Puppet::Util::Log).to receive(:source=).with("foo")
      Puppet::Util::Log.new(:level => "notice", :message => :foo, :source => "foo")
    end

    [:file, :line].each do |attr|
      it "should use #{attr} if provided" do
        expect_any_instance_of(Puppet::Util::Log).to receive(attr.to_s + "=").with("foo")
        Puppet::Util::Log.new(:level => "notice", :message => :foo, attr => "foo")
      end
    end

    it "should default to 'Puppet' as its source" do
      expect(Puppet::Util::Log.new(:level => "notice", :message => :foo).source).to eq("Puppet")
    end

    it "should register itself with Log" do
      expect(Puppet::Util::Log).to receive(:newmessage)
      Puppet::Util::Log.new(:level => "notice", :message => :foo)
    end

    it "should update Log autoflush when Puppet[:autoflush] is set" do
      expect(Puppet::Util::Log).to receive(:autoflush=).once.with(true)
      Puppet[:autoflush] = true
    end

    it "should have a method for determining if a tag is present" do
      expect(Puppet::Util::Log.new(:level => "notice", :message => :foo)).to respond_to(:tagged?)
    end

    it "should match a tag if any of the tags are equivalent to the passed tag as a string" do
      expect(Puppet::Util::Log.new(:level => "notice", :message => :foo, :tags => %w{one two})).to be_tagged(:one)
    end

    it "should tag itself with its log level" do
      expect(Puppet::Util::Log.new(:level => "notice", :message => :foo)).to be_tagged(:notice)
    end

    it "should return its message when converted to a string" do
      expect(Puppet::Util::Log.new(:level => "notice", :message => :foo).to_s).to eq("foo")
    end

    it "should include its time, source, level, and message when prepared for reporting" do
      log = Puppet::Util::Log.new(:level => "notice", :message => :foo)
      report = log.to_report
      expect(report).to be_include("notice")
      expect(report).to be_include("foo")
      expect(report).to be_include(log.source)
      expect(report).to be_include(log.time.to_s)
    end

    it "should not create unsuitable log destinations" do
      allow(Puppet.features).to receive(:syslog?).and_return(false)

      expect(Puppet::Util::Log::DestSyslog).to receive(:suitable?)
      expect(Puppet::Util::Log::DestSyslog).not_to receive(:new)

      Puppet::Util::Log.newdestination(:syslog)
    end

    describe "when setting the source as a RAL object" do
      let(:path) { File.expand_path('/foo/bar') }

      it "should tag itself with any tags the source has" do
        source = Puppet::Type.type(:file).new :path => path
        log = Puppet::Util::Log.new(:level => "notice", :message => :foo, :source => source)
        source.tags.each do |tag|
          expect(log.tags).to be_include(tag)
        end
      end

      it "should set the source to a type's 'path', when available" do
        source = Puppet::Type.type(:file).new :path => path
        source.tags = ["tag", "tag2"]

        log = Puppet::Util::Log.new(:level => "notice", :message => :foo)
        log.source = source

        expect(log).to be_tagged('file')
        expect(log).to be_tagged('tag')
        expect(log).to be_tagged('tag2')

        expect(log.source).to eq("/File[#{path}]")
      end

      it "should set the source to a provider's type's 'path', when available" do
        source = Puppet::Type.type(:file).new :path => path
        source.tags = ["tag", "tag2"]

        log = Puppet::Util::Log.new(:level => "notice", :message => :foo)

        log.source = source.provider

        expect(log.source).to match Regexp.quote("File\[#{path}\]\(provider=")
      end

      it "should copy over any file and line information" do
        source = Puppet::Type.type(:file).new :path => path
        source.file = "/my/file"
        source.line = 50
        log = Puppet::Util::Log.new(:level => "notice", :message => :foo, :source => source)
        expect(log.line).to eq(50)
        expect(log.file).to eq("/my/file")
      end
    end

    describe "when setting the source as a non-RAL object" do
      it "should not try to copy over file, version, line, or tag information" do
        source = double('source')
        expect(source).not_to receive(:file)
        Puppet::Util::Log.new(:level => "notice", :message => :foo, :source => source)
      end
    end
  end

  describe "to_yaml" do
    it "should not include the @version attribute" do
      log = Puppet::Util::Log.new(:level => "notice", :message => :foo, :version => 100)
      expect(log.to_data_hash.keys).not_to include('version')
    end

    it "should include attributes 'file', 'line', 'level', 'message', 'source', 'tags', and 'time'" do
      log = Puppet::Util::Log.new(:level => "notice", :message => :foo, :version => 100)
      expect(log.to_data_hash.keys).to match_array(%w(file line level message source tags time))
    end

    it "should include attributes 'file' and 'line' if specified" do
      log = Puppet::Util::Log.new(:level => "notice", :message => :foo, :file => "foo", :line => 35)
      expect(log.to_data_hash.keys).to include('file')
      expect(log.to_data_hash.keys).to include('line')
    end
  end

  let(:log) { Puppet::Util::Log.new(:level => 'notice', :message => 'hooray', :file => 'thefile', :line => 1729, :source => 'specs', :tags => ['a', 'b', 'c']) }

  it "should round trip through json" do
    tripped = Puppet::Util::Log.from_data_hash(JSON.parse(log.to_json))

    expect(tripped.file).to eq(log.file)
    expect(tripped.line).to eq(log.line)
    expect(tripped.level).to eq(log.level)
    expect(tripped.message).to eq(log.message)
    expect(tripped.source).to eq(log.source)
    expect(tripped.tags).to eq(log.tags)
    expect(tripped.time).to eq(log.time)
  end

  it 'to_data_hash returns value that is instance of to Data' do
    expect(Puppet::Pops::Types::TypeFactory.data.instance?(log.to_data_hash)).to be_truthy
  end
end<|MERGE_RESOLUTION|>--- conflicted
+++ resolved
@@ -342,11 +342,7 @@
     end
 
     it "should restrict its suitability to Windows" do
-<<<<<<< HEAD
-      Puppet::Util::Platform.stubs(:windows?).returns false
-=======
-      expect(Puppet.features).to receive(:microsoft_windows?).and_return(false)
->>>>>>> c4b0f889
+      allow(Puppet::Util::Platform).to receive(:windows?).and_return(false)
 
       expect(Puppet::Util::Log::DestEventlog.suitable?('whatever')).to eq(false)
     end
