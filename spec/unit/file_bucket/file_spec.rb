--- conflicted
+++ resolved
@@ -78,29 +78,6 @@
 
       Puppet::FileBucket::File.indirection.save(Puppet::FileBucket::File.new(@contents))
     end
-<<<<<<< HEAD
-
-    it "should append the path to the paths file" do
-      remote_path = '/path/on/the/remote/box'
-
-      ::File.expects(:directory?).with(@dir).returns(true)
-      ::File.expects(:open).with("#{@dir}/contents", ::File::WRONLY|::File::CREAT, 0440)
-      ::File.expects(:exist?).with("#{@dir}/contents").returns false
-
-      mockfile = mock "file"
-      mockfile.expects(:puts).with('/path/on/the/remote/box')
-      ::File.expects(:exist?).with("#{@dir}/paths").returns false
-      ::File.expects(:open).with("#{@dir}/paths", ::File::WRONLY|::File::CREAT|::File::APPEND).yields mockfile
-      Puppet::FileBucket::File.indirection.save(Puppet::FileBucket::File.new(@contents, :path => remote_path))
-
-    end
-  end
-
-  it "should accept a path" do
-    remote_path = '/path/on/the/remote/box'
-    Puppet::FileBucket::File.new(@contents, :path => remote_path).path.should == remote_path
-=======
->>>>>>> 517c6794
   end
 
   it "should return a url-ish name" do
@@ -138,53 +115,25 @@
 
   describe "using the indirector's find method" do
     it "should return nil if a file doesn't exist" do
-<<<<<<< HEAD
-      ::File.expects(:exist?).with("#{@dir}/contents").returns false
-
-      bucketfile = Puppet::FileBucket::File.indirection.find("{md5}#{@digest}")
-=======
-      bucketfile = Puppet::FileBucket::File.find("md5/#{@digest}")
->>>>>>> 517c6794
+      bucketfile = Puppet::FileBucket::File.indirection.find("md5/#{@digest}")
       bucketfile.should == nil
     end
 
     it "should find a filebucket if the file exists" do
-<<<<<<< HEAD
-      ::File.expects(:exist?).with("#{@dir}/contents").returns true
-      ::File.expects(:exist?).with("#{@dir}/paths").returns false
-      ::File.expects(:read).with("#{@dir}/contents").returns @contents
-
-      bucketfile = Puppet::FileBucket::File.indirection.find("{md5}#{@digest}")
-=======
       make_bucketed_file
-      bucketfile = Puppet::FileBucket::File.find("md5/#{@digest}")
->>>>>>> 517c6794
+      bucketfile = Puppet::FileBucket::File.indirection.find("md5/#{@digest}")
       bucketfile.should_not == nil
     end
 
     describe "using RESTish digest notation" do
       it "should return nil if a file doesn't exist" do
-<<<<<<< HEAD
-        ::File.expects(:exist?).with("#{@dir}/contents").returns false
-
         bucketfile = Puppet::FileBucket::File.indirection.find("md5/#{@digest}")
-=======
-        bucketfile = Puppet::FileBucket::File.find("md5/#{@digest}")
->>>>>>> 517c6794
         bucketfile.should == nil
       end
 
       it "should find a filebucket if the file exists" do
-<<<<<<< HEAD
-        ::File.expects(:exist?).with("#{@dir}/contents").returns true
-        ::File.expects(:exist?).with("#{@dir}/paths").returns false
-        ::File.expects(:read).with("#{@dir}/contents").returns @contents
-
+        make_bucketed_file
         bucketfile = Puppet::FileBucket::File.indirection.find("md5/#{@digest}")
-=======
-        make_bucketed_file
-        bucketfile = Puppet::FileBucket::File.find("md5/#{@digest}")
->>>>>>> 517c6794
         bucketfile.should_not == nil
       end
 
