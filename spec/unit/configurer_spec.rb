require 'spec_helper'
require 'puppet/configurer'

describe Puppet::Configurer do
  before do
    allow(Puppet.settings).to receive(:use).and_return(true)
    @agent = Puppet::Configurer.new
    allow(@agent).to receive(:init_storage)
    allow(Puppet::Util::Storage).to receive(:store)
    Puppet[:server] = "puppetmaster"
    Puppet[:report] = true
  end

  it "should include the Fact Handler module" do
    expect(Puppet::Configurer.ancestors).to be_include(Puppet::Configurer::FactHandler)
  end

  describe "when executing a pre-run hook" do
    it "should do nothing if the hook is set to an empty string" do
      Puppet.settings[:prerun_command] = ""
      expect(Puppet::Util).not_to receive(:exec)

      @agent.execute_prerun_command
    end

    it "should execute any pre-run command provided via the 'prerun_command' setting" do
      Puppet.settings[:prerun_command] = "/my/command"
      expect(Puppet::Util::Execution).to receive(:execute).with(["/my/command"]).and_raise(Puppet::ExecutionFailure, "Failed")

      @agent.execute_prerun_command
    end

    it "should fail if the command fails" do
      Puppet.settings[:prerun_command] = "/my/command"
      expect(Puppet::Util::Execution).to receive(:execute).with(["/my/command"]).and_raise(Puppet::ExecutionFailure, "Failed")

      expect(@agent.execute_prerun_command).to be_falsey
    end
  end

  describe "when executing a post-run hook" do
    it "should do nothing if the hook is set to an empty string" do
      Puppet.settings[:postrun_command] = ""
      expect(Puppet::Util).not_to receive(:exec)

      @agent.execute_postrun_command
    end

    it "should execute any post-run command provided via the 'postrun_command' setting" do
      Puppet.settings[:postrun_command] = "/my/command"
      expect(Puppet::Util::Execution).to receive(:execute).with(["/my/command"]).and_raise(Puppet::ExecutionFailure, "Failed")

      @agent.execute_postrun_command
    end

    it "should fail if the command fails" do
      Puppet.settings[:postrun_command] = "/my/command"
      expect(Puppet::Util::Execution).to receive(:execute).with(["/my/command"]).and_raise(Puppet::ExecutionFailure, "Failed")

      expect(@agent.execute_postrun_command).to be_falsey
    end
  end

  describe "when executing a catalog run" do
    before do
      allow(Puppet.settings).to receive(:use).and_return(true)
      allow(@agent).to receive(:download_plugins)
      Puppet::Node::Facts.indirection.terminus_class = :memory
      @facts = Puppet::Node::Facts.new(Puppet[:node_name_value])
      Puppet::Node::Facts.indirection.save(@facts)

      @catalog = Puppet::Resource::Catalog.new("tester", Puppet::Node::Environment.remote(Puppet[:environment].to_sym))
      allow(@catalog).to receive(:to_ral).and_return(@catalog)
      Puppet::Resource::Catalog.indirection.terminus_class = :rest
      allow(Puppet::Resource::Catalog.indirection).to receive(:find).and_return(@catalog)
      allow(@agent).to receive(:send_report)
      allow(@agent).to receive(:save_last_run_summary)

      allow(Puppet::Util::Log).to receive(:close_all)
    end

    after :all do
      Puppet::Node::Facts.indirection.reset_terminus_class
      Puppet::Resource::Catalog.indirection.reset_terminus_class
    end

    it "should initialize storage" do
      expect(Puppet::Util::Storage).to receive(:load)
      @agent.run
    end

    it "downloads plugins when told" do
      expect(@agent).to receive(:download_plugins)
      @agent.run(:pluginsync => true)
    end

    it "does not download plugins when told" do
      expect(@agent).not_to receive(:download_plugins)
      @agent.run(:pluginsync => false)
    end

    it "should carry on when it can't fetch its node definition" do
      error = Net::HTTPError.new(400, 'dummy server communication error')
      expect(Puppet::Node.indirection).to receive(:find).and_raise(error)
      expect(@agent.run).to eq(0)
    end

    it "applies a cached catalog when it can't connect to the master" do
      error = Errno::ECONNREFUSED.new('Connection refused - connect(2)')

      expect(Puppet::Node.indirection).to receive(:find).and_raise(error)
      expect(Puppet::Resource::Catalog.indirection).to receive(:find).with(anything, hash_including(:ignore_cache => true)).and_raise(error)
      expect(Puppet::Resource::Catalog.indirection).to receive(:find).with(anything, hash_including(:ignore_terminus => true)).and_return(@catalog)

      expect(@agent.run).to eq(0)
    end

    it "should initialize a transaction report if one is not provided" do
      report = Puppet::Transaction::Report.new
      expect(Puppet::Transaction::Report).to receive(:new).and_return(report)

      @agent.run
    end

    it "should respect node_name_fact when setting the host on a report" do
      Puppet[:node_name_fact] = 'my_name_fact'
      @facts.values = {'my_name_fact' => 'node_name_from_fact'}

      report = Puppet::Transaction::Report.new

      @agent.run(:report => report)
      expect(report.host).to eq('node_name_from_fact')
    end

    it "should pass the new report to the catalog" do
      report = Puppet::Transaction::Report.new
      allow(Puppet::Transaction::Report).to receive(:new).and_return(report)
      expect(@catalog).to receive(:apply).with(hash_including(report: report))

      @agent.run
    end

    it "should use the provided report if it was passed one" do
      report = Puppet::Transaction::Report.new
      expect(@catalog).to receive(:apply).with(hash_including(report: report))

      @agent.run(:report => report)
    end

    it "should set the report as a log destination" do
      report = Puppet::Transaction::Report.new

      expect(report).to receive(:<<).with(instance_of(Puppet::Util::Log)).at_least(:once)

      @agent.run(:report => report)
    end

    it "should retrieve the catalog" do
      expect(@agent).to receive(:retrieve_catalog)

      @agent.run
    end

    it "should log a failure and do nothing if no catalog can be retrieved" do
      expect(@agent).to receive(:retrieve_catalog).and_return(nil)

      expect(Puppet).to receive(:err).with("Could not retrieve catalog; skipping run")

      @agent.run
    end

    it "should apply the catalog with all options to :run" do
      expect(@agent).to receive(:retrieve_catalog).and_return(@catalog)

      expect(@catalog).to receive(:apply).with(hash_including(one: true))
      @agent.run :one => true
    end

    it "should accept a catalog and use it instead of retrieving a different one" do
      expect(@agent).not_to receive(:retrieve_catalog)

      expect(@catalog).to receive(:apply)
      @agent.run :one => true, :catalog => @catalog
    end

    it "should benchmark how long it takes to apply the catalog" do
      expect(@agent).to receive(:benchmark).with(:notice, instance_of(String))

      expect(@agent).to receive(:retrieve_catalog).and_return(@catalog)

      expect(@catalog).not_to receive(:apply) # because we're not yielding
      @agent.run
    end

    it "should execute post-run hooks after the run" do
      expect(@agent).to receive(:execute_postrun_command)

      @agent.run
    end

    it "should create report with passed transaction_uuid and job_id" do
      @agent = Puppet::Configurer.new("test_tuuid", "test_jid")
      allow(@agent).to receive(:init_storage)

      report = Puppet::Transaction::Report.new(nil, "test", "aaaa")
      expect(Puppet::Transaction::Report).to receive(:new).with(anything, anything, 'test_tuuid', 'test_jid').and_return(report)
      expect(@agent).to receive(:send_report).with(report)

      @agent.run
    end

    it "should send the report" do
      report = Puppet::Transaction::Report.new(nil, "test", "aaaa")
      expect(Puppet::Transaction::Report).to receive(:new).and_return(report)
      expect(@agent).to receive(:send_report).with(report)

      expect(report.environment).to eq("test")
      expect(report.transaction_uuid).to eq("aaaa")

      @agent.run
    end

    it "should send the transaction report even if the catalog could not be retrieved" do
      expect(@agent).to receive(:retrieve_catalog).and_return(nil)

      report = Puppet::Transaction::Report.new(nil, "test", "aaaa")
      expect(Puppet::Transaction::Report).to receive(:new).and_return(report)
      expect(@agent).to receive(:send_report).with(report)

      expect(report.environment).to eq("test")
      expect(report.transaction_uuid).to eq("aaaa")

      @agent.run
    end

    it "should send the transaction report even if there is a failure" do
      expect(@agent).to receive(:retrieve_catalog).and_raise("whatever")

      report = Puppet::Transaction::Report.new(nil, "test", "aaaa")
      expect(Puppet::Transaction::Report).to receive(:new).and_return(report)
      expect(@agent).to receive(:send_report).with(report)

      expect(report.environment).to eq("test")
      expect(report.transaction_uuid).to eq("aaaa")

      expect(@agent.run).to be_nil
    end

    it "should remove the report as a log destination when the run is finished" do
      report = Puppet::Transaction::Report.new
      expect(Puppet::Transaction::Report).to receive(:new).and_return(report)

      @agent.run

      expect(Puppet::Util::Log.destinations).not_to include(report)
    end

    it "should return the report exit_status as the result of the run" do
      report = Puppet::Transaction::Report.new
      expect(Puppet::Transaction::Report).to receive(:new).and_return(report)
      expect(report).to receive(:exit_status).and_return(1234)

      expect(@agent.run).to eq(1234)
    end

    it "should return nil if catalog application fails" do
      expect(@catalog).to receive(:apply).and_raise(Puppet::Error, 'One or more resource dependency cycles detected in graph')
      report = Puppet::Transaction::Report.new
      expect(@agent.run(catalog: @catalog, report: report)).to be_nil
    end

    it "should send the transaction report even if the pre-run command fails" do
      report = Puppet::Transaction::Report.new
      expect(Puppet::Transaction::Report).to receive(:new).and_return(report)

      Puppet.settings[:prerun_command] = "/my/command"
      expect(Puppet::Util::Execution).to receive(:execute).with(["/my/command"]).and_raise(Puppet::ExecutionFailure, "Failed")
      expect(@agent).to receive(:send_report).with(report)

      expect(@agent.run).to be_nil
    end

    it "should include the pre-run command failure in the report" do
      report = Puppet::Transaction::Report.new
      expect(Puppet::Transaction::Report).to receive(:new).and_return(report)

      Puppet.settings[:prerun_command] = "/my/command"
      expect(Puppet::Util::Execution).to receive(:execute).with(["/my/command"]).and_raise(Puppet::ExecutionFailure, "Failed")

      expect(@agent.run).to be_nil
      expect(report.logs.find { |x| x.message =~ /Could not run command from prerun_command/ }).to be
    end

    it "should send the transaction report even if the post-run command fails" do
      report = Puppet::Transaction::Report.new
      expect(Puppet::Transaction::Report).to receive(:new).and_return(report)

      Puppet.settings[:postrun_command] = "/my/command"
      expect(Puppet::Util::Execution).to receive(:execute).with(["/my/command"]).and_raise(Puppet::ExecutionFailure, "Failed")
      expect(@agent).to receive(:send_report).with(report)

      expect(@agent.run).to be_nil
    end

    it "should include the post-run command failure in the report" do
      report = Puppet::Transaction::Report.new
      expect(Puppet::Transaction::Report).to receive(:new).and_return(report)

      Puppet.settings[:postrun_command] = "/my/command"
      expect(Puppet::Util::Execution).to receive(:execute).with(["/my/command"]).and_raise(Puppet::ExecutionFailure, "Failed")

      expect(report).to receive(:<<) { |log, _| expect(log.message).to match(/Could not run command from postrun_command/) }.at_least(:once)

      expect(@agent.run).to be_nil
    end

    it "should execute post-run command even if the pre-run command fails" do
      Puppet.settings[:prerun_command] = "/my/precommand"
      Puppet.settings[:postrun_command] = "/my/postcommand"
      expect(Puppet::Util::Execution).to receive(:execute).with(["/my/precommand"]).and_raise(Puppet::ExecutionFailure, "Failed")
      expect(Puppet::Util::Execution).to receive(:execute).with(["/my/postcommand"])

      expect(@agent.run).to be_nil
    end

    it "should finalize the report" do
      report = Puppet::Transaction::Report.new
      expect(Puppet::Transaction::Report).to receive(:new).and_return(report)

      expect(report).to receive(:finalize_report)
      @agent.run
    end

    it "should not apply the catalog if the pre-run command fails" do
      report = Puppet::Transaction::Report.new
      expect(Puppet::Transaction::Report).to receive(:new).and_return(report)

      Puppet.settings[:prerun_command] = "/my/command"
      expect(Puppet::Util::Execution).to receive(:execute).with(["/my/command"]).and_raise(Puppet::ExecutionFailure, "Failed")

      expect(@catalog).not_to receive(:apply)
      expect(@agent).to receive(:send_report)

      expect(@agent.run).to be_nil
    end

    it "should apply the catalog, send the report, and return nil if the post-run command fails" do
      report = Puppet::Transaction::Report.new
      expect(Puppet::Transaction::Report).to receive(:new).and_return(report)

      Puppet.settings[:postrun_command] = "/my/command"
      expect(Puppet::Util::Execution).to receive(:execute).with(["/my/command"]).and_raise(Puppet::ExecutionFailure, "Failed")

      expect(@catalog).to receive(:apply)
      expect(@agent).to receive(:send_report)

      expect(@agent.run).to be_nil
    end

    it 'includes total time metrics in the report after successfully applying the catalog' do
      report = Puppet::Transaction::Report.new
      allow(@catalog).to receive(:apply).with(hash_including(report: report))
      @agent.run(report: report)

      expect(report.metrics['time']).to be
      expect(report.metrics['time']['total']).to be_a_kind_of(Numeric)
    end

    it 'includes total time metrics in the report even if prerun fails' do
      Puppet.settings[:prerun_command] = "/my/command"
      expect(Puppet::Util::Execution).to receive(:execute).with(["/my/command"]).and_raise(Puppet::ExecutionFailure, "Failed")

      report = Puppet::Transaction::Report.new
      @agent.run(report: report)

      expect(report.metrics['time']).to be
      expect(report.metrics['time']['total']).to be_a_kind_of(Numeric)
    end

    it 'includes total time metrics in the report even if catalog retrieval fails' do
      report = Puppet::Transaction::Report.new
      allow(@agent).to receive(:prepare_and_retrieve_catalog_from_cache).and_raise
      @agent.run(:report => report)

      expect(report.metrics['time']).to be
      expect(report.metrics['time']['total']).to be_a_kind_of(Numeric)
    end

    it "should refetch the catalog if the server specifies a new environment in the catalog" do
      catalog = Puppet::Resource::Catalog.new("tester", Puppet::Node::Environment.remote('second_env'))
      expect(@agent).to receive(:retrieve_catalog).and_return(catalog).twice

      @agent.run
    end

    it "should change the environment setting if the server specifies a new environment in the catalog" do
      allow(@catalog).to receive(:environment).and_return("second_env")

      @agent.run

      expect(@agent.environment).to eq("second_env")
    end

    it "should fix the report if the server specifies a new environment in the catalog" do
      report = Puppet::Transaction::Report.new(nil, "test", "aaaa")
      expect(Puppet::Transaction::Report).to receive(:new).and_return(report)
      expect(@agent).to receive(:send_report).with(report)

      allow(@catalog).to receive(:environment).and_return("second_env")
      allow(@agent).to receive(:retrieve_catalog).and_return(@catalog)

      @agent.run

      expect(report.environment).to eq("second_env")
    end

    it "sends the transaction uuid in a catalog request" do
      @agent.instance_variable_set(:@transaction_uuid, 'aaa')
      expect(Puppet::Resource::Catalog.indirection).to receive(:find).with(anything, hash_including(transaction_uuid: 'aaa'))
      @agent.run
    end

    it "sends the transaction uuid in a catalog request" do
      @agent.instance_variable_set(:@job_id, 'aaa')
      expect(Puppet::Resource::Catalog.indirection).to receive(:find).with(anything, hash_including(job_id: 'aaa'))
      @agent.run
    end

    it "sets the static_catalog query param to true in a catalog request" do
      expect(Puppet::Resource::Catalog.indirection).to receive(:find).with(anything, hash_including(static_catalog: true))
      @agent.run
    end

    it "sets the checksum_type query param to the default supported_checksum_types in a catalog request" do
      expect(Puppet::Resource::Catalog.indirection).to receive(:find).with(anything,
        hash_including(checksum_type: 'md5.sha256.sha384.sha512.sha224'))
      @agent.run
    end

    it "sets the checksum_type query param to the supported_checksum_types setting in a catalog request" do
      # Regenerate the agent to pick up the new setting
      Puppet[:supported_checksum_types] = ['sha256']
      @agent = Puppet::Configurer.new
      allow(@agent).to receive(:init_storage)
      allow(@agent).to receive(:download_plugins)
      allow(@agent).to receive(:send_report)
      allow(@agent).to receive(:save_last_run_summary)

      expect(Puppet::Resource::Catalog.indirection).to receive(:find).with(anything, hash_including(checksum_type: 'sha256'))
      @agent.run
    end

    describe "when not using a REST terminus for catalogs" do
      it "should not pass any facts when retrieving the catalog" do
        Puppet::Resource::Catalog.indirection.terminus_class = :compiler
        expect(@agent).not_to receive(:facts_for_uploading)
        expect(Puppet::Resource::Catalog.indirection).to receive(:find) do |name, options|
          options[:facts].nil?
        end.and_return(@catalog)

        @agent.run
      end
    end

    describe "when using a REST terminus for catalogs" do
      it "should pass the prepared facts and the facts format as arguments when retrieving the catalog" do
        Puppet::Resource::Catalog.indirection.terminus_class = :rest
        # the "facts_for_uploading" are prepeared by first finding facts, and then encoding them
        # this mocks the "find" with a special value 12345, which is then expected back in the
        # call to "encode" - the encode in turn returns mocked data that is asserted as being
        # presented to the catalog terminus as options.
        #
        expect(@agent).to receive(:find_facts).and_return(12345)
        expect(@agent).to receive(:encode_facts).with(12345).and_return(:facts => "myfacts", :facts_format => :foo)
        expect(Puppet::Resource::Catalog.indirection).to receive(:find).with(anything, hash_including(facts: "myfacts", facts_format: :foo)).and_return(@catalog)

        @agent.run
      end
    end
  end

  describe "when initialized with a transaction_uuid" do
    it "stores it" do
      expect(SecureRandom).not_to receive(:uuid)
      configurer = Puppet::Configurer.new('foo')
      expect(configurer.instance_variable_get(:@transaction_uuid) == 'foo')
    end
  end

  describe "when sending a report" do
    include PuppetSpec::Files

    before do
      allow(Puppet.settings).to receive(:use).and_return(true)
      @configurer = Puppet::Configurer.new
      Puppet[:lastrunfile] = tmpfile('last_run_file')

      @report = Puppet::Transaction::Report.new
      Puppet[:reports] = "none"
    end

    it "should print a report summary if configured to do so" do
      Puppet.settings[:summarize] = true

      expect(@report).to receive(:summary).and_return("stuff")

      expect(@configurer).to receive(:puts).with("stuff")
      @configurer.send_report(@report)
    end

    it "should not print a report summary if not configured to do so" do
      Puppet.settings[:summarize] = false

      expect(@configurer).not_to receive(:puts)
      @configurer.send_report(@report)
    end

    it "should save the report if reporting is enabled" do
      Puppet.settings[:report] = true

      expect(Puppet::Transaction::Report.indirection).to receive(:save).with(@report, nil, instance_of(Hash))
      @configurer.send_report(@report)
    end

    it "should not save the report if reporting is disabled" do
      Puppet.settings[:report] = false

      expect(Puppet::Transaction::Report.indirection).not_to receive(:save).with(@report, nil, instance_of(Hash))
      @configurer.send_report(@report)
    end

    it "should save the last run summary if reporting is enabled" do
      Puppet.settings[:report] = true

      expect(@configurer).to receive(:save_last_run_summary).with(@report)
      @configurer.send_report(@report)
    end

    it "should save the last run summary if reporting is disabled" do
      Puppet.settings[:report] = false

      expect(@configurer).to receive(:save_last_run_summary).with(@report)
      @configurer.send_report(@report)
    end

    it "should log but not fail if saving the report fails" do
      Puppet.settings[:report] = true

      expect(Puppet::Transaction::Report.indirection).to receive(:save).and_raise("whatever")

      expect(Puppet).to receive(:send_log).with(:err, 'Could not send report: whatever')
      @configurer.send_report(@report)
    end
  end

  describe "when saving the summary report file" do
    include PuppetSpec::Files

    before do
      allow(Puppet.settings).to receive(:use).and_return(true)
      @configurer = Puppet::Configurer.new

      @report = double('report', :raw_summary => {})

      Puppet[:lastrunfile] = tmpfile('last_run_file')
    end

    it "should write the last run file" do
      @configurer.save_last_run_summary(@report)
      expect(Puppet::FileSystem.exist?(Puppet[:lastrunfile])).to be_truthy
    end

    it "should write the raw summary as yaml" do
      expect(@report).to receive(:raw_summary).and_return("summary")
      @configurer.save_last_run_summary(@report)
      expect(File.read(Puppet[:lastrunfile])).to eq(YAML.dump("summary"))
    end

    it "should log but not fail if saving the last run summary fails" do
      # The mock will raise an exception on any method used.  This should
      # simulate a nice hard failure from the underlying OS for us.
      fh = Class.new(Object) do
        def method_missing(*args)
          raise "failed to do #{args[0]}"
        end
      end.new

      expect(Puppet::Util).to receive(:replace_file).and_yield(fh)

      expect(Puppet).to receive(:send_log).with(:err, 'Could not save last run local report: failed to do print')
      @configurer.save_last_run_summary(@report)
    end

    it "should create the last run file with the correct mode" do
      expect(Puppet.settings.setting(:lastrunfile)).to receive(:mode).and_return('664')
      @configurer.save_last_run_summary(@report)

      if Puppet::Util::Platform.windows?
        require 'puppet/util/windows/security'
        mode = Puppet::Util::Windows::Security.get_mode(Puppet[:lastrunfile])
      else
        mode = Puppet::FileSystem.stat(Puppet[:lastrunfile]).mode
      end
      expect(mode & 0777).to eq(0664)
    end

    it "should report invalid last run file permissions" do
      expect(Puppet.settings.setting(:lastrunfile)).to receive(:mode).and_return('892')
      expect(Puppet).to receive(:send_log).with(:err, /Could not save last run local report.*892 is invalid/)
      @configurer.save_last_run_summary(@report)
    end
  end

  describe "when requesting a node" do
    it "uses the transaction uuid in the request" do
      expect(Puppet::Node.indirection).to receive(:find).with(anything, hash_including(transaction_uuid: anything)).twice
      @agent.run
    end

    it "sends an explicitly configured environment request" do
      expect(Puppet.settings).to receive(:set_by_config?).with(:environment).and_return(true)
      expect(Puppet::Node.indirection).to receive(:find).with(anything, hash_including(configured_environment: Puppet[:environment])).twice
      @agent.run
    end

    it "does not send a configured_environment when using the default" do
      expect(Puppet::Node.indirection).to receive(:find).with(anything, hash_including(configured_environment: nil)).twice
      @agent.run
    end
  end

  def expects_new_catalog_only(catalog)
    expect(Puppet::Resource::Catalog.indirection).to receive(:find).with(anything, hash_including(ignore_cache: true)).and_return(catalog)
    expect(Puppet::Resource::Catalog.indirection).not_to receive(:find).with(anything, hash_including(ignore_terminus: true))
  end

  def expects_cached_catalog_only(catalog)
    expect(Puppet::Resource::Catalog.indirection).to receive(:find).with(anything, hash_including(ignore_terminus: true)).and_return(catalog)
    expect(Puppet::Resource::Catalog.indirection).not_to receive(:find).with(anything, hash_including(ignore_cache: true))
  end

  def expects_fallback_to_cached_catalog(catalog)
    expect(Puppet::Resource::Catalog.indirection).to receive(:find).with(anything, hash_including(ignore_cache: true)).and_return(nil)
    expect(Puppet::Resource::Catalog.indirection).to receive(:find).with(anything, hash_including(ignore_terminus: true)).and_return(catalog)
  end

  def expects_fallback_to_new_catalog(catalog)
    expect(Puppet::Resource::Catalog.indirection).to receive(:find).with(anything, hash_including(ignore_terminus: true)).and_return(nil)
    expect(Puppet::Resource::Catalog.indirection).to receive(:find).with(anything, hash_including(ignore_cache: true)).and_return(catalog)
  end

  def expects_neither_new_or_cached_catalog
    expect(Puppet::Resource::Catalog.indirection).to receive(:find).with(anything, hash_including(ignore_cache: true)).and_return(nil)
    expect(Puppet::Resource::Catalog.indirection).to receive(:find).with(anything, hash_including(ignore_terminus: true)).and_return(nil)
  end

  describe "when retrieving a catalog" do
    before do
      allow(Puppet.settings).to receive(:use).and_return(true)
      allow(@agent).to receive(:facts_for_uploading).and_return({})
      allow(@agent).to receive(:download_plugins)

      # retrieve a catalog in the current environment, so we don't try to converge unexpectedly
      @catalog = Puppet::Resource::Catalog.new("tester", Puppet::Node::Environment.remote(Puppet[:environment].to_sym))

      # this is the default when using a Configurer instance
      allow(Puppet::Resource::Catalog.indirection).to receive(:terminus_class).and_return(:rest)
    end

    describe "and configured to only retrieve a catalog from the cache" do
      before do
        Puppet.settings[:use_cached_catalog] = true
      end

      it "should first look in the cache for a catalog" do
        expects_cached_catalog_only(@catalog)

        expect(@agent.retrieve_catalog({})).to eq(@catalog)
      end

      it "should not make a node request or pluginsync when a cached catalog is successfully retrieved" do
        expect(Puppet::Node.indirection).not_to receive(:find)
        expects_cached_catalog_only(@catalog)
        expect(@agent).not_to receive(:download_plugins)

        @agent.run
      end

      it "should make a node request and pluginsync when a cached catalog cannot be retrieved" do
        expect(Puppet::Node.indirection).to receive(:find).and_return(nil)
        expects_fallback_to_new_catalog(@catalog)
        expect(@agent).to receive(:download_plugins)

        @agent.run
      end

      it "should set its cached_catalog_status to 'explicitly_requested'" do
        expects_cached_catalog_only(@catalog)

        @agent.retrieve_catalog({})
        expect(@agent.instance_variable_get(:@cached_catalog_status)).to eq('explicitly_requested')
      end

      it "should set its cached_catalog_status to 'explicitly requested' if the cached catalog is from a different environment" do
        cached_catalog = Puppet::Resource::Catalog.new("tester", Puppet::Node::Environment.remote('second_env'))
        expects_cached_catalog_only(cached_catalog)

        @agent.retrieve_catalog({})
        expect(@agent.instance_variable_get(:@cached_catalog_status)).to eq('explicitly_requested')
      end

      it "should compile a new catalog if none is found in the cache" do
        expects_fallback_to_new_catalog(@catalog)

        expect(@agent.retrieve_catalog({})).to eq(@catalog)
      end

      it "should set its cached_catalog_status to 'not_used' if no catalog is found in the cache" do
        expects_fallback_to_new_catalog(@catalog)

        @agent.retrieve_catalog({})
        expect(@agent.instance_variable_get(:@cached_catalog_status)).to eq('not_used')
      end

      it "should not attempt to retrieve a cached catalog again if the first attempt failed" do
        expect(Puppet::Node.indirection).to receive(:find).and_return(nil)
        expects_neither_new_or_cached_catalog

        @agent.run
      end

      it "should return the cached catalog when the environment doesn't match" do
        cached_catalog = Puppet::Resource::Catalog.new("tester", Puppet::Node::Environment.remote('second_env'))
        expects_cached_catalog_only(cached_catalog)

        expect(Puppet).to receive(:info).with("Using cached catalog from environment 'second_env'")
        expect(@agent.retrieve_catalog({})).to eq(cached_catalog)
      end
    end

    describe "and strict environment mode is set" do
      before do
        allow(@catalog).to receive(:to_ral).and_return(@catalog)
        allow(@catalog).to receive(:write_class_file)
        allow(@catalog).to receive(:write_resource_file)
        allow(@agent).to receive(:send_report)
        allow(@agent).to receive(:save_last_run_summary)
        Puppet.settings[:strict_environment_mode] = true
      end

      it "should not make a node request" do
        expect(Puppet::Node.indirection).not_to receive(:find)

        @agent.run
      end

      it "should return nil when the catalog's environment doesn't match the agent specified environment" do
        @agent.instance_variable_set(:@environment, 'second_env')
        expects_new_catalog_only(@catalog)

        expect(Puppet).to receive(:err).with("Not using catalog because its environment 'production' does not match agent specified environment 'second_env' and strict_environment_mode is set")
        expect(@agent.run).to be_nil
      end

      it "should not return nil when the catalog's environment matches the agent specified environment" do
        @agent.instance_variable_set(:@environment, 'production')
        expects_new_catalog_only(@catalog)

        expect(@agent.run).to eq(0)
      end

      describe "and a cached catalog is explicitly requested" do
        before do
          Puppet.settings[:use_cached_catalog] = true
        end

        it "should return nil when the cached catalog's environment doesn't match the agent specified environment" do
          @agent.instance_variable_set(:@environment, 'second_env')
          expects_cached_catalog_only(@catalog)

          expect(Puppet).to receive(:err).with("Not using catalog because its environment 'production' does not match agent specified environment 'second_env' and strict_environment_mode is set")
          expect(@agent.run).to be_nil
        end

        it "should proceed with the cached catalog if its environment matchs the local environment" do
          Puppet.settings[:use_cached_catalog] = true
          @agent.instance_variable_set(:@environment, 'production')
          expects_cached_catalog_only(@catalog)

          expect(@agent.run).to eq(0)
        end
      end
    end

    it "should use the Catalog class to get its catalog" do
      expect(Puppet::Resource::Catalog.indirection).to receive(:find).and_return(@catalog)

      @agent.retrieve_catalog({})
    end

    it "should set its cached_catalog_status to 'not_used' when downloading a new catalog" do
      expect(Puppet::Resource::Catalog.indirection).to receive(:find).with(anything, hash_including(ignore_cache: true)).and_return(@catalog)

      @agent.retrieve_catalog({})
      expect(@agent.instance_variable_get(:@cached_catalog_status)).to eq('not_used')
    end

    it "should use its node_name_value to retrieve the catalog" do
      allow(Facter).to receive(:value).and_return("eh")
      Puppet.settings[:node_name_value] = "myhost.domain.com"
      expect(Puppet::Resource::Catalog.indirection).to receive(:find).with("myhost.domain.com", anything).and_return(@catalog)

      @agent.retrieve_catalog({})
    end

    it "should default to returning a catalog retrieved directly from the server, skipping the cache" do
      expect(Puppet::Resource::Catalog.indirection).to receive(:find).with(anything, hash_including(ignore_cache: true)).and_return(@catalog)

      expect(@agent.retrieve_catalog({})).to eq(@catalog)
    end

    it "should log and return the cached catalog when no catalog can be retrieved from the server" do
      expects_fallback_to_cached_catalog(@catalog)

      expect(Puppet).to receive(:info).with("Using cached catalog from environment 'production'")
      expect(@agent.retrieve_catalog({})).to eq(@catalog)
    end

    it "should set its cached_catalog_status to 'on_failure' when no catalog can be retrieved from the server" do
      expects_fallback_to_cached_catalog(@catalog)

      @agent.retrieve_catalog({})
      expect(@agent.instance_variable_get(:@cached_catalog_status)).to eq('on_failure')
    end

    it "should not look in the cache for a catalog if one is returned from the server" do
      expects_new_catalog_only(@catalog)

      expect(@agent.retrieve_catalog({})).to eq(@catalog)
    end

    it "should return the cached catalog when retrieving the remote catalog throws an exception" do
      expect(Puppet::Resource::Catalog.indirection).to receive(:find).with(anything, hash_including(ignore_cache: true)).and_raise("eh")
      expect(Puppet::Resource::Catalog.indirection).to receive(:find).with(anything, hash_including(ignore_terminus: true)).and_return(@catalog)

      expect(@agent.retrieve_catalog({})).to eq(@catalog)
    end

    it "should set its cached_catalog_status to 'on_failure' when retrieving the remote catalog throws an exception" do
      expect(Puppet::Resource::Catalog.indirection).to receive(:find).with(anything, hash_including(ignore_cache: true)).and_raise("eh")
      expect(Puppet::Resource::Catalog.indirection).to receive(:find).with(anything, hash_including(ignore_terminus: true)).and_return(@catalog)

      @agent.retrieve_catalog({})
      expect(@agent.instance_variable_get(:@cached_catalog_status)).to eq('on_failure')
    end

    it "should log and return nil if no catalog can be retrieved from the server and :usecacheonfailure is disabled" do
      Puppet[:usecacheonfailure] = false
      expect(Puppet::Resource::Catalog.indirection).to receive(:find).with(anything, hash_including(ignore_cache: true)).and_return(nil)

      expect(Puppet).to receive(:warning).with('Not using cache on failed catalog')

      expect(@agent.retrieve_catalog({})).to be_nil
    end

    it "should set its cached_catalog_status to 'not_used' if no catalog can be retrieved from the server and :usecacheonfailure is disabled or fails to retrieve a catalog" do
      Puppet[:usecacheonfailure] = false
      expect(Puppet::Resource::Catalog.indirection).to receive(:find).with(anything, hash_including(ignore_cache: true)).and_return(nil)

      @agent.retrieve_catalog({})
      expect(@agent.instance_variable_get(:@cached_catalog_status)).to eq('not_used')
    end

    it "should return nil if no cached catalog is available and no catalog can be retrieved from the server" do
      expects_neither_new_or_cached_catalog

      expect(@agent.retrieve_catalog({})).to be_nil
    end

    it "should return nil if its cached catalog environment doesn't match server-specified environment" do
      cached_catalog = Puppet::Resource::Catalog.new("tester", Puppet::Node::Environment.remote('second_env'))
      @agent.instance_variable_set(:@node_environment, 'production')

      expects_fallback_to_cached_catalog(cached_catalog)

      expect(Puppet).to receive(:err).with("Not using cached catalog because its environment 'second_env' does not match 'production'")
      expect(@agent.retrieve_catalog({})).to be_nil
    end

    it "should set its cached_catalog_status to 'not_used' if the cached catalog environment doesn't match server-specified environment" do
      cached_catalog = Puppet::Resource::Catalog.new("tester", Puppet::Node::Environment.remote('second_env'))
      @agent.instance_variable_set(:@node_environment, 'production')

      expects_fallback_to_cached_catalog(cached_catalog)

      @agent.retrieve_catalog({})
      expect(@agent.instance_variable_get(:@cached_catalog_status)).to eq('not_used')
    end

    it "should return its cached catalog if the environment matches the server-specified environment" do
      cached_catalog = Puppet::Resource::Catalog.new("tester", Puppet::Node::Environment.remote(Puppet[:environment]))
      @agent.instance_variable_set(:@node_environment, cached_catalog.environment)

      expects_fallback_to_cached_catalog(cached_catalog)

      expect(@agent.retrieve_catalog({})).to eq(cached_catalog)
    end

    it "should set its cached_catalog_status to 'on_failure' if the cached catalog environment matches server-specified environment" do
      cached_catalog = Puppet::Resource::Catalog.new("tester", Puppet::Node::Environment.remote(Puppet[:environment]))
      @agent.instance_variable_set(:@node_environment, cached_catalog.environment)

      expects_fallback_to_cached_catalog(cached_catalog)

      @agent.retrieve_catalog({})
      expect(@agent.instance_variable_get(:@cached_catalog_status)).to eq('on_failure')
    end

    it "should not update the cached catalog in noop mode" do
      Puppet[:noop] = true
      expect(Puppet::Resource::Catalog.indirection).to receive(:find).with(anything, hash_including(ignore_cache: true, ignore_cache_save: true)).and_return(@catalog)

      @agent.retrieve_catalog({})
    end

    it "should update the cached catalog when not in noop mode" do
      Puppet[:noop] = false
      expect(Puppet::Resource::Catalog.indirection).to receive(:find).with(anything, hash_including(ignore_cache: true, ignore_cache_save: false)).and_return(@catalog)

      @agent.retrieve_catalog({})
    end
  end

  describe "when converting the catalog" do
    before do
      allow(Puppet.settings).to receive(:use).and_return(true)

      allow(catalog).to receive(:to_ral).and_return(ral_catalog)
    end

    let (:catalog) { Puppet::Resource::Catalog.new('tester', Puppet::Node::Environment.remote(Puppet[:environment].to_sym)) }
    let (:ral_catalog) { Puppet::Resource::Catalog.new('tester', Puppet::Node::Environment.remote(Puppet[:environment].to_sym)) }

    it "should convert the catalog to a RAL-formed catalog" do
      expect(@agent.convert_catalog(catalog, 10)).to equal(ral_catalog)
    end

    it "should finalize the catalog" do
      expect(ral_catalog).to receive(:finalize)

      @agent.convert_catalog(catalog, 10)
    end

    it "should record the passed retrieval time with the RAL catalog" do
      expect(ral_catalog).to receive(:retrieval_duration=).with(10)

      @agent.convert_catalog(catalog, 10)
    end

    it "should write the RAL catalog's class file" do
      expect(ral_catalog).to receive(:write_class_file)

      @agent.convert_catalog(catalog, 10)
    end

    it "should write the RAL catalog's resource file" do
      expect(ral_catalog).to receive(:write_resource_file)

      @agent.convert_catalog(catalog, 10)
    end

    it "should set catalog conversion time on the report" do
      report = Puppet::Transaction::Report.new

      expect(report).to receive(:add_times).with(:convert_catalog, kind_of(Numeric))
      @agent.convert_catalog(catalog, 10, {:report => report})
    end
  end

  describe "when determining whether to pluginsync" do
    it "should be true if use_cached_catalog is false" do
      Puppet.settings[:use_cached_catalog] = false

      expect(described_class).to be_should_pluginsync
    end

    it "should be false if use_cached_catalog is true" do
      Puppet.settings[:use_cached_catalog] = true

      expect(described_class).not_to be_should_pluginsync
    end
  end

  describe "when attempting failover" do
    it "should not failover if server_list is not set" do
      Puppet.settings[:server_list] = []
      expect(@agent).not_to receive(:find_functional_server)
      @agent.run
    end

    it "should not failover during an apply run" do
      Puppet.settings[:server_list] = ["myserver:123"]
      expect(@agent).not_to receive(:find_functional_server)
      catalog = Puppet::Resource::Catalog.new("tester", Puppet::Node::Environment.remote(Puppet[:environment].to_sym))
      @agent.run :catalog => catalog
    end

    it "should select a server when provided" do
      Puppet.settings[:server_list] = ["myserver:123"]
      response = Net::HTTPOK.new(nil, 200, 'OK')
      allow(Puppet::Network::HttpPool).to receive(:http_ssl_instance).with('myserver', '123').and_return(double('request', get: response))
      allow(@agent).to receive(:run_internal)

      options = {}
      @agent.run(options)
      expect(options[:report].master_used).to eq('myserver:123')
    end

    it "queries the simple status for the 'master' service" do
      Puppet.settings[:server_list] = ["myserver:123"]
      response = Net::HTTPOK.new(nil, 200, 'OK')
      http = double('request')
      expect(http).to receive(:get).with('/status/v1/simple/master').and_return(response)
      allow(Puppet::Network::HttpPool).to receive(:http_ssl_instance).with('myserver', '123').and_return(http)
      allow(@agent).to receive(:run_internal)

      @agent.run
    end

    it "should report when a server is unavailable" do
      Puppet.settings[:server_list] = ["myserver:123"]
      response = Net::HTTPInternalServerError.new(nil, 500, 'Internal Server Error')
      allow(Puppet::Network::HttpPool).to receive(:http_ssl_instance).with('myserver', '123').and_return(double('request', get: response))

      expect(Puppet).to receive(:debug).with("Puppet server myserver:123 is unavailable: 500 Internal Server Error")
      expect{ @agent.run }.to raise_error(Puppet::Error, /Could not select a functional puppet master from server_list/)
    end

    it "should error when no servers in 'server_list' are reachable" do
<<<<<<< HEAD
      Puppet.settings[:server_list] = ["myserver:123"]
      error = Net::HTTPError.new(400, 'dummy server communication error')
      allow(Puppet::Network::HttpPool).to receive(:http_ssl_instance).with('myserver', '123').and_return(double('request', get: error))

      options = {}
      expect{ @agent.run(options) }.to raise_error(Puppet::Error, /Could not select a functional puppet master from server_list/)
      expect(options[:report].master_used).to be_nil
=======
      Puppet.settings[:server_list] = "myserver:123,someotherservername"
      pool = Puppet::Network::HTTP::Pool.new(Puppet[:http_keepalive_timeout])
      allow(Puppet::Network::HTTP::Pool).to receive(:new).and_return(pool)
      allow(Puppet).to receive(:override).with({:http_pool => pool}).and_yield
      allow(Puppet).to receive(:override).with({:server => "myserver", :serverport => '123'}).and_yield
      allow(Puppet).to receive(:override).with({:server => "someotherservername", :serverport => 8140}).and_yield
      error = Net::HTTPError.new(400, 'dummy server communication error')
      allow(Puppet::Node.indirection).to receive(:find).and_raise(error)
      expect{ @agent.run }.to raise_error(Puppet::Error, /Could not select a functional puppet master from server_list: 'myserver:123,someotherservername'/)
>>>>>>> 5d06d0b7
    end

    it "should not make multiple node requets when the server is found" do
      Puppet.settings[:server_list] = ["myserver:123"]
      response = Net::HTTPOK.new(nil, 200, 'OK')
      allow(Puppet::Network::HttpPool).to receive(:http_ssl_instance).with('myserver', '123').and_return(double('request', get: response))
      allow(@agent).to receive(:run_internal)

      @agent.run
    end
  end
end<|MERGE_RESOLUTION|>--- conflicted
+++ resolved
@@ -1037,15 +1037,6 @@
     end
 
     it "should error when no servers in 'server_list' are reachable" do
-<<<<<<< HEAD
-      Puppet.settings[:server_list] = ["myserver:123"]
-      error = Net::HTTPError.new(400, 'dummy server communication error')
-      allow(Puppet::Network::HttpPool).to receive(:http_ssl_instance).with('myserver', '123').and_return(double('request', get: error))
-
-      options = {}
-      expect{ @agent.run(options) }.to raise_error(Puppet::Error, /Could not select a functional puppet master from server_list/)
-      expect(options[:report].master_used).to be_nil
-=======
       Puppet.settings[:server_list] = "myserver:123,someotherservername"
       pool = Puppet::Network::HTTP::Pool.new(Puppet[:http_keepalive_timeout])
       allow(Puppet::Network::HTTP::Pool).to receive(:new).and_return(pool)
@@ -1055,7 +1046,6 @@
       error = Net::HTTPError.new(400, 'dummy server communication error')
       allow(Puppet::Node.indirection).to receive(:find).and_raise(error)
       expect{ @agent.run }.to raise_error(Puppet::Error, /Could not select a functional puppet master from server_list: 'myserver:123,someotherservername'/)
->>>>>>> 5d06d0b7
     end
 
     it "should not make multiple node requets when the server is found" do
