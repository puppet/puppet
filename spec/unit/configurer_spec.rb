#! /usr/bin/env ruby
require 'spec_helper'
require 'puppet/configurer'

describe Puppet::Configurer do
  before do
    Puppet.settings.stubs(:use).returns(true)
    @agent = Puppet::Configurer.new
    @agent.stubs(:init_storage)
    Puppet::Util::Storage.stubs(:store)
    Puppet[:server] = "puppetmaster"
    Puppet[:report] = true
  end

  it "should include the Fact Handler module" do
    expect(Puppet::Configurer.ancestors).to be_include(Puppet::Configurer::FactHandler)
  end

  describe "when executing a pre-run hook" do
    it "should do nothing if the hook is set to an empty string" do
      Puppet.settings[:prerun_command] = ""
      Puppet::Util.expects(:exec).never

      @agent.execute_prerun_command
    end

    it "should execute any pre-run command provided via the 'prerun_command' setting" do
      Puppet.settings[:prerun_command] = "/my/command"
      Puppet::Util::Execution.expects(:execute).with(["/my/command"]).raises(Puppet::ExecutionFailure, "Failed")

      @agent.execute_prerun_command
    end

    it "should fail if the command fails" do
      Puppet.settings[:prerun_command] = "/my/command"
      Puppet::Util::Execution.expects(:execute).with(["/my/command"]).raises(Puppet::ExecutionFailure, "Failed")

      expect(@agent.execute_prerun_command).to be_falsey
    end
  end

  describe "when executing a post-run hook" do
    it "should do nothing if the hook is set to an empty string" do
      Puppet.settings[:postrun_command] = ""
      Puppet::Util.expects(:exec).never

      @agent.execute_postrun_command
    end

    it "should execute any post-run command provided via the 'postrun_command' setting" do
      Puppet.settings[:postrun_command] = "/my/command"
      Puppet::Util::Execution.expects(:execute).with(["/my/command"]).raises(Puppet::ExecutionFailure, "Failed")

      @agent.execute_postrun_command
    end

    it "should fail if the command fails" do
      Puppet.settings[:postrun_command] = "/my/command"
      Puppet::Util::Execution.expects(:execute).with(["/my/command"]).raises(Puppet::ExecutionFailure, "Failed")

      expect(@agent.execute_postrun_command).to be_falsey
    end
  end

  describe "when executing a catalog run" do
    before do
      Puppet.settings.stubs(:use).returns(true)
      @agent.stubs(:download_plugins)
      Puppet::Node::Facts.indirection.terminus_class = :memory
      @facts = Puppet::Node::Facts.new(Puppet[:node_name_value])
      Puppet::Node::Facts.indirection.save(@facts)

      @catalog = Puppet::Resource::Catalog.new("tester", Puppet::Node::Environment.remote(Puppet[:environment].to_sym))
      @catalog.stubs(:to_ral).returns(@catalog)
      Puppet::Resource::Catalog.indirection.terminus_class = :rest
      Puppet::Resource::Catalog.indirection.stubs(:find).returns(@catalog)
      @agent.stubs(:send_report)
      @agent.stubs(:save_last_run_summary)

      Puppet::Util::Log.stubs(:close_all)
    end

    after :all do
      Puppet::Node::Facts.indirection.reset_terminus_class
      Puppet::Resource::Catalog.indirection.reset_terminus_class
    end

    it "should initialize storage" do
      Puppet::Util::Storage.expects(:load)
      @agent.run
    end

    it "downloads plugins when told" do
      @agent.expects(:download_plugins)
      @agent.run(:pluginsync => true)
    end

    it "does not download plugins when told" do
      @agent.expects(:download_plugins).never
      @agent.run(:pluginsync => false)
    end

    it "should carry on when it can't fetch its node definition" do
      error = Net::HTTPError.new(400, 'dummy server communication error')
      Puppet::Node.indirection.expects(:find).raises(error)
      expect(@agent.run).to eq(0)
    end

    it "applies a cached catalog when it can't connect to the master" do
      error = Errno::ECONNREFUSED.new('Connection refused - connect(2)')

      Puppet::Node.indirection.expects(:find).raises(error)
      Puppet::Resource::Catalog.indirection.expects(:find).with(anything, has_entry(:ignore_cache => true)).raises(error)
      Puppet::Resource::Catalog.indirection.expects(:find).with(anything, has_entry(:ignore_terminus => true)).returns(@catalog)

      expect(@agent.run).to eq(0)
    end

    it "should initialize a transaction report if one is not provided" do
      report = Puppet::Transaction::Report.new
      Puppet::Transaction::Report.expects(:new).returns report

      @agent.run
    end

    it "should respect node_name_fact when setting the host on a report" do
      Puppet[:node_name_fact] = 'my_name_fact'
      @facts.values = {'my_name_fact' => 'node_name_from_fact'}

      report = Puppet::Transaction::Report.new

      @agent.run(:report => report)
      expect(report.host).to eq('node_name_from_fact')
    end

    it "should pass the new report to the catalog" do
      report = Puppet::Transaction::Report.new
      Puppet::Transaction::Report.stubs(:new).returns report
      @catalog.expects(:apply).with{|options| options[:report] == report}

      @agent.run
    end

    it "should use the provided report if it was passed one" do
      report = Puppet::Transaction::Report.new
      @catalog.expects(:apply).with {|options| options[:report] == report}

      @agent.run(:report => report)
    end

    it "should set the report as a log destination" do
      report = Puppet::Transaction::Report.new

      report.expects(:<<).with(instance_of(Puppet::Util::Log)).at_least_once

      @agent.run(:report => report)
    end

    it "should retrieve the catalog" do
      @agent.expects(:retrieve_catalog)

      @agent.run
    end

    it "should log a failure and do nothing if no catalog can be retrieved" do
      @agent.expects(:retrieve_catalog).returns nil

      Puppet.expects(:err).with "Could not retrieve catalog; skipping run"

      @agent.run
    end

    it "should apply the catalog with all options to :run" do
      @agent.expects(:retrieve_catalog).returns @catalog

      @catalog.expects(:apply).with { |args| args[:one] == true }
      @agent.run :one => true
    end

    it "should accept a catalog and use it instead of retrieving a different one" do
      @agent.expects(:retrieve_catalog).never

      @catalog.expects(:apply)
      @agent.run :one => true, :catalog => @catalog
    end

    it "should benchmark how long it takes to apply the catalog" do
      @agent.expects(:benchmark).with(:notice, instance_of(String))

      @agent.expects(:retrieve_catalog).returns @catalog

      @catalog.expects(:apply).never # because we're not yielding
      @agent.run
    end

    it "should execute post-run hooks after the run" do
      @agent.expects(:execute_postrun_command)

      @agent.run
    end

    it "should create report with passed transaction_uuid and job_id" do
      @agent = Puppet::Configurer.new("test_tuuid", "test_jid")
      @agent.stubs(:init_storage)

      report = Puppet::Transaction::Report.new(nil, "test", "aaaa")
      Puppet::Transaction::Report.expects(:new).with(anything, anything, 'test_tuuid', 'test_jid').returns(report)
      @agent.expects(:send_report).with(report)

      @agent.run
    end

    it "should send the report" do
      report = Puppet::Transaction::Report.new(nil, "test", "aaaa")
      Puppet::Transaction::Report.expects(:new).returns(report)
      @agent.expects(:send_report).with(report)

      expect(report.environment).to eq("test")
      expect(report.transaction_uuid).to eq("aaaa")

      @agent.run
    end

    it "should send the transaction report even if the catalog could not be retrieved" do
      @agent.expects(:retrieve_catalog).returns nil

      report = Puppet::Transaction::Report.new(nil, "test", "aaaa")
      Puppet::Transaction::Report.expects(:new).returns(report)
      @agent.expects(:send_report).with(report)

      expect(report.environment).to eq("test")
      expect(report.transaction_uuid).to eq("aaaa")

      @agent.run
    end

    it "should send the transaction report even if there is a failure" do
      @agent.expects(:retrieve_catalog).raises "whatever"

      report = Puppet::Transaction::Report.new(nil, "test", "aaaa")
      Puppet::Transaction::Report.expects(:new).returns(report)
      @agent.expects(:send_report).with(report)

      expect(report.environment).to eq("test")
      expect(report.transaction_uuid).to eq("aaaa")

      expect(@agent.run).to be_nil
    end

    it "should remove the report as a log destination when the run is finished" do
      report = Puppet::Transaction::Report.new
      Puppet::Transaction::Report.expects(:new).returns(report)

      @agent.run

      expect(Puppet::Util::Log.destinations).not_to include(report)
    end

    it "should return the report exit_status as the result of the run" do
      report = Puppet::Transaction::Report.new
      Puppet::Transaction::Report.expects(:new).returns(report)
      report.expects(:exit_status).returns(1234)

      expect(@agent.run).to eq(1234)
    end

    it "should return nil if catalog application fails" do
      @catalog.expects(:apply).raises(Puppet::Error, 'One or more resource dependency cycles detected in graph')
      report = Puppet::Transaction::Report.new
      expect(@agent.run(catalog: @catalog, report: report)).to be_nil
    end

    it "should send the transaction report even if the pre-run command fails" do
      report = Puppet::Transaction::Report.new
      Puppet::Transaction::Report.expects(:new).returns(report)

      Puppet.settings[:prerun_command] = "/my/command"
      Puppet::Util::Execution.expects(:execute).with(["/my/command"]).raises(Puppet::ExecutionFailure, "Failed")
      @agent.expects(:send_report).with(report)

      expect(@agent.run).to be_nil
    end

    it "should include the pre-run command failure in the report" do
      report = Puppet::Transaction::Report.new
      Puppet::Transaction::Report.expects(:new).returns(report)

      Puppet.settings[:prerun_command] = "/my/command"
      Puppet::Util::Execution.expects(:execute).with(["/my/command"]).raises(Puppet::ExecutionFailure, "Failed")

      expect(@agent.run).to be_nil
      expect(report.logs.find { |x| x.message =~ /Could not run command from prerun_command/ }).to be
    end

    it "should send the transaction report even if the post-run command fails" do
      report = Puppet::Transaction::Report.new
      Puppet::Transaction::Report.expects(:new).returns(report)

      Puppet.settings[:postrun_command] = "/my/command"
      Puppet::Util::Execution.expects(:execute).with(["/my/command"]).raises(Puppet::ExecutionFailure, "Failed")
      @agent.expects(:send_report).with(report)

      expect(@agent.run).to be_nil
    end

    it "should include the post-run command failure in the report" do
      report = Puppet::Transaction::Report.new
      Puppet::Transaction::Report.expects(:new).returns(report)

      Puppet.settings[:postrun_command] = "/my/command"
      Puppet::Util::Execution.expects(:execute).with(["/my/command"]).raises(Puppet::ExecutionFailure, "Failed")

      report.expects(:<<).with { |log| log.message.include?("Could not run command from postrun_command") }

      expect(@agent.run).to be_nil
    end

    it "should execute post-run command even if the pre-run command fails" do
      Puppet.settings[:prerun_command] = "/my/precommand"
      Puppet.settings[:postrun_command] = "/my/postcommand"
      Puppet::Util::Execution.expects(:execute).with(["/my/precommand"]).raises(Puppet::ExecutionFailure, "Failed")
      Puppet::Util::Execution.expects(:execute).with(["/my/postcommand"])

      expect(@agent.run).to be_nil
    end

    it "should finalize the report" do
      report = Puppet::Transaction::Report.new
      Puppet::Transaction::Report.expects(:new).returns(report)

      report.expects(:finalize_report)
      @agent.run
    end

    it "should not apply the catalog if the pre-run command fails" do
      report = Puppet::Transaction::Report.new
      Puppet::Transaction::Report.expects(:new).returns(report)

      Puppet.settings[:prerun_command] = "/my/command"
      Puppet::Util::Execution.expects(:execute).with(["/my/command"]).raises(Puppet::ExecutionFailure, "Failed")

      @catalog.expects(:apply).never()
      @agent.expects(:send_report)

      expect(@agent.run).to be_nil
    end

    it "should apply the catalog, send the report, and return nil if the post-run command fails" do
      report = Puppet::Transaction::Report.new
      Puppet::Transaction::Report.expects(:new).returns(report)

      Puppet.settings[:postrun_command] = "/my/command"
      Puppet::Util::Execution.expects(:execute).with(["/my/command"]).raises(Puppet::ExecutionFailure, "Failed")

      @catalog.expects(:apply)
      @agent.expects(:send_report)

      expect(@agent.run).to be_nil
    end

    it 'includes total time metrics in the report after successfully applying the catalog' do
      report = Puppet::Transaction::Report.new
      @catalog.stubs(:apply).with() {|options| options[:report] == report }
      @agent.run(report: report)

      expect(report.metrics['time']).to be
      expect(report.metrics['time']['total']).to be_a_kind_of(Numeric)
    end

    it 'includes total time metrics in the report even if prerun fails' do
      Puppet.settings[:prerun_command] = "/my/command"
      Puppet::Util::Execution.expects(:execute).with(["/my/command"]).raises(Puppet::ExecutionFailure, "Failed")

      report = Puppet::Transaction::Report.new
      @agent.run(report: report)

      expect(report.metrics['time']).to be
      expect(report.metrics['time']['total']).to be_a_kind_of(Numeric)
    end

    it 'includes total time metrics in the report even if catalog retrieval fails' do
      report = Puppet::Transaction::Report.new
      @agent.stubs(:prepare_and_retrieve_catalog_from_cache).raises
      @agent.run(:report => report)

      expect(report.metrics['time']).to be
      expect(report.metrics['time']['total']).to be_a_kind_of(Numeric)
    end

    it "should refetch the catalog if the server specifies a new environment in the catalog" do
      catalog = Puppet::Resource::Catalog.new("tester", Puppet::Node::Environment.remote('second_env'))
      @agent.expects(:retrieve_catalog).returns(catalog).twice

      @agent.run
    end

    it "should change the environment setting if the server specifies a new environment in the catalog" do
      @catalog.stubs(:environment).returns("second_env")

      @agent.run

      expect(@agent.environment).to eq("second_env")
    end

    it "should fix the report if the server specifies a new environment in the catalog" do
      report = Puppet::Transaction::Report.new(nil, "test", "aaaa")
      Puppet::Transaction::Report.expects(:new).returns(report)
      @agent.expects(:send_report).with(report)

      @catalog.stubs(:environment).returns("second_env")
      @agent.stubs(:retrieve_catalog).returns(@catalog)

      @agent.run

      expect(report.environment).to eq("second_env")
    end

    it "sends the transaction uuid in a catalog request" do
      @agent.instance_variable_set(:@transaction_uuid, 'aaa')
      Puppet::Resource::Catalog.indirection.expects(:find).with(anything, has_entries(:transaction_uuid => 'aaa'))
      @agent.run
    end

    it "sends the transaction uuid in a catalog request" do
      @agent.instance_variable_set(:@job_id, 'aaa')
      Puppet::Resource::Catalog.indirection.expects(:find).with(anything, has_entries(:job_id => 'aaa'))
      @agent.run
    end

    it "sets the static_catalog query param to true in a catalog request" do
      Puppet::Resource::Catalog.indirection.expects(:find).with(anything, has_entries(:static_catalog => true))
      @agent.run
    end

    it "sets the checksum_type query param to the default supported_checksum_types in a catalog request" do
      Puppet::Resource::Catalog.indirection.expects(:find).with(anything,
        has_entries(:checksum_type => 'md5.sha256.sha384.sha512.sha224'))
      @agent.run
    end

    it "sets the checksum_type query param to the supported_checksum_types setting in a catalog request" do
      # Regenerate the agent to pick up the new setting
      Puppet[:supported_checksum_types] = ['sha256']
      @agent = Puppet::Configurer.new
      @agent.stubs(:init_storage)
      @agent.stubs(:download_plugins)
      @agent.stubs(:send_report)
      @agent.stubs(:save_last_run_summary)

      Puppet::Resource::Catalog.indirection.expects(:find).with(anything, has_entries(:checksum_type => 'sha256'))
      @agent.run
    end

    describe "when not using a REST terminus for catalogs" do
      it "should not pass any facts when retrieving the catalog" do
        Puppet::Resource::Catalog.indirection.terminus_class = :compiler
        @agent.expects(:facts_for_uploading).never
        Puppet::Resource::Catalog.indirection.expects(:find).with { |name, options|
          options[:facts].nil?
        }.returns @catalog

        @agent.run
      end
    end

    describe "when using a REST terminus for catalogs" do
      it "should pass the prepared facts and the facts format as arguments when retrieving the catalog" do
        Puppet::Resource::Catalog.indirection.terminus_class = :rest
        # the "facts_for_uploading" are prepeared by first finding facts, and then encoding them
        # this mocks the "find" with a special value 12345, which is then expected back in the
        # call to "encode" - the encode in turn returns mocked data that is asserted as being
        # presented to the catalog terminus as options.
        #
        @agent.expects(:find_facts).returns(12345)
        @agent.expects(:encode_facts).with(12345).returns(:facts => "myfacts", :facts_format => :foo)
        Puppet::Resource::Catalog.indirection.expects(:find).with { |name, options|
          options[:facts] == "myfacts" and options[:facts_format] == :foo
        }.returns @catalog

        @agent.run
      end
    end
  end

  describe "when initialized with a transaction_uuid" do
    it "stores it" do
      SecureRandom.expects(:uuid).never
      configurer = Puppet::Configurer.new('foo')
      expect(configurer.instance_variable_get(:@transaction_uuid) == 'foo')
    end
  end

  describe "when sending a report" do
    include PuppetSpec::Files

    before do
      Puppet.settings.stubs(:use).returns(true)
      @configurer = Puppet::Configurer.new
      Puppet[:lastrunfile] = tmpfile('last_run_file')

      @report = Puppet::Transaction::Report.new
      Puppet[:reports] = "none"
    end

    it "should print a report summary if configured to do so" do
      Puppet.settings[:summarize] = true

      @report.expects(:summary).returns "stuff"

      @configurer.expects(:puts).with("stuff")
      @configurer.send_report(@report)
    end

    it "should not print a report summary if not configured to do so" do
      Puppet.settings[:summarize] = false

      @configurer.expects(:puts).never
      @configurer.send_report(@report)
    end

    it "should save the report if reporting is enabled" do
      Puppet.settings[:report] = true

      Puppet::Transaction::Report.indirection.expects(:save).with(@report, nil, instance_of(Hash))
      @configurer.send_report(@report)
    end

    it "should not save the report if reporting is disabled" do
      Puppet.settings[:report] = false

      Puppet::Transaction::Report.indirection.expects(:save).with(@report, nil, instance_of(Hash)).never
      @configurer.send_report(@report)
    end

    it "should save the last run summary if reporting is enabled" do
      Puppet.settings[:report] = true

      @configurer.expects(:save_last_run_summary).with(@report)
      @configurer.send_report(@report)
    end

    it "should save the last run summary if reporting is disabled" do
      Puppet.settings[:report] = false

      @configurer.expects(:save_last_run_summary).with(@report)
      @configurer.send_report(@report)
    end

    it "should log but not fail if saving the report fails" do
      Puppet.settings[:report] = true

      Puppet::Transaction::Report.indirection.expects(:save).raises("whatever")

      Puppet.expects(:send_log).with(:err, 'Could not send report: whatever')
      @configurer.send_report(@report)
    end
  end

  describe "when saving the summary report file" do
    include PuppetSpec::Files

    before do
      Puppet.settings.stubs(:use).returns(true)
      @configurer = Puppet::Configurer.new

      @report = stub 'report', :raw_summary => {}

      Puppet[:lastrunfile] = tmpfile('last_run_file')
    end

    it "should write the last run file" do
      @configurer.save_last_run_summary(@report)
      expect(Puppet::FileSystem.exist?(Puppet[:lastrunfile])).to be_truthy
    end

    it "should write the raw summary as yaml" do
      @report.expects(:raw_summary).returns("summary")
      @configurer.save_last_run_summary(@report)
      expect(File.read(Puppet[:lastrunfile])).to eq(YAML.dump("summary"))
    end

    it "should log but not fail if saving the last run summary fails" do
      # The mock will raise an exception on any method used.  This should
      # simulate a nice hard failure from the underlying OS for us.
      fh = Class.new(Object) do
        def method_missing(*args)
          raise "failed to do #{args[0]}"
        end
      end.new

      Puppet::Util.expects(:replace_file).yields(fh)

      Puppet.expects(:send_log).with(:err, 'Could not save last run local report: failed to do print')
      @configurer.save_last_run_summary(@report)
    end

    it "should create the last run file with the correct mode" do
      Puppet.settings.setting(:lastrunfile).expects(:mode).returns('664')
      @configurer.save_last_run_summary(@report)

      if Puppet::Util::Platform.windows?
        require 'puppet/util/windows/security'
        mode = Puppet::Util::Windows::Security.get_mode(Puppet[:lastrunfile])
      else
        mode = Puppet::FileSystem.stat(Puppet[:lastrunfile]).mode
      end
      expect(mode & 0777).to eq(0664)
    end

    it "should report invalid last run file permissions" do
      Puppet.settings.setting(:lastrunfile).expects(:mode).returns('892')
      Puppet.expects(:send_log).with(:err, regexp_matches(/Could not save last run local report.*892 is invalid/))
      @configurer.save_last_run_summary(@report)
    end
  end

  describe "when requesting a node" do
    it "uses the transaction uuid in the request" do
      Puppet::Node.indirection.expects(:find).with(anything, has_entries(:transaction_uuid => anything)).twice
      @agent.run
    end

    it "sends an explicitly configured environment request" do
      Puppet.settings.expects(:set_by_config?).with(:environment).returns(true)
      Puppet::Node.indirection.expects(:find).with(anything, has_entries(:configured_environment => Puppet[:environment])).twice
      @agent.run
    end

    it "does not send a configured_environment when using the default" do
      Puppet::Node.indirection.expects(:find).with(anything, has_entries(:configured_environment => nil)).twice
      @agent.run
    end
  end

  def expects_new_catalog_only(catalog)
    Puppet::Resource::Catalog.indirection.expects(:find).with { |name, options| options[:ignore_cache] == true }.returns catalog
    Puppet::Resource::Catalog.indirection.expects(:find).with { |name, options| options[:ignore_terminus] == true }.never
  end

  def expects_cached_catalog_only(catalog)
    Puppet::Resource::Catalog.indirection.expects(:find).with { |name, options| options[:ignore_terminus] == true }.returns catalog
    Puppet::Resource::Catalog.indirection.expects(:find).with { |name, options| options[:ignore_cache] == true }.never
  end

  def expects_fallback_to_cached_catalog(catalog)
    Puppet::Resource::Catalog.indirection.expects(:find).with { |name, options| options[:ignore_cache] == true }.returns nil
    Puppet::Resource::Catalog.indirection.expects(:find).with { |name, options| options[:ignore_terminus] == true }.returns catalog
  end

  def expects_fallback_to_new_catalog(catalog)
    Puppet::Resource::Catalog.indirection.expects(:find).with { |name, options| options[:ignore_terminus] == true }.returns nil
    Puppet::Resource::Catalog.indirection.expects(:find).with { |name, options| options[:ignore_cache] == true }.returns catalog
  end

  def expects_neither_new_or_cached_catalog
    Puppet::Resource::Catalog.indirection.expects(:find).with { |name, options| options[:ignore_cache] == true }.returns nil
    Puppet::Resource::Catalog.indirection.expects(:find).with { |name, options| options[:ignore_terminus] == true }.returns nil
  end

  describe "when retrieving a catalog" do
    before do
      Puppet.settings.stubs(:use).returns(true)
      @agent.stubs(:facts_for_uploading).returns({})
      @agent.stubs(:download_plugins)

      # retrieve a catalog in the current environment, so we don't try to converge unexpectedly
      @catalog = Puppet::Resource::Catalog.new("tester", Puppet::Node::Environment.remote(Puppet[:environment].to_sym))

      # this is the default when using a Configurer instance
      Puppet::Resource::Catalog.indirection.stubs(:terminus_class).returns :rest
    end

    describe "and configured to only retrieve a catalog from the cache" do
      before do
        Puppet.settings[:use_cached_catalog] = true
      end

      it "should first look in the cache for a catalog" do
        expects_cached_catalog_only(@catalog)

        expect(@agent.retrieve_catalog({})).to eq(@catalog)
      end

      it "should not make a node request or pluginsync when a cached catalog is successfully retrieved" do
        Puppet::Node.indirection.expects(:find).never
        expects_cached_catalog_only(@catalog)
        @agent.expects(:download_plugins).never

        @agent.run
      end

      it "should make a node request and pluginsync when a cached catalog cannot be retrieved" do
        Puppet::Node.indirection.expects(:find).returns nil
        expects_fallback_to_new_catalog(@catalog)
        @agent.expects(:download_plugins)

        @agent.run
      end

      it "should set its cached_catalog_status to 'explicitly_requested'" do
        expects_cached_catalog_only(@catalog)

        @agent.retrieve_catalog({})
        expect(@agent.instance_variable_get(:@cached_catalog_status)).to eq('explicitly_requested')
      end

      it "should set its cached_catalog_status to 'explicitly requested' if the cached catalog is from a different environment" do
        cached_catalog = Puppet::Resource::Catalog.new("tester", Puppet::Node::Environment.remote('second_env'))
        expects_cached_catalog_only(cached_catalog)

        @agent.retrieve_catalog({})
        expect(@agent.instance_variable_get(:@cached_catalog_status)).to eq('explicitly_requested')
      end

      it "should compile a new catalog if none is found in the cache" do
        expects_fallback_to_new_catalog(@catalog)

        expect(@agent.retrieve_catalog({})).to eq(@catalog)
      end

      it "should set its cached_catalog_status to 'not_used' if no catalog is found in the cache" do
        expects_fallback_to_new_catalog(@catalog)

        @agent.retrieve_catalog({})
        expect(@agent.instance_variable_get(:@cached_catalog_status)).to eq('not_used')
      end

      it "should not attempt to retrieve a cached catalog again if the first attempt failed" do
        Puppet::Node.indirection.expects(:find).returns(nil)
        expects_neither_new_or_cached_catalog

        @agent.run
      end

      it "should return the cached catalog when the environment doesn't match" do
        cached_catalog = Puppet::Resource::Catalog.new("tester", Puppet::Node::Environment.remote('second_env'))
        expects_cached_catalog_only(cached_catalog)

        Puppet.expects(:info).with("Using cached catalog from environment 'second_env'")
        expect(@agent.retrieve_catalog({})).to eq(cached_catalog)
      end
    end

    describe "and strict environment mode is set" do
      before do
        @catalog.stubs(:to_ral).returns(@catalog)
        @catalog.stubs(:write_class_file)
        @catalog.stubs(:write_resource_file)
        @agent.stubs(:send_report)
        @agent.stubs(:save_last_run_summary)
        Puppet.settings[:strict_environment_mode] = true
      end

      it "should not make a node request" do
        Puppet::Node.indirection.expects(:find).never

        @agent.run
      end

      it "should return nil when the catalog's environment doesn't match the agent specified environment" do
        @agent.instance_variable_set(:@environment, 'second_env')
        expects_new_catalog_only(@catalog)

        Puppet.expects(:err).with("Not using catalog because its environment 'production' does not match agent specified environment 'second_env' and strict_environment_mode is set")
        expect(@agent.run).to be_nil
      end

      it "should not return nil when the catalog's environment matches the agent specified environment" do
        @agent.instance_variable_set(:@environment, 'production')
        expects_new_catalog_only(@catalog)

        expect(@agent.run).to eq(0)
      end

      describe "and a cached catalog is explicitly requested" do
        before do
          Puppet.settings[:use_cached_catalog] = true
        end

        it "should return nil when the cached catalog's environment doesn't match the agent specified environment" do
          @agent.instance_variable_set(:@environment, 'second_env')
          expects_cached_catalog_only(@catalog)

          Puppet.expects(:err).with("Not using catalog because its environment 'production' does not match agent specified environment 'second_env' and strict_environment_mode is set")
          expect(@agent.run).to be_nil
        end

        it "should proceed with the cached catalog if its environment matchs the local environment" do
          Puppet.settings[:use_cached_catalog] = true
          @agent.instance_variable_set(:@environment, 'production')
          expects_cached_catalog_only(@catalog)

          expect(@agent.run).to eq(0)
        end
      end
    end

    it "should use the Catalog class to get its catalog" do
      Puppet::Resource::Catalog.indirection.expects(:find).returns @catalog

      @agent.retrieve_catalog({})
    end

    it "should set its cached_catalog_status to 'not_used' when downloading a new catalog" do
      Puppet::Resource::Catalog.indirection.expects(:find).with { |name, options| options[:ignore_cache] == true }.returns @catalog

      @agent.retrieve_catalog({})
      expect(@agent.instance_variable_get(:@cached_catalog_status)).to eq('not_used')
    end

    it "should use its node_name_value to retrieve the catalog" do
      Facter.stubs(:value).returns "eh"
      Puppet.settings[:node_name_value] = "myhost.domain.com"
      Puppet::Resource::Catalog.indirection.expects(:find).with { |name, options| name == "myhost.domain.com" }.returns @catalog

      @agent.retrieve_catalog({})
    end

    it "should default to returning a catalog retrieved directly from the server, skipping the cache" do
      Puppet::Resource::Catalog.indirection.expects(:find).with { |name, options| options[:ignore_cache] == true }.returns @catalog

      expect(@agent.retrieve_catalog({})).to eq(@catalog)
    end

    it "should log and return the cached catalog when no catalog can be retrieved from the server" do
      expects_fallback_to_cached_catalog(@catalog)

      Puppet.expects(:info).with("Using cached catalog from environment 'production'")
      expect(@agent.retrieve_catalog({})).to eq(@catalog)
    end

    it "should set its cached_catalog_status to 'on_failure' when no catalog can be retrieved from the server" do
      expects_fallback_to_cached_catalog(@catalog)

      @agent.retrieve_catalog({})
      expect(@agent.instance_variable_get(:@cached_catalog_status)).to eq('on_failure')
    end

    it "should not look in the cache for a catalog if one is returned from the server" do
      expects_new_catalog_only(@catalog)

      expect(@agent.retrieve_catalog({})).to eq(@catalog)
    end

    it "should return the cached catalog when retrieving the remote catalog throws an exception" do
      Puppet::Resource::Catalog.indirection.expects(:find).with { |name, options| options[:ignore_cache] == true }.raises "eh"
      Puppet::Resource::Catalog.indirection.expects(:find).with { |name, options| options[:ignore_terminus] == true }.returns @catalog

      expect(@agent.retrieve_catalog({})).to eq(@catalog)
    end

    it "should set its cached_catalog_status to 'on_failure' when retrieving the remote catalog throws an exception" do
      Puppet::Resource::Catalog.indirection.expects(:find).with { |name, options| options[:ignore_cache] == true }.raises "eh"
      Puppet::Resource::Catalog.indirection.expects(:find).with { |name, options| options[:ignore_terminus] == true }.returns @catalog

      @agent.retrieve_catalog({})
      expect(@agent.instance_variable_get(:@cached_catalog_status)).to eq('on_failure')
    end

    it "should log and return nil if no catalog can be retrieved from the server and :usecacheonfailure is disabled" do
      Puppet[:usecacheonfailure] = false
      Puppet::Resource::Catalog.indirection.expects(:find).with { |name, options| options[:ignore_cache] == true }.returns nil

      Puppet.expects(:warning).with('Not using cache on failed catalog')

      expect(@agent.retrieve_catalog({})).to be_nil
    end

    it "should set its cached_catalog_status to 'not_used' if no catalog can be retrieved from the server and :usecacheonfailure is disabled or fails to retrieve a catalog" do
      Puppet[:usecacheonfailure] = false
      Puppet::Resource::Catalog.indirection.expects(:find).with { |name, options| options[:ignore_cache] == true }.returns nil

      @agent.retrieve_catalog({})
      expect(@agent.instance_variable_get(:@cached_catalog_status)).to eq('not_used')
    end

    it "should return nil if no cached catalog is available and no catalog can be retrieved from the server" do
      expects_neither_new_or_cached_catalog

      expect(@agent.retrieve_catalog({})).to be_nil
    end

    it "should return nil if its cached catalog environment doesn't match server-specified environment" do
      cached_catalog = Puppet::Resource::Catalog.new("tester", Puppet::Node::Environment.remote('second_env'))
      @agent.instance_variable_set(:@node_environment, 'production')

      expects_fallback_to_cached_catalog(cached_catalog)

      Puppet.expects(:err).with("Not using cached catalog because its environment 'second_env' does not match 'production'")
      expect(@agent.retrieve_catalog({})).to be_nil
    end

    it "should set its cached_catalog_status to 'not_used' if the cached catalog environment doesn't match server-specified environment" do
      cached_catalog = Puppet::Resource::Catalog.new("tester", Puppet::Node::Environment.remote('second_env'))
      @agent.instance_variable_set(:@node_environment, 'production')

      expects_fallback_to_cached_catalog(cached_catalog)

      @agent.retrieve_catalog({})
      expect(@agent.instance_variable_get(:@cached_catalog_status)).to eq('not_used')
    end

    it "should return its cached catalog if the environment matches the server-specified environment" do
      cached_catalog = Puppet::Resource::Catalog.new("tester", Puppet::Node::Environment.remote(Puppet[:environment]))
      @agent.instance_variable_set(:@node_environment, cached_catalog.environment)

      expects_fallback_to_cached_catalog(cached_catalog)

      expect(@agent.retrieve_catalog({})).to eq(cached_catalog)
    end

    it "should set its cached_catalog_status to 'on_failure' if the cached catalog environment matches server-specified environment" do
      cached_catalog = Puppet::Resource::Catalog.new("tester", Puppet::Node::Environment.remote(Puppet[:environment]))
      @agent.instance_variable_set(:@node_environment, cached_catalog.environment)

      expects_fallback_to_cached_catalog(cached_catalog)

      @agent.retrieve_catalog({})
      expect(@agent.instance_variable_get(:@cached_catalog_status)).to eq('on_failure')
    end

    it "should not update the cached catalog in noop mode" do
      Puppet[:noop] = true
      Puppet::Resource::Catalog.indirection.expects(:find).with(anything, has_entries(:ignore_cache => true, :ignore_cache_save => true)).returns(@catalog)

      @agent.retrieve_catalog({})
    end

    it "should update the cached catalog when not in noop mode" do
      Puppet[:noop] = false
      Puppet::Resource::Catalog.indirection.expects(:find).with(anything, has_entries(:ignore_cache => true, :ignore_cache_save => false)).returns(@catalog)

      @agent.retrieve_catalog({})
    end
  end

  describe "when converting the catalog" do
    before do
      Puppet.settings.stubs(:use).returns(true)

      catalog.stubs(:to_ral).returns ral_catalog
    end

    let (:catalog) { Puppet::Resource::Catalog.new('tester', Puppet::Node::Environment.remote(Puppet[:environment].to_sym)) }
    let (:ral_catalog) { Puppet::Resource::Catalog.new('tester', Puppet::Node::Environment.remote(Puppet[:environment].to_sym)) }

    it "should convert the catalog to a RAL-formed catalog" do
      expect(@agent.convert_catalog(catalog, 10)).to equal(ral_catalog)
    end

    it "should finalize the catalog" do
      ral_catalog.expects(:finalize)

      @agent.convert_catalog(catalog, 10)
    end

    it "should record the passed retrieval time with the RAL catalog" do
      ral_catalog.expects(:retrieval_duration=).with 10

      @agent.convert_catalog(catalog, 10)
    end

    it "should write the RAL catalog's class file" do
      ral_catalog.expects(:write_class_file)

      @agent.convert_catalog(catalog, 10)
    end

    it "should write the RAL catalog's resource file" do
      ral_catalog.expects(:write_resource_file)

      @agent.convert_catalog(catalog, 10)
    end

    it "should set catalog conversion time on the report" do
      report = Puppet::Transaction::Report.new

      report.expects(:add_times).with(:convert_catalog, kind_of(Numeric))
      @agent.convert_catalog(catalog, 10, {:report => report})
    end
  end

  describe "when determining whether to pluginsync" do
    it "should be true if use_cached_catalog is false" do
      Puppet.settings[:use_cached_catalog] = false

      expect(described_class).to be_should_pluginsync
    end

    it "should be false if use_cached_catalog is true" do
      Puppet.settings[:use_cached_catalog] = true

      expect(described_class).not_to be_should_pluginsync
    end
  end

  describe "when attempting failover" do
    it "should not failover if server_list is not set" do
      Puppet.settings[:server_list] = []
      @agent.expects(:find_functional_server).never
      @agent.run
    end

    it "should not failover during an apply run" do
      Puppet.settings[:server_list] = ["myserver:123"]
      @agent.expects(:find_functional_server).never
      catalog = Puppet::Resource::Catalog.new("tester", Puppet::Node::Environment.remote(Puppet[:environment].to_sym))
      @agent.run :catalog => catalog
    end

    it "should select a server when provided" do
      Puppet.settings[:server_list] = ["myserver:123"]
      response = Net::HTTPOK.new(nil, 200, 'OK')
      Puppet::Network::HttpPool.stubs(:http_ssl_instance).with('myserver', '123').returns(mock('request', get: response))
      @agent.stubs(:run_internal)

      options = {}
      @agent.run(options)
      expect(options[:report].master_used).to eq('myserver:123')
    end

    it "queries the simple status for the 'master' service" do
      Puppet.settings[:server_list] = ["myserver:123"]
      response = Net::HTTPOK.new(nil, 200, 'OK')
      http = mock('request')
      http.expects(:get).with('/status/v1/simple/master').returns(response)
      Puppet::Network::HttpPool.stubs(:http_ssl_instance).with('myserver', '123').returns(http)
      @agent.stubs(:run_internal)

      @agent.run
    end

    it "should report when a server is unavailable" do
      Puppet.settings[:server_list] = ["myserver:123"]
      response = Net::HTTPInternalServerError.new(nil, 500, 'Internal Server Error')
      Puppet::Network::HttpPool.stubs(:http_ssl_instance).with('myserver', '123').returns(mock('request', get: response))
      @agent.stubs(:run_internal)

      Puppet.expects(:debug).with("Puppet server myserver:123 is unavailable: 500 Internal Server Error")
      @agent.run
    end

    it "should error when no servers in 'server_list' are reachable" do
      Puppet.settings[:server_list] = ["myserver:123"]
<<<<<<< HEAD
      error = Net::HTTPError.new(400, 'dummy server communication error')
      Puppet::Network::HttpPool.stubs(:http_ssl_instance).with('myserver', '123').returns(error)
      @agent.stubs(:run_internal)

      options = {}
      @agent.run(options)
      expect(options[:report].master_used).to be_nil
=======
      pool = Puppet::Network::HTTP::Pool.new(Puppet[:http_keepalive_timeout])
      Puppet::Network::HTTP::Pool.expects(:new).returns(pool)
      Puppet.expects(:override).with({:http_pool => pool}).yields
      Puppet.expects(:override).with({:server => "myserver", :serverport => '123'}).yields
      error = Net::HTTPError.new(400, 'dummy server communication error')
      Puppet::Node.indirection.expects(:find).raises(error)
      expect{ @agent.run }.to raise_error(Puppet::Error, /Could not select a functional puppet master from server_list/)
>>>>>>> c77417e8
    end

    it "should not make multiple node requets when the server is found" do
      Puppet.settings[:server_list] = ["myserver:123"]
      Puppet::Network::HttpPool.expects(:http_ssl_instance).once
      @agent.stubs(:run_internal)

      @agent.run
    end
  end
end<|MERGE_RESOLUTION|>--- conflicted
+++ resolved
@@ -1034,36 +1034,25 @@
       Puppet.settings[:server_list] = ["myserver:123"]
       response = Net::HTTPInternalServerError.new(nil, 500, 'Internal Server Error')
       Puppet::Network::HttpPool.stubs(:http_ssl_instance).with('myserver', '123').returns(mock('request', get: response))
-      @agent.stubs(:run_internal)
 
       Puppet.expects(:debug).with("Puppet server myserver:123 is unavailable: 500 Internal Server Error")
-      @agent.run
+      expect{ @agent.run }.to raise_error(Puppet::Error, /Could not select a functional puppet master from server_list/)
     end
 
     it "should error when no servers in 'server_list' are reachable" do
       Puppet.settings[:server_list] = ["myserver:123"]
-<<<<<<< HEAD
       error = Net::HTTPError.new(400, 'dummy server communication error')
-      Puppet::Network::HttpPool.stubs(:http_ssl_instance).with('myserver', '123').returns(error)
-      @agent.stubs(:run_internal)
+      Puppet::Network::HttpPool.stubs(:http_ssl_instance).with('myserver', '123').returns(mock('request', get: error))
 
       options = {}
-      @agent.run(options)
+      expect{ @agent.run(options) }.to raise_error(Puppet::Error, /Could not select a functional puppet master from server_list/)
       expect(options[:report].master_used).to be_nil
-=======
-      pool = Puppet::Network::HTTP::Pool.new(Puppet[:http_keepalive_timeout])
-      Puppet::Network::HTTP::Pool.expects(:new).returns(pool)
-      Puppet.expects(:override).with({:http_pool => pool}).yields
-      Puppet.expects(:override).with({:server => "myserver", :serverport => '123'}).yields
-      error = Net::HTTPError.new(400, 'dummy server communication error')
-      Puppet::Node.indirection.expects(:find).raises(error)
-      expect{ @agent.run }.to raise_error(Puppet::Error, /Could not select a functional puppet master from server_list/)
->>>>>>> c77417e8
     end
 
     it "should not make multiple node requets when the server is found" do
       Puppet.settings[:server_list] = ["myserver:123"]
-      Puppet::Network::HttpPool.expects(:http_ssl_instance).once
+      response = Net::HTTPOK.new(nil, 200, 'OK')
+      Puppet::Network::HttpPool.stubs(:http_ssl_instance).with('myserver', '123').returns(mock('request', get: response))
       @agent.stubs(:run_internal)
 
       @agent.run
