require 'spec_helper'
require 'puppet_spec/handler'
require 'puppet/network/http'
require 'puppet/version'

describe Puppet::Network::HTTP::API do
  def respond(text)
    lambda { |req, res| res.respond_with(200, "text/plain", text) }
  end

  describe "#not_found" do
    let(:response) { Puppet::Network::HTTP::MemoryResponse.new }

    let(:routes) {
      Puppet::Network::HTTP::Route.path(Regexp.new("foo")).
      any.
      chain(Puppet::Network::HTTP::Route.path(%r{^/bar$}).get(respond("bar")),
            Puppet::Network::HTTP::API.not_found)
    }

    it "mounts the chained routes" do
      request = Puppet::Network::HTTP::Request.from_hash(:path => "foo/bar")
      routes.process(request, response)

      expect(response.code).to eq(200)
      expect(response.body).to eq("bar")
    end

    it "responds to unknown paths with a 404" do
      request = Puppet::Network::HTTP::Request.from_hash(:path => "foo/unknown")

      expect do
        routes.process(request, response)
      end.to raise_error(Puppet::Network::HTTP::Error::HTTPNotFoundError)
    end
  end

  describe "Puppet API" do
    let(:handler) { PuppetSpec::Handler.new(Puppet::Network::HTTP::API.master_routes,
                                            Puppet::Network::HTTP::API.not_found_upgrade) }

    let(:master_prefix) { Puppet::Network::HTTP::MASTER_URL_PREFIX }

    it "raises a not-found error for non-CA or master routes and suggests an upgrade" do
      req = Puppet::Network::HTTP::Request.from_hash(:path => "/unknown")
      res = {}
      handler.process(req, res)
      expect(res[:status]).to eq(404)
      expect(res[:body]).to include("Puppet version: #{Puppet.version}")
    end

    describe "when processing Puppet 3 routes" do
      it "gives an upgrade message for master routes" do
        req = Puppet::Network::HTTP::Request.from_hash(:path => "/production/node/foo")
        res = {}
        handler.process(req, res)
        expect(res[:status]).to eq(404)
        expect(res[:body]).to include("Puppet version: #{Puppet.version}")
        expect(res[:body]).to include("Supported /puppet API versions: #{Puppet::Network::HTTP::MASTER_URL_VERSIONS}")
      end

      it "gives an upgrade message for CA routes" do
        req = Puppet::Network::HTTP::Request.from_hash(:path => "/production/certificate/foo")
        res = {}
        handler.process(req, res)
        expect(res[:status]).to eq(404)
        expect(res[:body]).to include("Puppet version: #{Puppet.version}")
        expect(res[:body]).to include("Supported /puppet API versions: #{Puppet::Network::HTTP::MASTER_URL_VERSIONS}")
      end
    end

    describe "when processing master routes" do
      it "responds to v3 indirector requests" do
        req = Puppet::Network::HTTP::Request.from_hash(:path => "#{master_prefix}/v3/node/foo",
                                                       :params => {:environment => "production"},
                                                       :headers => {'accept' => "application/json"})
        res = {}
        handler.process(req, res)
        expect(res[:status]).to eq(200)
      end

      it "responds to v3 environments requests" do
        req = Puppet::Network::HTTP::Request.from_hash(:path => "#{master_prefix}/v3/environments")
        res = {}
        handler.process(req, res)
        expect(res[:status]).to eq(200)
      end

      it "responds with a not found error to non-v3 requests and does not suggest an upgrade" do
        req = Puppet::Network::HTTP::Request.from_hash(:path => "#{master_prefix}/unknown")
        res = {}
        handler.process(req, res)
        expect(res[:status]).to eq(404)
        expect(res[:body]).to include("No route for GET #{master_prefix}/unknown")
        expect(res[:body]).not_to include("Puppet version: #{Puppet.version}")
      end
    end
<<<<<<< HEAD
=======

    describe "when processing CA routes" do
      it "responds to v1 indirector requests" do
        allow(Puppet::SSL::Certificate.indirection).to receive(:find).and_return("foo")
        req = Puppet::Network::HTTP::Request.from_hash(:path => "#{ca_prefix}/v1/certificate/foo",
                                                       :params => {:environment => "production"},
                                                       :headers => {'accept' => "s"})
        res = {}
        handler.process(req, res)
        expect(res[:body]).to eq("foo")
        expect(res[:status]).to eq(200)
      end

      it "responds with a not found error to non-v1 requests and does not suggest an upgrade" do
        req = Puppet::Network::HTTP::Request.from_hash(:path => "#{ca_prefix}/unknown")
        res = {}
        handler.process(req, res)
        expect(res[:status]).to eq(404)
        expect(res[:body]).to include("No route for GET #{ca_prefix}/unknown")
        expect(res[:body]).not_to include("Puppet version: #{Puppet.version}")
      end
    end
>>>>>>> c4b0f889
  end
end<|MERGE_RESOLUTION|>--- conflicted
+++ resolved
@@ -95,30 +95,5 @@
         expect(res[:body]).not_to include("Puppet version: #{Puppet.version}")
       end
     end
-<<<<<<< HEAD
-=======
-
-    describe "when processing CA routes" do
-      it "responds to v1 indirector requests" do
-        allow(Puppet::SSL::Certificate.indirection).to receive(:find).and_return("foo")
-        req = Puppet::Network::HTTP::Request.from_hash(:path => "#{ca_prefix}/v1/certificate/foo",
-                                                       :params => {:environment => "production"},
-                                                       :headers => {'accept' => "s"})
-        res = {}
-        handler.process(req, res)
-        expect(res[:body]).to eq("foo")
-        expect(res[:status]).to eq(200)
-      end
-
-      it "responds with a not found error to non-v1 requests and does not suggest an upgrade" do
-        req = Puppet::Network::HTTP::Request.from_hash(:path => "#{ca_prefix}/unknown")
-        res = {}
-        handler.process(req, res)
-        expect(res[:status]).to eq(404)
-        expect(res[:body]).to include("No route for GET #{ca_prefix}/unknown")
-        expect(res[:body]).not_to include("Puppet version: #{Puppet.version}")
-      end
-    end
->>>>>>> c4b0f889
   end
 end