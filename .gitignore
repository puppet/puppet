--- conflicted
+++ resolved
@@ -1,10 +1,6 @@
 .rspec
 results
-<<<<<<< HEAD
+tags
 .*.sw[op]
 doc
-build
-=======
-tags
-.*.sw[op]
->>>>>>> e357cf6d
+build