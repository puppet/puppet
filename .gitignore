.rspec
results
tags
<<<<<<< HEAD
.*.sw[op]
=======
.*.sw[op]
doc
build
coverage
ext/packaging
pkg
>>>>>>> b4c77d22
<|MERGE_RESOLUTION|>--- conflicted
+++ resolved
@@ -1,13 +1,9 @@
 .rspec
 results
 tags
-<<<<<<< HEAD
-.*.sw[op]
-=======
 .*.sw[op]
 doc
 build
 coverage
 ext/packaging
-pkg
->>>>>>> b4c77d22
+pkg